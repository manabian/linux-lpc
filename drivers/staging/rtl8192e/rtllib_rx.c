--- conflicted
+++ resolved
@@ -785,33 +785,7 @@
 		memcpy(rxb->dst, dst, ETH_ALEN);
 		rxb->subframes[0]->dev = ieee->dev;
 		return 1;
-<<<<<<< HEAD
-	} else {
-		rxb->nr_subframes = 0;
-		memcpy(rxb->src, src, ETH_ALEN);
-		memcpy(rxb->dst, dst, ETH_ALEN);
-		while (skb->len > ETHERNET_HEADER_SIZE) {
-			/* Offset 12 denote 2 mac address */
-			nSubframe_Length = *((u16 *)(skb->data + 12));
-			nSubframe_Length = (nSubframe_Length >> 8) +
-					   (nSubframe_Length << 8);
-
-			if (skb->len < (ETHERNET_HEADER_SIZE + nSubframe_Length)) {
-				printk(KERN_INFO "%s: A-MSDU parse error!! pRfd->nTotalSubframe : %d\n",\
-				       __func__, rxb->nr_subframes);
-				printk(KERN_INFO "%s: A-MSDU parse error!! Subframe Length: %d\n", __func__,
-				       nSubframe_Length);
-				printk(KERN_INFO "nRemain_Length is %d and nSubframe_Length is : %d\n", skb->len,
-				       nSubframe_Length);
-				printk(KERN_INFO "The Packet SeqNum is %d\n", SeqNum);
-				return 0;
-			}
-
-			/* move the data point to data content */
-			skb_pull(skb, ETHERNET_HEADER_SIZE);
-=======
-	}
->>>>>>> 007760cf
+	}
 
 	rxb->nr_subframes = 0;
 	memcpy(rxb->src, src, ETH_ALEN);
@@ -838,26 +812,8 @@
 			return 0;
 		}
 
-<<<<<<< HEAD
-			/* Allocate new skb for releasing to upper layer */
-			sub_skb = dev_alloc_skb(nSubframe_Length + 12);
-			if (!sub_skb)
-				return 0;
-			skb_reserve(sub_skb, 12);
-			data_ptr = (u8 *)skb_put(sub_skb, nSubframe_Length);
-			memcpy(data_ptr, skb->data, nSubframe_Length);
-
-			sub_skb->dev = ieee->dev;
-			rxb->subframes[rxb->nr_subframes++] = sub_skb;
-			if (rxb->nr_subframes >= MAX_SUBFRAME_COUNT) {
-				RTLLIB_DEBUG_RX("ParseSubframe(): Too many Subframes! Packets dropped!\n");
-				break;
-			}
-			skb_pull(skb, nSubframe_Length);
-=======
 		/* move the data point to data content */
 		skb_pull(skb, ETHERNET_HEADER_SIZE);
->>>>>>> 007760cf
 
 		/* altered by clark 3/30/2010
 		 * The struct buffer size of the skb indicated to upper layer
@@ -1072,12 +1028,8 @@
 			/* This seems to be triggered by some (multicast?)
 			 * frames from other than current BSS, so just drop the
 			 * frames silently instead of filling system log with
-<<<<<<< HEAD
-			 * these reports. */
-=======
 			 * these reports.
 			 */
->>>>>>> 007760cf
 			RTLLIB_DEBUG_DROP("Decryption failed (not set) (SA= %pM)\n",
 					     hdr->addr2);
 			ieee->ieee_stats.rx_discards_undecryptable++;
@@ -1132,14 +1084,9 @@
 			flen -= hdrlen;
 
 		if (frag_skb->tail + flen > frag_skb->end) {
-<<<<<<< HEAD
-			printk(KERN_WARNING "%s: host decrypted and reassembled frame did not fit skb\n",
-			       __func__);
-=======
 			netdev_warn(ieee->dev,
 				    "%s: host decrypted and reassembled frame did not fit skb\n",
 				    __func__);
->>>>>>> 007760cf
 			rtllib_frag_cache_invalidate(ieee, hdr);
 			return -1;
 		}
@@ -2564,14 +2511,9 @@
 	if (WLAN_FC_GET_STYPE(le16_to_cpu(beacon->header.frame_ctl)) ==
 	    RTLLIB_STYPE_PROBE_RESP) {
 		if (IsPassiveChannel(ieee, network->channel)) {
-<<<<<<< HEAD
-			printk(KERN_INFO "GetScanInfo(): For Global Domain, filter probe response at channel(%d).\n",
-			       network->channel);
-=======
 			netdev_info(ieee->dev,
 				    "GetScanInfo(): For Global Domain, filter probe response at channel(%d).\n",
 				    network->channel);
->>>>>>> 007760cf
 			goto free_network;
 		}
 	}
