/*
 * Copyright 2003 Digi International (www.digi.com)
 *	Scott H Kilau <Scott_Kilau at digi dot com>
 *
 * This program is free software; you can redistribute it and/or modify
 * it under the terms of the GNU General Public License as published by
 * the Free Software Foundation; either version 2, or (at your option)
 * any later version.
 *
 * This program is distributed in the hope that it will be useful,
 * but WITHOUT ANY WARRANTY, EXPRESS OR IMPLIED; without even the
 * implied warranty of MERCHANTABILITY or FITNESS FOR A PARTICULAR
 * PURPOSE.  See the GNU General Public License for more details.
 *
 */

/*
 *      In the original out of kernel Digi dgap driver, firmware
 *      loading was done via user land to driver handshaking.
 *
 *      For cards that support a concentrator (port expander),
 *      I believe the concentrator its self told the card which
 *      concentrator is actually attached and then that info
 *      was used to tell user land which concentrator firmware
 *      image was to be downloaded. I think even the BIOS or
 *      FEP images required could change with the connection
 *      of a particular concentrator.
 *
 *      Since I have no access to any of these cards or
 *      concentrators, I cannot put the correct concentrator
 *      firmware file names into the firmware_info structure
 *      as is now done for the BIOS and FEP images.
 *
 *      I think, but am not certain, that the cards supporting
 *      concentrators will function without them. So support
 *      of these cards has been left in this driver.
 *
 *      In order to fully support those cards, they would
 *      either have to be acquired for dissection or maybe
 *      Digi International could provide some assistance.
 */
#undef DIGI_CONCENTRATORS_SUPPORTED

#define pr_fmt(fmt) "dgap: " fmt

#include <linux/kernel.h>
#include <linux/module.h>
#include <linux/pci.h>
#include <linux/delay.h>	/* For udelay */
#include <linux/slab.h>
#include <linux/uaccess.h>
#include <linux/sched.h>

#include <linux/interrupt.h>	/* For tasklet and interrupt structs/defines */
#include <linux/ctype.h>
#include <linux/tty.h>
#include <linux/tty_flip.h>
#include <linux/serial_reg.h>
#include <linux/io.h>		/* For read[bwl]/write[bwl] */

#include <linux/string.h>
#include <linux/device.h>
#include <linux/kdev_t.h>
#include <linux/firmware.h>

#include "dgap.h"

/*
 * File operations permitted on Control/Management major.
 */
static const struct file_operations dgap_board_fops = {
	.owner	= THIS_MODULE,
};

static uint dgap_numboards;
static struct board_t *dgap_board[MAXBOARDS];
static ulong dgap_poll_counter;
static int dgap_driver_state = DRIVER_INITIALIZED;
static int dgap_poll_tick = 20;	/* Poll interval - 20 ms */

static struct class *dgap_class;

static uint dgap_count = 500;

/*
 * Poller stuff
 */
static DEFINE_SPINLOCK(dgap_poll_lock);	/* Poll scheduling lock */
static ulong dgap_poll_time;		/* Time of next poll */
static uint dgap_poll_stop;		/* Used to tell poller to stop */
static struct timer_list dgap_poll_timer;

/*
     SUPPORTED PRODUCTS

     Card Model               Number of Ports      Interface
     ----------------------------------------------------------------
     Acceleport Xem           4 - 64              (EIA232 & EIA422)
     Acceleport Xr            4 & 8               (EIA232)
     Acceleport Xr 920        4 & 8               (EIA232)
     Acceleport C/X           8 - 128             (EIA232)
     Acceleport EPC/X         8 - 224             (EIA232)
     Acceleport Xr/422        4 & 8               (EIA422)
     Acceleport 2r/920        2                   (EIA232)
     Acceleport 4r/920        4                   (EIA232)
     Acceleport 8r/920        8                   (EIA232)

     IBM 8-Port Asynchronous PCI Adapter          (EIA232)
     IBM 128-Port Asynchronous PCI Adapter        (EIA232 & EIA422)
*/

static struct pci_device_id dgap_pci_tbl[] = {
	{ DIGI_VID, PCI_DEV_XEM_DID,      PCI_ANY_ID, PCI_ANY_ID, 0, 0,  0 },
	{ DIGI_VID, PCI_DEV_CX_DID,       PCI_ANY_ID, PCI_ANY_ID, 0, 0,  1 },
	{ DIGI_VID, PCI_DEV_CX_IBM_DID,   PCI_ANY_ID, PCI_ANY_ID, 0, 0,  2 },
	{ DIGI_VID, PCI_DEV_EPCJ_DID,     PCI_ANY_ID, PCI_ANY_ID, 0, 0,  3 },
	{ DIGI_VID, PCI_DEV_920_2_DID,    PCI_ANY_ID, PCI_ANY_ID, 0, 0,  4 },
	{ DIGI_VID, PCI_DEV_920_4_DID,    PCI_ANY_ID, PCI_ANY_ID, 0, 0,  5 },
	{ DIGI_VID, PCI_DEV_920_8_DID,    PCI_ANY_ID, PCI_ANY_ID, 0, 0,  6 },
	{ DIGI_VID, PCI_DEV_XR_DID,       PCI_ANY_ID, PCI_ANY_ID, 0, 0,  7 },
	{ DIGI_VID, PCI_DEV_XRJ_DID,      PCI_ANY_ID, PCI_ANY_ID, 0, 0,  8 },
	{ DIGI_VID, PCI_DEV_XR_422_DID,   PCI_ANY_ID, PCI_ANY_ID, 0, 0,  9 },
	{ DIGI_VID, PCI_DEV_XR_IBM_DID,   PCI_ANY_ID, PCI_ANY_ID, 0, 0, 10 },
	{ DIGI_VID, PCI_DEV_XR_SAIP_DID,  PCI_ANY_ID, PCI_ANY_ID, 0, 0, 11 },
	{ DIGI_VID, PCI_DEV_XR_BULL_DID,  PCI_ANY_ID, PCI_ANY_ID, 0, 0, 12 },
	{ DIGI_VID, PCI_DEV_920_8_HP_DID, PCI_ANY_ID, PCI_ANY_ID, 0, 0, 13 },
	{ DIGI_VID, PCI_DEV_XEM_HP_DID,   PCI_ANY_ID, PCI_ANY_ID, 0, 0, 14 },
	{0,}					/* 0 terminated list. */
};
MODULE_DEVICE_TABLE(pci, dgap_pci_tbl);

/*
 * A generic list of Product names, PCI Vendor ID, and PCI Device ID.
 */
struct board_id {
	uint config_type;
	u8 *name;
	uint maxports;
	uint dpatype;
};

static struct board_id dgap_ids[] = {
	{ PPCM,        PCI_DEV_XEM_NAME,     64, (T_PCXM|T_PCLITE|T_PCIBUS) },
	{ PCX,         PCI_DEV_CX_NAME,     128, (T_CX|T_PCIBUS)            },
	{ PCX,         PCI_DEV_CX_IBM_NAME, 128, (T_CX|T_PCIBUS)            },
	{ PEPC,        PCI_DEV_EPCJ_NAME,   224, (T_EPC|T_PCIBUS)           },
	{ APORT2_920P, PCI_DEV_920_2_NAME,    2, (T_PCXR|T_PCLITE|T_PCIBUS) },
	{ APORT4_920P, PCI_DEV_920_4_NAME,    4, (T_PCXR|T_PCLITE|T_PCIBUS) },
	{ APORT8_920P, PCI_DEV_920_8_NAME,    8, (T_PCXR|T_PCLITE|T_PCIBUS) },
	{ PAPORT8,     PCI_DEV_XR_NAME,       8, (T_PCXR|T_PCLITE|T_PCIBUS) },
	{ PAPORT8,     PCI_DEV_XRJ_NAME,      8, (T_PCXR|T_PCLITE|T_PCIBUS) },
	{ PAPORT8,     PCI_DEV_XR_422_NAME,   8, (T_PCXR|T_PCLITE|T_PCIBUS) },
	{ PAPORT8,     PCI_DEV_XR_IBM_NAME,   8, (T_PCXR|T_PCLITE|T_PCIBUS) },
	{ PAPORT8,     PCI_DEV_XR_SAIP_NAME,  8, (T_PCXR|T_PCLITE|T_PCIBUS) },
	{ PAPORT8,     PCI_DEV_XR_BULL_NAME,  8, (T_PCXR|T_PCLITE|T_PCIBUS) },
	{ APORT8_920P, PCI_DEV_920_8_HP_NAME, 8, (T_PCXR|T_PCLITE|T_PCIBUS) },
	{ PPCM,        PCI_DEV_XEM_HP_NAME,  64, (T_PCXM|T_PCLITE|T_PCIBUS) },
	{0,}						/* 0 terminated list. */
};

struct firmware_info {
	u8 *conf_name;  /* dgap.conf */
	u8 *bios_name;	/* BIOS filename */
	u8 *fep_name;	/* FEP  filename */
	u8 *con_name;	/* Concentrator filename  FIXME*/
	int num;        /* sequence number */
};

/*
 * Firmware - BIOS, FEP, and CONC filenames
 */
static struct firmware_info fw_info[] = {
	{ "dgap/dgap.conf", "dgap/sxbios.bin",  "dgap/sxfep.bin",  NULL, 0 },
	{ "dgap/dgap.conf", "dgap/cxpbios.bin", "dgap/cxpfep.bin", NULL, 1 },
	{ "dgap/dgap.conf", "dgap/cxpbios.bin", "dgap/cxpfep.bin", NULL, 2 },
	{ "dgap/dgap.conf", "dgap/pcibios.bin", "dgap/pcifep.bin", NULL, 3 },
	{ "dgap/dgap.conf", "dgap/xrbios.bin",  "dgap/xrfep.bin",  NULL, 4 },
	{ "dgap/dgap.conf", "dgap/xrbios.bin",  "dgap/xrfep.bin",  NULL, 5 },
	{ "dgap/dgap.conf", "dgap/xrbios.bin",  "dgap/xrfep.bin",  NULL, 6 },
	{ "dgap/dgap.conf", "dgap/xrbios.bin",  "dgap/xrfep.bin",  NULL, 7 },
	{ "dgap/dgap.conf", "dgap/xrbios.bin",  "dgap/xrfep.bin",  NULL, 8 },
	{ "dgap/dgap.conf", "dgap/xrbios.bin",  "dgap/xrfep.bin",  NULL, 9 },
	{ "dgap/dgap.conf", "dgap/xrbios.bin",  "dgap/xrfep.bin",  NULL, 10 },
	{ "dgap/dgap.conf", "dgap/xrbios.bin",  "dgap/xrfep.bin",  NULL, 11 },
	{ "dgap/dgap.conf", "dgap/xrbios.bin",  "dgap/xrfep.bin",  NULL, 12 },
	{ "dgap/dgap.conf", "dgap/xrbios.bin",  "dgap/xrfep.bin",  NULL, 13 },
	{ "dgap/dgap.conf", "dgap/sxbios.bin",  "dgap/sxfep.bin",  NULL, 14 },
	{NULL,}
};

/*
 * Default transparent print information.
 */
static struct digi_t dgap_digi_init = {
	.digi_flags =	DIGI_COOK,	/* Flags			*/
	.digi_maxcps =	100,		/* Max CPS			*/
	.digi_maxchar =	50,		/* Max chars in print queue	*/
	.digi_bufsize =	100,		/* Printer buffer size		*/
	.digi_onlen =	4,		/* size of printer on string	*/
	.digi_offlen =	4,		/* size of printer off string	*/
	.digi_onstr =	"\033[5i",	/* ANSI printer on string ]	*/
	.digi_offstr =	"\033[4i",	/* ANSI printer off string ]	*/
	.digi_term =	"ansi"		/* default terminal type	*/
};

/*
 * Define a local default termios struct. All ports will be created
 * with this termios initially.
 *
 * This defines a raw port at 9600 baud, 8 data bits, no parity,
 * 1 stop bit.
 */

static struct ktermios dgap_default_termios = {
	.c_iflag =	(DEFAULT_IFLAGS),	/* iflags */
	.c_oflag =	(DEFAULT_OFLAGS),	/* oflags */
	.c_cflag =	(DEFAULT_CFLAGS),	/* cflags */
	.c_lflag =	(DEFAULT_LFLAGS),	/* lflags */
	.c_cc =		INIT_C_CC,
	.c_line =	0,
};

/*
 * Our needed internal static variables from dgap_parse.c
 */
static struct cnode dgap_head;
#define MAXCWORD 200
static char dgap_cword[MAXCWORD];

struct toklist {
	int token;
	char *string;
};

static struct toklist dgap_brdtype[] = {
	{ PCX,		"Digi_AccelePort_C/X_PCI" },
	{ PEPC,		"Digi_AccelePort_EPC/X_PCI" },
	{ PPCM,		"Digi_AccelePort_Xem_PCI" },
	{ APORT2_920P,	"Digi_AccelePort_2r_920_PCI" },
	{ APORT4_920P,	"Digi_AccelePort_4r_920_PCI" },
	{ APORT8_920P,	"Digi_AccelePort_8r_920_PCI" },
	{ PAPORT4,	"Digi_AccelePort_4r_PCI(EIA-232/RS-422)" },
	{ PAPORT8,	"Digi_AccelePort_8r_PCI(EIA-232/RS-422)" },
	{ 0, NULL }
};

static struct toklist dgap_tlist[] = {
	{ BEGIN,	"config_begin" },
	{ END,		"config_end" },
	{ BOARD,	"board"	},
	{ IO,		"io" },
	{ PCIINFO,	"pciinfo" },
	{ LINE,		"line" },
	{ CONC,		"conc" },
	{ CONC,		"concentrator" },
	{ CX,		"cx" },
	{ CX,		"ccon" },
	{ EPC,		"epccon" },
	{ EPC,		"epc" },
	{ MOD,		"module" },
	{ ID,		"id" },
	{ STARTO,	"start" },
	{ SPEED,	"speed"	},
	{ CABLE,	"cable"	},
	{ CONNECT,	"connect" },
	{ METHOD,	"method" },
	{ STATUS,	"status" },
	{ CUSTOM,	"Custom" },
	{ BASIC,	"Basic"	},
	{ MEM,		"mem" },
	{ MEM,		"memory" },
	{ PORTS,	"ports"	},
	{ MODEM,	"modem"	},
	{ NPORTS,	"nports" },
	{ TTYN,		"ttyname" },
	{ CU,		"cuname" },
	{ PRINT,	"prname" },
	{ CMAJOR,	"major"	 },
	{ ALTPIN,	"altpin" },
	{ USEINTR,	"useintr" },
	{ TTSIZ,	"ttysize" },
	{ CHSIZ,	"chsize" },
	{ BSSIZ,	"boardsize" },
	{ UNTSIZ,	"schedsize" },
	{ F2SIZ,	"f2200size" },
	{ VPSIZ,	"vpixsize" },
	{ 0,		NULL }
};


/*
 * dgap_sindex: much like index(), but it looks for a match of any character in
 * the group, and returns that position.
 */
static char *dgap_sindex(char *string, char *group)
{
	char *ptr;

	if (!string || !group)
		return NULL;

	for (; *string; string++) {
		for (ptr = group; *ptr; ptr++) {
			if (*ptr == *string)
				return string;
		}
	}

	return NULL;
}

/*
 * get a word from the input stream, also keep track of current line number.
 * words are separated by whitespace.
 */
static char *dgap_getword(char **in)
{
	char *ret_ptr = *in;

	char *ptr = dgap_sindex(*in, " \t\n");

	/* If no word found, return null */
	if (!ptr)
		return NULL;

	/* Mark new location for our buffer */
	*ptr = '\0';
	*in = ptr + 1;

	/* Eat any extra spaces/tabs/newlines that might be present */
	while (*in && **in && ((**in == ' ') ||
			       (**in == '\t') ||
			       (**in == '\n'))) {
		**in = '\0';
		*in = *in + 1;
	}

	return ret_ptr;
}


/*
 * Get a token from the input file; return 0 if end of file is reached
 */
static int dgap_gettok(char **in)
{
	char *w;
	struct toklist *t;

	if (strstr(dgap_cword, "board")) {
		w = dgap_getword(in);
		snprintf(dgap_cword, MAXCWORD, "%s", w);
		for (t = dgap_brdtype; t->token != 0; t++) {
			if (!strcmp(w, t->string))
				return t->token;
		}
	} else {
		while ((w = dgap_getword(in))) {
			snprintf(dgap_cword, MAXCWORD, "%s", w);
			for (t = dgap_tlist; t->token != 0; t++) {
				if (!strcmp(w, t->string))
					return t->token;
			}
		}
	}

	return 0;
}

/*
 * dgap_checknode: see if all the necessary info has been supplied for a node
 * before creating the next node.
 */
static int dgap_checknode(struct cnode *p)
{
	switch (p->type) {
	case LNODE:
		if (p->u.line.v_speed == 0) {
			pr_err("line speed not specified");
			return 1;
		}
		return 0;

	case CNODE:
		if (p->u.conc.v_speed == 0) {
			pr_err("concentrator line speed not specified");
			return 1;
		}
		if (p->u.conc.v_nport == 0) {
			pr_err("number of ports on concentrator not specified");
			return 1;
		}
		if (p->u.conc.v_id == 0) {
			pr_err("concentrator id letter not specified");
			return 1;
		}
		return 0;

	case MNODE:
		if (p->u.module.v_nport == 0) {
			pr_err("number of ports on EBI module not specified");
			return 1;
		}
		if (p->u.module.v_id == 0) {
			pr_err("EBI module id letter not specified");
			return 1;
		}
		return 0;
	}
	return 0;
}

/*
 * Given a board pointer, returns whether we should use interrupts or not.
 */
static uint dgap_config_get_useintr(struct board_t *bd)
{
	struct cnode *p;

	if (!bd)
		return 0;

	for (p = bd->bd_config; p; p = p->next) {
		if (p->type == INTRNODE) {
			/*
			 * check for pcxr types.
			 */
			return p->u.useintr;
		}
	}

	/* If not found, then don't turn on interrupts. */
	return 0;
}

/*
 * Given a board pointer, returns whether we turn on altpin or not.
 */
static uint dgap_config_get_altpin(struct board_t *bd)
{
	struct cnode *p;

	if (!bd)
		return 0;

	for (p = bd->bd_config; p; p = p->next) {
		if (p->type == ANODE) {
			/*
			 * check for pcxr types.
			 */
			return p->u.altpin;
		}
	}

	/* If not found, then don't turn on interrupts. */
	return 0;
}

/*
 * Given a specific type of board, if found, detached link and
 * returns the first occurrence in the list.
 */
static struct cnode *dgap_find_config(int type, int bus, int slot)
{
	struct cnode *p, *prev, *prev2, *found;

	p = &dgap_head;

	while (p->next) {
		prev = p;
		p = p->next;

		if (p->type != BNODE)
			continue;

		if (p->u.board.type != type)
			continue;

		if (p->u.board.v_pcibus &&
		    p->u.board.pcibus != bus)
			continue;

		if (p->u.board.v_pcislot &&
		    p->u.board.pcislot != slot)
			continue;

		found = p;
		/*
		 * Keep walking thru the list till we
		 * find the next board.
		 */
		while (p->next) {
			prev2 = p;
			p = p->next;

			if (p->type != BNODE)
				continue;

			/*
			 * Mark the end of our 1 board
			 * chain of configs.
			 */
			prev2->next = NULL;

			/*
			 * Link the "next" board to the
			 * previous board, effectively
			 * "unlinking" our board from
			 * the main config.
			 */
			prev->next = p;

			return found;
		}
		/*
		 * It must be the last board in the list.
		 */
		prev->next = NULL;
		return found;
	}
	return NULL;
}

/*
 * Given a board pointer, walks the config link, counting up
 * all ports user specified should be on the board.
 * (This does NOT mean they are all actually present right now tho)
 */
static uint dgap_config_get_num_prts(struct board_t *bd)
{
	int count = 0;
	struct cnode *p;

	if (!bd)
		return 0;

	for (p = bd->bd_config; p; p = p->next) {

		switch (p->type) {
		case BNODE:
			/*
			 * check for pcxr types.
			 */
			if (p->u.board.type > EPCFE)
				count += p->u.board.nport;
			break;
		case CNODE:
			count += p->u.conc.nport;
			break;
		case MNODE:
			count += p->u.module.nport;
			break;
		}
	}
	return count;
}

static char *dgap_create_config_string(struct board_t *bd, char *string)
{
	char *ptr = string;
	struct cnode *p;
	struct cnode *q;
	int speed;

	if (!bd) {
		*ptr = 0xff;
		return string;
	}

	for (p = bd->bd_config; p; p = p->next) {

		switch (p->type) {
		case LNODE:
			*ptr = '\0';
			ptr++;
			*ptr = p->u.line.speed;
			ptr++;
			break;
		case CNODE:
			/*
			 * Because the EPC/con concentrators can have EM modules
			 * hanging off of them, we have to walk ahead in the
			 * list and keep adding the number of ports on each EM
			 * to the config. UGH!
			 */
			speed = p->u.conc.speed;
			q = p->next;
			if (q && (q->type == MNODE)) {
				*ptr = (p->u.conc.nport + 0x80);
				ptr++;
				p = q;
				while (q->next && (q->next->type) == MNODE) {
					*ptr = (q->u.module.nport + 0x80);
					ptr++;
					p = q;
					q = q->next;
				}
				*ptr = q->u.module.nport;
				ptr++;
			} else {
				*ptr = p->u.conc.nport;
				ptr++;
			}

			*ptr = speed;
			ptr++;
			break;
		}
	}

	*ptr = 0xff;
	return string;
}

/*
 * Parse a configuration file read into memory as a string.
 */
static int dgap_parsefile(char **in)
{
	struct cnode *p, *brd, *line, *conc;
	int rc;
	char *s;
	int linecnt = 0;

	p = &dgap_head;
	brd = line = conc = NULL;

	/* perhaps we are adding to an existing list? */
	while (p->next)
		p = p->next;

	/* file must start with a BEGIN */
	while ((rc = dgap_gettok(in)) != BEGIN) {
		if (rc == 0) {
			pr_err("unexpected EOF");
			return -1;
		}
	}

	for (; ;) {
		int board_type = 0;
		int conc_type = 0;
		int module_type = 0;

		rc = dgap_gettok(in);
		if (rc == 0) {
			pr_err("unexpected EOF");
			return -1;
		}

		switch (rc) {
		case BEGIN:	/* should only be 1 begin */
			pr_err("unexpected config_begin\n");
			return -1;

		case END:
			return 0;

		case BOARD:	/* board info */
			if (dgap_checknode(p))
				return -1;

			p->next = kzalloc(sizeof(struct cnode), GFP_KERNEL);
			if (!p->next)
				return -1;

			p = p->next;

			p->type = BNODE;
			p->u.board.status = kstrdup("No", GFP_KERNEL);
			line = conc = NULL;
			brd = p;
			linecnt = -1;

			board_type = dgap_gettok(in);
			if (board_type == 0) {
				pr_err("board !!type not specified");
				return -1;
			}

			p->u.board.type = board_type;

			break;

		case IO:	/* i/o port */
			if (p->type != BNODE) {
				pr_err("IO port only valid for boards");
				return -1;
			}
			s = dgap_getword(in);
			if (!s) {
				pr_err("unexpected end of file");
				return -1;
			}
			p->u.board.portstr = kstrdup(s, GFP_KERNEL);
			if (kstrtol(s, 0, &p->u.board.port)) {
				pr_err("bad number for IO port");
				return -1;
			}
			p->u.board.v_port = 1;
			break;

		case MEM:	/* memory address */
			if (p->type != BNODE) {
				pr_err("memory address only valid for boards");
				return -1;
			}
			s = dgap_getword(in);
			if (!s) {
				pr_err("unexpected end of file");
				return -1;
			}
			p->u.board.addrstr = kstrdup(s, GFP_KERNEL);
			if (kstrtoul(s, 0, &p->u.board.addr)) {
				pr_err("bad number for memory address");
				return -1;
			}
			p->u.board.v_addr = 1;
			break;

		case PCIINFO:	/* pci information */
			if (p->type != BNODE) {
				pr_err("memory address only valid for boards");
				return -1;
			}
			s = dgap_getword(in);
			if (!s) {
				pr_err("unexpected end of file");
				return -1;
			}
			p->u.board.pcibusstr = kstrdup(s, GFP_KERNEL);
			if (kstrtoul(s, 0, &p->u.board.pcibus)) {
				pr_err("bad number for pci bus");
				return -1;
			}
			p->u.board.v_pcibus = 1;
			s = dgap_getword(in);
			if (!s) {
				pr_err("unexpected end of file");
				return -1;
			}
			p->u.board.pcislotstr = kstrdup(s, GFP_KERNEL);
			if (kstrtoul(s, 0, &p->u.board.pcislot)) {
				pr_err("bad number for pci slot");
				return -1;
			}
			p->u.board.v_pcislot = 1;
			break;

		case METHOD:
			if (p->type != BNODE) {
				pr_err("install method only valid for boards");
				return -1;
			}
			s = dgap_getword(in);
			if (!s) {
				pr_err("unexpected end of file");
				return -1;
			}
			p->u.board.method = kstrdup(s, GFP_KERNEL);
			p->u.board.v_method = 1;
			break;

		case STATUS:
			if (p->type != BNODE) {
				pr_err("config status only valid for boards");
				return -1;
			}
			s = dgap_getword(in);
			if (!s) {
				pr_err("unexpected end of file");
				return -1;
			}
			p->u.board.status = kstrdup(s, GFP_KERNEL);
			break;

		case NPORTS:	/* number of ports */
			if (p->type == BNODE) {
				s = dgap_getword(in);
				if (!s) {
					pr_err("unexpected end of file");
					return -1;
				}
				if (kstrtol(s, 0, &p->u.board.nport)) {
					pr_err("bad number for number of ports");
					return -1;
				}
				p->u.board.v_nport = 1;
			} else if (p->type == CNODE) {
				s = dgap_getword(in);
				if (!s) {
					pr_err("unexpected end of file");
					return -1;
				}
				if (kstrtol(s, 0, &p->u.conc.nport)) {
					pr_err("bad number for number of ports");
					return -1;
				}
				p->u.conc.v_nport = 1;
			} else if (p->type == MNODE) {
				s = dgap_getword(in);
				if (!s) {
					pr_err("unexpected end of file");
					return -1;
				}
				if (kstrtol(s, 0, &p->u.module.nport)) {
					pr_err("bad number for number of ports");
					return -1;
				}
				p->u.module.v_nport = 1;
			} else {
				pr_err("nports only valid for concentrators or modules");
				return -1;
			}
			break;

		case ID:	/* letter ID used in tty name */
			s = dgap_getword(in);
			if (!s) {
				pr_err("unexpected end of file");
				return -1;
			}

			p->u.board.status = kstrdup(s, GFP_KERNEL);

			if (p->type == CNODE) {
				p->u.conc.id = kstrdup(s, GFP_KERNEL);
				p->u.conc.v_id = 1;
			} else if (p->type == MNODE) {
				p->u.module.id = kstrdup(s, GFP_KERNEL);
				p->u.module.v_id = 1;
			} else {
				pr_err("id only valid for concentrators or modules");
				return -1;
			}
			break;

		case STARTO:	/* start offset of ID */
			if (p->type == BNODE) {
				s = dgap_getword(in);
				if (!s) {
					pr_err("unexpected end of file");
					return -1;
				}
				if (kstrtol(s, 0, &p->u.board.start)) {
					pr_err("bad number for start of tty count");
					return -1;
				}
				p->u.board.v_start = 1;
			} else if (p->type == CNODE) {
				s = dgap_getword(in);
				if (!s) {
					pr_err("unexpected end of file");
					return -1;
				}
				if (kstrtol(s, 0, &p->u.conc.start)) {
					pr_err("bad number for start of tty count");
					return -1;
				}
				p->u.conc.v_start = 1;
			} else if (p->type == MNODE) {
				s = dgap_getword(in);
				if (!s) {
					pr_err("unexpected end of file");
					return -1;
				}
				if (kstrtol(s, 0, &p->u.module.start)) {
					pr_err("bad number for start of tty count");
					return -1;
				}
				p->u.module.v_start = 1;
			} else {
				pr_err("start only valid for concentrators or modules");
				return -1;
			}
			break;

		case TTYN:	/* tty name prefix */
			if (dgap_checknode(p))
				return -1;

			p->next = kzalloc(sizeof(struct cnode), GFP_KERNEL);
			if (!p->next)
				return -1;

			p = p->next;
			p->type = TNODE;

			s = dgap_getword(in);
			if (!s) {
				pr_err("unexpeced end of file");
				return -1;
			}
			p->u.ttyname = kstrdup(s, GFP_KERNEL);
			if (!p->u.ttyname)
				return -1;

			break;

		case CU:	/* cu name prefix */
			if (dgap_checknode(p))
				return -1;

			p->next = kzalloc(sizeof(struct cnode), GFP_KERNEL);
			if (!p->next)
				return -1;

			p = p->next;
			p->type = CUNODE;

			s = dgap_getword(in);
			if (!s) {
				pr_err("unexpeced end of file");
				return -1;
			}
			p->u.cuname = kstrdup(s, GFP_KERNEL);
			if (!p->u.cuname)
				return -1;

			break;

		case LINE:	/* line information */
			if (dgap_checknode(p))
				return -1;
			if (!brd) {
				pr_err("must specify board before line info");
				return -1;
			}
			switch (brd->u.board.type) {
			case PPCM:
				pr_err("line not valid for PC/em");
				return -1;
			}

			p->next = kzalloc(sizeof(struct cnode), GFP_KERNEL);
			if (!p->next)
				return -1;

			p = p->next;
			p->type = LNODE;
			conc = NULL;
			line = p;
			linecnt++;
			break;

		case CONC:	/* concentrator information */
			if (dgap_checknode(p))
				return -1;
			if (!line) {
				pr_err("must specify line info before concentrator");
				return -1;
			}

			p->next = kzalloc(sizeof(struct cnode), GFP_KERNEL);
			if (!p->next)
				return -1;

			p = p->next;
			p->type = CNODE;
			conc = p;

			if (linecnt)
				brd->u.board.conc2++;
			else
				brd->u.board.conc1++;

			conc_type = dgap_gettok(in);
			if (conc_type == 0 || (conc_type != CX &&
			    conc_type != EPC)) {
				pr_err("failed to set a type of concentratros");
				return -1;
			}

			p->u.conc.type = conc_type;

			break;

		case MOD:	/* EBI module */
			if (dgap_checknode(p))
				return -1;
			if (!brd) {
				pr_err("must specify board info before EBI modules");
				return -1;
			}
			switch (brd->u.board.type) {
			case PPCM:
				linecnt = 0;
				break;
			default:
				if (!conc) {
					pr_err("must specify concentrator info before EBI module");
					return -1;
				}
			}

			p->next = kzalloc(sizeof(struct cnode), GFP_KERNEL);
			if (!p->next)
				return -1;

			p = p->next;
			p->type = MNODE;

			if (linecnt)
				brd->u.board.module2++;
			else
				brd->u.board.module1++;

			module_type = dgap_gettok(in);
			if (module_type == 0 || (module_type != PORTS &&
			    module_type != MODEM)) {
				pr_err("failed to set a type of module");
				return -1;
			}

			p->u.module.type = module_type;

			break;

		case CABLE:
			if (p->type == LNODE) {
				s = dgap_getword(in);
				if (!s) {
					pr_err("unexpected end of file");
					return -1;
				}
				p->u.line.cable = kstrdup(s, GFP_KERNEL);
				p->u.line.v_cable = 1;
			}
			break;

		case SPEED:	/* sync line speed indication */
			if (p->type == LNODE) {
				s = dgap_getword(in);
				if (!s) {
					pr_err("unexpected end of file");
					return -1;
				}
				if (kstrtol(s, 0, &p->u.line.speed)) {
					pr_err("bad number for line speed");
					return -1;
				}
				p->u.line.v_speed = 1;
			} else if (p->type == CNODE) {
				s = dgap_getword(in);
				if (!s) {
					pr_err("unexpected end of file");
					return -1;
				}
				if (kstrtol(s, 0, &p->u.conc.speed)) {
					pr_err("bad number for line speed");
					return -1;
				}
				p->u.conc.v_speed = 1;
			} else {
				pr_err("speed valid only for lines or concentrators.");
				return -1;
			}
			break;

		case CONNECT:
			if (p->type == CNODE) {
				s = dgap_getword(in);
				if (!s) {
					pr_err("unexpected end of file");
					return -1;
				}
				p->u.conc.connect = kstrdup(s, GFP_KERNEL);
				p->u.conc.v_connect = 1;
			}
			break;
		case PRINT:	/* transparent print name prefix */
			if (dgap_checknode(p))
				return -1;

			p->next = kzalloc(sizeof(struct cnode), GFP_KERNEL);
			if (!p->next)
				return -1;

			p = p->next;
			p->type = PNODE;

			s = dgap_getword(in);
			if (!s) {
				pr_err("unexpeced end of file");
				return -1;
			}
			p->u.printname = kstrdup(s, GFP_KERNEL);
			if (!p->u.printname)
				return -1;

			break;

		case CMAJOR:	/* major number */
			if (dgap_checknode(p))
				return -1;

			p->next = kzalloc(sizeof(struct cnode), GFP_KERNEL);
			if (!p->next)
				return -1;

			p = p->next;
			p->type = JNODE;

			s = dgap_getword(in);
			if (!s) {
				pr_err("unexpected end of file");
				return -1;
			}
			if (kstrtol(s, 0, &p->u.majornumber)) {
				pr_err("bad number for major number");
				return -1;
			}
			break;

		case ALTPIN:	/* altpin setting */
			if (dgap_checknode(p))
				return -1;

			p->next = kzalloc(sizeof(struct cnode), GFP_KERNEL);
			if (!p->next)
				return -1;

			p = p->next;
			p->type = ANODE;

			s = dgap_getword(in);
			if (!s) {
				pr_err("unexpected end of file");
				return -1;
			}
			if (kstrtol(s, 0, &p->u.altpin)) {
				pr_err("bad number for altpin");
				return -1;
			}
			break;

		case USEINTR:		/* enable interrupt setting */
			if (dgap_checknode(p))
				return -1;

			p->next = kzalloc(sizeof(struct cnode), GFP_KERNEL);
			if (!p->next)
				return -1;

			p = p->next;
			p->type = INTRNODE;
			s = dgap_getword(in);
			if (!s) {
				pr_err("unexpected end of file");
				return -1;
			}
			if (kstrtol(s, 0, &p->u.useintr)) {
				pr_err("bad number for useintr");
				return -1;
			}
			break;

		case TTSIZ:	/* size of tty structure */
			if (dgap_checknode(p))
				return -1;

			p->next = kzalloc(sizeof(struct cnode), GFP_KERNEL);
			if (!p->next)
				return -1;

			p = p->next;
			p->type = TSNODE;

			s = dgap_getword(in);
			if (!s) {
				pr_err("unexpected end of file");
				return -1;
			}
			if (kstrtol(s, 0, &p->u.ttysize)) {
				pr_err("bad number for ttysize");
				return -1;
			}
			break;

		case CHSIZ:	/* channel structure size */
			if (dgap_checknode(p))
				return -1;

			p->next = kzalloc(sizeof(struct cnode), GFP_KERNEL);
			if (!p->next)
				return -1;

			p = p->next;
			p->type = CSNODE;

			s = dgap_getword(in);
			if (!s) {
				pr_err("unexpected end of file");
				return -1;
			}
			if (kstrtol(s, 0, &p->u.chsize)) {
				pr_err("bad number for chsize");
				return -1;
			}
			break;

		case BSSIZ:	/* board structure size */
			if (dgap_checknode(p))
				return -1;

			p->next = kzalloc(sizeof(struct cnode), GFP_KERNEL);
			if (!p->next)
				return -1;

			p = p->next;
			p->type = BSNODE;

			s = dgap_getword(in);
			if (!s) {
				pr_err("unexpected end of file");
				return -1;
			}
			if (kstrtol(s, 0, &p->u.bssize)) {
				pr_err("bad number for bssize");
				return -1;
			}
			break;

		case UNTSIZ:	/* sched structure size */
			if (dgap_checknode(p))
				return -1;

			p->next = kzalloc(sizeof(struct cnode), GFP_KERNEL);
			if (!p->next)
				return -1;

			p = p->next;
			p->type = USNODE;

			s = dgap_getword(in);
			if (!s) {
				pr_err("unexpected end of file");
				return -1;
			}
			if (kstrtol(s, 0, &p->u.unsize)) {
				pr_err("bad number for schedsize");
				return -1;
			}
			break;

		case F2SIZ:	/* f2200 structure size */
			if (dgap_checknode(p))
				return -1;

			p->next = kzalloc(sizeof(struct cnode), GFP_KERNEL);
			if (!p->next)
				return -1;

			p = p->next;
			p->type = FSNODE;

			s = dgap_getword(in);
			if (!s) {
				pr_err("unexpected end of file");
				return -1;
			}
			if (kstrtol(s, 0, &p->u.f2size)) {
				pr_err("bad number for f2200size");
				return -1;
			}
			break;

		case VPSIZ:	/* vpix structure size */
			if (dgap_checknode(p))
				return -1;

			p->next = kzalloc(sizeof(struct cnode), GFP_KERNEL);
			if (!p->next)
				return -1;

			p = p->next;
			p->type = VSNODE;

			s = dgap_getword(in);
			if (!s) {
				pr_err("unexpected end of file");
				return -1;
			}
			if (kstrtol(s, 0, &p->u.vpixsize)) {
				pr_err("bad number for vpixsize");
				return -1;
			}
			break;
		}
	}
}

static void dgap_cleanup_nodes(void)
{
	struct cnode *p;

	p = &dgap_head;

	while (p) {
		struct cnode *tmp = p->next;

		if (p->type == NULLNODE) {
			p = tmp;
			continue;
		}

		switch (p->type) {
		case BNODE:
			kfree(p->u.board.portstr);
			kfree(p->u.board.addrstr);
			kfree(p->u.board.pcibusstr);
			kfree(p->u.board.pcislotstr);
			kfree(p->u.board.method);
			break;
		case CNODE:
			kfree(p->u.conc.id);
			kfree(p->u.conc.connect);
			break;
		case MNODE:
			kfree(p->u.module.id);
			break;
		case TNODE:
			kfree(p->u.ttyname);
			break;
		case CUNODE:
			kfree(p->u.cuname);
			break;
		case LNODE:
			kfree(p->u.line.cable);
			break;
		case PNODE:
			kfree(p->u.printname);
			break;
		}

		kfree(p->u.board.status);
		kfree(p);
		p = tmp;
	}
}

/*
 * Retrives the current custom baud rate from FEP memory,
 * and returns it back to the user.
 * Returns 0 on error.
 */
static uint dgap_get_custom_baud(struct channel_t *ch)
{
	u8 __iomem *vaddr;
	ulong offset;

	if (!ch || ch->magic != DGAP_CHANNEL_MAGIC)
		return 0;

	if (!ch->ch_bd || ch->ch_bd->magic != DGAP_BOARD_MAGIC)
		return 0;

	if (!(ch->ch_bd->bd_flags & BD_FEP5PLUS))
		return 0;

	vaddr = ch->ch_bd->re_map_membase;

	if (!vaddr)
		return 0;

	/*
	 * Go get from fep mem, what the fep
	 * believes the custom baud rate is.
	 */
	offset = (ioread16(vaddr + ECS_SEG) << 4) + (ch->ch_portnum * 0x28)
	       + LINE_SPEED;

	return readw(vaddr + offset);
}

/*
 * Remap PCI memory.
 */
static int dgap_remap(struct board_t *brd)
{
	if (!brd || brd->magic != DGAP_BOARD_MAGIC)
		return -EIO;

	if (!request_mem_region(brd->membase, 0x200000, "dgap"))
		return -ENOMEM;

	if (!request_mem_region(brd->membase + PCI_IO_OFFSET, 0x200000,
					"dgap"))
		goto err_req_mem;

	brd->re_map_membase = ioremap(brd->membase, 0x200000);
	if (!brd->re_map_membase)
		goto err_remap_mem;

	brd->re_map_port = ioremap((brd->membase + PCI_IO_OFFSET), 0x200000);
	if (!brd->re_map_port)
		goto err_remap_port;

	return 0;

err_remap_port:
	iounmap(brd->re_map_membase);
err_remap_mem:
	release_mem_region(brd->membase + PCI_IO_OFFSET, 0x200000);
err_req_mem:
	release_mem_region(brd->membase, 0x200000);

	return -ENOMEM;
}

static void dgap_unmap(struct board_t *brd)
{
	iounmap(brd->re_map_port);
	iounmap(brd->re_map_membase);
	release_mem_region(brd->membase + PCI_IO_OFFSET, 0x200000);
	release_mem_region(brd->membase, 0x200000);
}

/*
 * dgap_parity_scan()
 *
 * Convert the FEP5 way of reporting parity errors and breaks into
 * the Linux line discipline way.
 */
static void dgap_parity_scan(struct channel_t *ch, unsigned char *cbuf,
				unsigned char *fbuf, int *len)
{
	int l = *len;
	int count = 0;
	unsigned char *in, *cout, *fout;
	unsigned char c;

	in = cbuf;
	cout = cbuf;
	fout = fbuf;

	if (!ch || ch->magic != DGAP_CHANNEL_MAGIC)
		return;

	while (l--) {
		c = *in++;
		switch (ch->pscan_state) {
		default:
			/* reset to sanity and fall through */
			ch->pscan_state = 0;

		case 0:
			/* No FF seen yet */
			if (c == (unsigned char) '\377')
				/* delete this character from stream */
				ch->pscan_state = 1;
			else {
				*cout++ = c;
				*fout++ = TTY_NORMAL;
				count += 1;
			}
			break;

		case 1:
			/* first FF seen */
			if (c == (unsigned char) '\377') {
				/* doubled ff, transform to single ff */
				*cout++ = c;
				*fout++ = TTY_NORMAL;
				count += 1;
				ch->pscan_state = 0;
			} else {
				/* save value examination in next state */
				ch->pscan_savechar = c;
				ch->pscan_state = 2;
			}
			break;

		case 2:
			/* third character of ff sequence */

			*cout++ = c;

			if (ch->pscan_savechar == 0x0) {

				if (c == 0x0) {
					ch->ch_err_break++;
					*fout++ = TTY_BREAK;
				} else {
					ch->ch_err_parity++;
					*fout++ = TTY_PARITY;
				}
			}

			count += 1;
			ch->pscan_state = 0;
		}
	}
	*len = count;
}

/*=======================================================================
 *
 *      dgap_input - Process received data.
 *
 *              ch      - Pointer to channel structure.
 *
 *=======================================================================*/

static void dgap_input(struct channel_t *ch)
{
	struct board_t *bd;
	struct bs_t __iomem *bs;
	struct tty_struct *tp;
	struct tty_ldisc *ld;
	uint rmask;
	uint head;
	uint tail;
	int data_len;
	ulong lock_flags;
	ulong lock_flags2;
	int flip_len;
	int len;
	int n;
	u8 *buf;
	u8 tmpchar;
	int s;

	if (!ch || ch->magic != DGAP_CHANNEL_MAGIC)
		return;

	tp = ch->ch_tun.un_tty;

	bs  = ch->ch_bs;
	if (!bs)
		return;

	bd = ch->ch_bd;
	if (!bd || bd->magic != DGAP_BOARD_MAGIC)
		return;

	spin_lock_irqsave(&bd->bd_lock, lock_flags);
	spin_lock_irqsave(&ch->ch_lock, lock_flags2);

	/*
	 *      Figure the number of characters in the buffer.
	 *      Exit immediately if none.
	 */

	rmask = ch->ch_rsize - 1;

	head = readw(&(bs->rx_head));
	head &= rmask;
	tail = readw(&(bs->rx_tail));
	tail &= rmask;

	data_len = (head - tail) & rmask;

	if (data_len == 0) {
		writeb(1, &(bs->idata));
		spin_unlock_irqrestore(&ch->ch_lock, lock_flags2);
		spin_unlock_irqrestore(&bd->bd_lock, lock_flags);
		return;
	}

	/*
	 * If the device is not open, or CREAD is off, flush
	 * input data and return immediately.
	 */
	if ((bd->state != BOARD_READY) || !tp  ||
	    (tp->magic != TTY_MAGIC) ||
	    !(ch->ch_tun.un_flags & UN_ISOPEN) ||
	    !(tp->termios.c_cflag & CREAD) ||
	    (ch->ch_tun.un_flags & UN_CLOSING)) {

		writew(head, &(bs->rx_tail));
		writeb(1, &(bs->idata));
		spin_unlock_irqrestore(&ch->ch_lock, lock_flags2);
		spin_unlock_irqrestore(&bd->bd_lock, lock_flags);
		return;
	}

	/*
	 * If we are throttled, simply don't read any data.
	 */
	if (ch->ch_flags & CH_RXBLOCK) {
		writeb(1, &(bs->idata));
		spin_unlock_irqrestore(&ch->ch_lock, lock_flags2);
		spin_unlock_irqrestore(&bd->bd_lock, lock_flags);
		return;
	}

	/*
	 *      Ignore oruns.
	 */
	tmpchar = readb(&(bs->orun));
	if (tmpchar) {
		ch->ch_err_overrun++;
		writeb(0, &(bs->orun));
	}

	/* Decide how much data we can send into the tty layer */
	flip_len = TTY_FLIPBUF_SIZE;

	/* Chop down the length, if needed */
	len = min(data_len, flip_len);
	len = min(len, (N_TTY_BUF_SIZE - 1));

	ld = tty_ldisc_ref(tp);

#ifdef TTY_DONT_FLIP
	/*
	 * If the DONT_FLIP flag is on, don't flush our buffer, and act
	 * like the ld doesn't have any space to put the data right now.
	 */
	if (test_bit(TTY_DONT_FLIP, &tp->flags))
		len = 0;
#endif

	/*
	 * If we were unable to get a reference to the ld,
	 * don't flush our buffer, and act like the ld doesn't
	 * have any space to put the data right now.
	 */
	if (!ld) {
		len = 0;
	} else {
		/*
		 * If ld doesn't have a pointer to a receive_buf function,
		 * flush the data, then act like the ld doesn't have any
		 * space to put the data right now.
		 */
		if (!ld->ops->receive_buf) {
			writew(head, &(bs->rx_tail));
			len = 0;
		}
	}

	if (len <= 0) {
		writeb(1, &(bs->idata));
		spin_unlock_irqrestore(&ch->ch_lock, lock_flags2);
		spin_unlock_irqrestore(&bd->bd_lock, lock_flags);
		if (ld)
			tty_ldisc_deref(ld);
		return;
	}

	buf = ch->ch_bd->flipbuf;
	n = len;

	/*
	 * n now contains the most amount of data we can copy,
	 * bounded either by our buffer size or the amount
	 * of data the card actually has pending...
	 */
	while (n) {

		s = ((head >= tail) ? head : ch->ch_rsize) - tail;
		s = min(s, n);

		if (s <= 0)
			break;

		memcpy_fromio(buf, ch->ch_raddr + tail, s);

		tail += s;
		buf += s;

		n -= s;
		/* Flip queue if needed */
		tail &= rmask;
	}

	writew(tail, &(bs->rx_tail));
	writeb(1, &(bs->idata));
	ch->ch_rxcount += len;

	/*
	 * If we are completely raw, we don't need to go through a lot
	 * of the tty layers that exist.
	 * In this case, we take the shortest and fastest route we
	 * can to relay the data to the user.
	 *
	 * On the other hand, if we are not raw, we need to go through
	 * the tty layer, which has its API more well defined.
	 */
	if (I_PARMRK(tp) || I_BRKINT(tp) || I_INPCK(tp)) {
		dgap_parity_scan(ch, ch->ch_bd->flipbuf,
				 ch->ch_bd->flipflagbuf, &len);

		len = tty_buffer_request_room(tp->port, len);
		tty_insert_flip_string_flags(tp->port, ch->ch_bd->flipbuf,
			ch->ch_bd->flipflagbuf, len);
	} else {
		len = tty_buffer_request_room(tp->port, len);
		tty_insert_flip_string(tp->port, ch->ch_bd->flipbuf, len);
	}

	spin_unlock_irqrestore(&ch->ch_lock, lock_flags2);
	spin_unlock_irqrestore(&bd->bd_lock, lock_flags);

	/* Tell the tty layer its okay to "eat" the data now */
	tty_flip_buffer_push(tp->port);

	if (ld)
		tty_ldisc_deref(ld);

}

static void dgap_write_wakeup(struct board_t *bd, struct channel_t *ch,
			      struct un_t *un, u32 mask,
			      unsigned long *irq_flags1,
			      unsigned long *irq_flags2)
{
	if (!(un->un_flags & mask))
		return;

	un->un_flags &= ~mask;

	if (!(un->un_flags & UN_ISOPEN))
		return;

	if ((un->un_tty->flags & (1 << TTY_DO_WRITE_WAKEUP)) &&
	    un->un_tty->ldisc->ops->write_wakeup) {
		spin_unlock_irqrestore(&ch->ch_lock, *irq_flags2);
		spin_unlock_irqrestore(&bd->bd_lock, *irq_flags1);

		(un->un_tty->ldisc->ops->write_wakeup)(un->un_tty);

		spin_lock_irqsave(&bd->bd_lock, *irq_flags1);
		spin_lock_irqsave(&ch->ch_lock, *irq_flags2);
	}
	wake_up_interruptible(&un->un_tty->write_wait);
	wake_up_interruptible(&un->un_flags_wait);
}

/************************************************************************
 * Determines when CARRIER changes state and takes appropriate
 * action.
 ************************************************************************/
static void dgap_carrier(struct channel_t *ch)
{
	struct board_t *bd;

	int virt_carrier = 0;
	int phys_carrier = 0;

	if (!ch || ch->magic != DGAP_CHANNEL_MAGIC)
		return;

	bd = ch->ch_bd;

	if (!bd || bd->magic != DGAP_BOARD_MAGIC)
		return;

	/* Make sure altpin is always set correctly */
	if (ch->ch_digi.digi_flags & DIGI_ALTPIN) {
		ch->ch_dsr      = DM_CD;
		ch->ch_cd       = DM_DSR;
	} else {
		ch->ch_dsr      = DM_DSR;
		ch->ch_cd       = DM_CD;
	}

	if (ch->ch_mistat & D_CD(ch))
		phys_carrier = 1;

	if (ch->ch_digi.digi_flags & DIGI_FORCEDCD)
		virt_carrier = 1;

	if (ch->ch_c_cflag & CLOCAL)
		virt_carrier = 1;

	/*
	 * Test for a VIRTUAL carrier transition to HIGH.
	 */
	if (((ch->ch_flags & CH_FCAR) == 0) && (virt_carrier == 1)) {

		/*
		 * When carrier rises, wake any threads waiting
		 * for carrier in the open routine.
		 */

		if (waitqueue_active(&(ch->ch_flags_wait)))
			wake_up_interruptible(&ch->ch_flags_wait);
	}

	/*
	 * Test for a PHYSICAL carrier transition to HIGH.
	 */
	if (((ch->ch_flags & CH_CD) == 0) && (phys_carrier == 1)) {

		/*
		 * When carrier rises, wake any threads waiting
		 * for carrier in the open routine.
		 */

		if (waitqueue_active(&(ch->ch_flags_wait)))
			wake_up_interruptible(&ch->ch_flags_wait);
	}

	/*
	 *  Test for a PHYSICAL transition to low, so long as we aren't
	 *  currently ignoring physical transitions (which is what "virtual
	 *  carrier" indicates).
	 *
	 *  The transition of the virtual carrier to low really doesn't
	 *  matter... it really only means "ignore carrier state", not
	 *  "make pretend that carrier is there".
	 */
	if ((virt_carrier == 0) &&
	    ((ch->ch_flags & CH_CD) != 0) &&
	    (phys_carrier == 0)) {

		/*
		 *   When carrier drops:
		 *
		 *   Drop carrier on all open units.
		 *
		 *   Flush queues, waking up any task waiting in the
		 *   line discipline.
		 *
		 *   Send a hangup to the control terminal.
		 *
		 *   Enable all select calls.
		 */
		if (waitqueue_active(&(ch->ch_flags_wait)))
			wake_up_interruptible(&ch->ch_flags_wait);

		if (ch->ch_tun.un_open_count > 0)
			tty_hangup(ch->ch_tun.un_tty);

		if (ch->ch_pun.un_open_count > 0)
			tty_hangup(ch->ch_pun.un_tty);
	}

	/*
	 *  Make sure that our cached values reflect the current reality.
	 */
	if (virt_carrier == 1)
		ch->ch_flags |= CH_FCAR;
	else
		ch->ch_flags &= ~CH_FCAR;

	if (phys_carrier == 1)
		ch->ch_flags |= CH_CD;
	else
		ch->ch_flags &= ~CH_CD;
}

/*=======================================================================
 *
 *      dgap_event - FEP to host event processing routine.
 *
 *              bd     - Board of current event.
 *
 *=======================================================================*/
static int dgap_event(struct board_t *bd)
{
	struct channel_t *ch;
	ulong lock_flags;
	ulong lock_flags2;
	struct bs_t __iomem *bs;
	u8 __iomem *event;
	u8 __iomem *vaddr;
	struct ev_t __iomem *eaddr;
	uint head;
	uint tail;
	int port;
	int reason;
	int modem;
	int b1;

	if (!bd || bd->magic != DGAP_BOARD_MAGIC)
		return -EIO;

	spin_lock_irqsave(&bd->bd_lock, lock_flags);

	vaddr = bd->re_map_membase;

	if (!vaddr) {
		spin_unlock_irqrestore(&bd->bd_lock, lock_flags);
		return -EIO;
	}

	eaddr = (struct ev_t __iomem *) (vaddr + EVBUF);

	/* Get our head and tail */
	head = readw(&(eaddr->ev_head));
	tail = readw(&(eaddr->ev_tail));

	/*
	 * Forget it if pointers out of range.
	 */

	if (head >= EVMAX - EVSTART || tail >= EVMAX - EVSTART ||
	    (head | tail) & 03) {
		/* Let go of board lock */
		spin_unlock_irqrestore(&bd->bd_lock, lock_flags);
		return -EIO;
	}

	/*
	 * Loop to process all the events in the buffer.
	 */
	while (tail != head) {

		/*
		 * Get interrupt information.
		 */

		event = bd->re_map_membase + tail + EVSTART;

		port   = ioread8(event);
		reason = ioread8(event + 1);
		modem  = ioread8(event + 2);
		b1     = ioread8(event + 3);

		/*
		 * Make sure the interrupt is valid.
		 */
		if (port >= bd->nasync)
			goto next;

		if (!(reason & (IFMODEM | IFBREAK | IFTLW | IFTEM | IFDATA)))
			goto next;

		ch = bd->channels[port];

		if (!ch || ch->magic != DGAP_CHANNEL_MAGIC)
			goto next;

		/*
		 * If we have made it here, the event was valid.
		 * Lock down the channel.
		 */
		spin_lock_irqsave(&ch->ch_lock, lock_flags2);

		bs = ch->ch_bs;

		if (!bs) {
			spin_unlock_irqrestore(&ch->ch_lock, lock_flags2);
			goto next;
		}

		/*
		 * Process received data.
		 */
		if (reason & IFDATA) {

			/*
			 * ALL LOCKS *MUST* BE DROPPED BEFORE CALLING INPUT!
			 * input could send some data to ld, which in turn
			 * could do a callback to one of our other functions.
			 */
			spin_unlock_irqrestore(&ch->ch_lock, lock_flags2);
			spin_unlock_irqrestore(&bd->bd_lock, lock_flags);

			dgap_input(ch);

			spin_lock_irqsave(&bd->bd_lock, lock_flags);
			spin_lock_irqsave(&ch->ch_lock, lock_flags2);

			if (ch->ch_flags & CH_RACTIVE)
				ch->ch_flags |= CH_RENABLE;
			else
				writeb(1, &(bs->idata));

			if (ch->ch_flags & CH_RWAIT) {
				ch->ch_flags &= ~CH_RWAIT;

				wake_up_interruptible
					(&ch->ch_tun.un_flags_wait);
			}
		}

		/*
		 * Process Modem change signals.
		 */
		if (reason & IFMODEM) {
			ch->ch_mistat = modem;
			dgap_carrier(ch);
		}

		/*
		 * Process break.
		 */
		if (reason & IFBREAK) {

			if (ch->ch_tun.un_tty) {
				/* A break has been indicated */
				ch->ch_err_break++;
				tty_buffer_request_room
					(ch->ch_tun.un_tty->port, 1);
				tty_insert_flip_char(ch->ch_tun.un_tty->port,
						     0, TTY_BREAK);
				tty_flip_buffer_push(ch->ch_tun.un_tty->port);
			}
		}

		/*
		 * Process Transmit low.
		 */
		if (reason & IFTLW) {
			dgap_write_wakeup(bd, ch, &ch->ch_tun, UN_LOW,
					  &lock_flags, &lock_flags2);
			dgap_write_wakeup(bd, ch, &ch->ch_pun, UN_LOW,
					  &lock_flags, &lock_flags2);
			if (ch->ch_flags & CH_WLOW) {
				ch->ch_flags &= ~CH_WLOW;
				wake_up_interruptible(&ch->ch_flags_wait);
			}
		}

		/*
		 * Process Transmit empty.
		 */
		if (reason & IFTEM) {
			dgap_write_wakeup(bd, ch, &ch->ch_tun, UN_EMPTY,
					  &lock_flags, &lock_flags2);
			dgap_write_wakeup(bd, ch, &ch->ch_pun, UN_EMPTY,
					  &lock_flags, &lock_flags2);
			if (ch->ch_flags & CH_WEMPTY) {
				ch->ch_flags &= ~CH_WEMPTY;
				wake_up_interruptible(&ch->ch_flags_wait);
			}
		}

		spin_unlock_irqrestore(&ch->ch_lock, lock_flags2);

next:
		tail = (tail + 4) & (EVMAX - EVSTART - 4);
	}

	writew(tail, &(eaddr->ev_tail));
	spin_unlock_irqrestore(&bd->bd_lock, lock_flags);

	return 0;
}

/*
 * Our board poller function.
 */
static void dgap_poll_tasklet(unsigned long data)
{
	struct board_t *bd = (struct board_t *) data;
	ulong lock_flags;
	char __iomem *vaddr;
	u16 head, tail;

	if (!bd || (bd->magic != DGAP_BOARD_MAGIC))
		return;

	if (bd->inhibit_poller)
		return;

	spin_lock_irqsave(&bd->bd_lock, lock_flags);

	vaddr = bd->re_map_membase;

	/*
	 * If board is ready, parse deeper to see if there is anything to do.
	 */
	if (bd->state == BOARD_READY) {

		struct ev_t __iomem *eaddr;

		if (!bd->re_map_membase) {
			spin_unlock_irqrestore(&bd->bd_lock, lock_flags);
			return;
		}
		if (!bd->re_map_port) {
			spin_unlock_irqrestore(&bd->bd_lock, lock_flags);
			return;
		}

		if (!bd->nasync)
			goto out;

		eaddr = (struct ev_t __iomem *) (vaddr + EVBUF);

		/* Get our head and tail */
		head = readw(&(eaddr->ev_head));
		tail = readw(&(eaddr->ev_tail));

		/*
		 * If there is an event pending. Go service it.
		 */
		if (head != tail) {
			spin_unlock_irqrestore(&bd->bd_lock, lock_flags);
			dgap_event(bd);
			spin_lock_irqsave(&bd->bd_lock, lock_flags);
		}

out:
		/*
		 * If board is doing interrupts, ACK the interrupt.
		 */
		if (bd && bd->intr_running)
			readb(bd->re_map_port + 2);

		spin_unlock_irqrestore(&bd->bd_lock, lock_flags);
		return;
	}

	spin_unlock_irqrestore(&bd->bd_lock, lock_flags);
}

/*
 * dgap_found_board()
 *
 * A board has been found, init it.
 */
static struct board_t *dgap_found_board(struct pci_dev *pdev, int id,
					int boardnum)
{
	struct board_t *brd;
	unsigned int pci_irq;
	int i;
	int ret;

	/* get the board structure and prep it */
	brd = kzalloc(sizeof(struct board_t), GFP_KERNEL);
	if (!brd)
		return ERR_PTR(-ENOMEM);

	/* store the info for the board we've found */
	brd->magic = DGAP_BOARD_MAGIC;
	brd->boardnum = boardnum;
	brd->vendor = dgap_pci_tbl[id].vendor;
	brd->device = dgap_pci_tbl[id].device;
	brd->pdev = pdev;
	brd->pci_bus = pdev->bus->number;
	brd->pci_slot = PCI_SLOT(pdev->devfn);
	brd->name = dgap_ids[id].name;
	brd->maxports = dgap_ids[id].maxports;
	brd->type = dgap_ids[id].config_type;
	brd->dpatype = dgap_ids[id].dpatype;
	brd->dpastatus = BD_NOFEP;
	init_waitqueue_head(&brd->state_wait);

	spin_lock_init(&brd->bd_lock);

	brd->inhibit_poller	= FALSE;
	brd->wait_for_bios	= 0;
	brd->wait_for_fep	= 0;

	for (i = 0; i < MAXPORTS; i++)
		brd->channels[i] = NULL;

	/* store which card & revision we have */
	pci_read_config_word(pdev, PCI_SUBSYSTEM_VENDOR_ID, &brd->subvendor);
	pci_read_config_word(pdev, PCI_SUBSYSTEM_ID, &brd->subdevice);
	pci_read_config_byte(pdev, PCI_REVISION_ID, &brd->rev);

	pci_irq = pdev->irq;
	brd->irq = pci_irq;

	/* get the PCI Base Address Registers */

	/* Xr Jupiter and EPC use BAR 2 */
	if (brd->device == PCI_DEV_XRJ_DID || brd->device == PCI_DEV_EPCJ_DID) {
		brd->membase     = pci_resource_start(pdev, 2);
		brd->membase_end = pci_resource_end(pdev, 2);
	}
	/* Everyone else uses BAR 0 */
	else {
		brd->membase     = pci_resource_start(pdev, 0);
		brd->membase_end = pci_resource_end(pdev, 0);
	}

	if (!brd->membase) {
		ret = -ENODEV;
		goto free_brd;
	}

	if (brd->membase & 1)
		brd->membase &= ~3;
	else
		brd->membase &= ~15;

	/*
	 * On the PCI boards, there is no IO space allocated
	 * The I/O registers will be in the first 3 bytes of the
	 * upper 2MB of the 4MB memory space.  The board memory
	 * will be mapped into the low 2MB of the 4MB memory space
	 */
	brd->port = brd->membase + PCI_IO_OFFSET;
	brd->port_end = brd->port + PCI_IO_SIZE_DGAP;

	/*
	 * Special initialization for non-PLX boards
	 */
	if (brd->device != PCI_DEV_XRJ_DID && brd->device != PCI_DEV_EPCJ_DID) {
		unsigned short cmd;

		pci_write_config_byte(pdev, 0x40, 0);
		pci_write_config_byte(pdev, 0x46, 0);

		/* Limit burst length to 2 doubleword transactions */
		pci_write_config_byte(pdev, 0x42, 1);

		/*
		 * Enable IO and mem if not already done.
		 * This was needed for support on Itanium.
		 */
		pci_read_config_word(pdev, PCI_COMMAND, &cmd);
		cmd |= (PCI_COMMAND_IO | PCI_COMMAND_MEMORY);
		pci_write_config_word(pdev, PCI_COMMAND, cmd);
	}

	/* init our poll helper tasklet */
	tasklet_init(&brd->helper_tasklet, dgap_poll_tasklet,
			(unsigned long) brd);

	ret = dgap_remap(brd);
	if (ret)
		goto free_brd;

	pr_info("dgap: board %d: %s (rev %d), irq %ld\n",
		boardnum, brd->name, brd->rev, brd->irq);

	return brd;

free_brd:
	kfree(brd);

	return ERR_PTR(ret);
}

/*
 * dgap_intr()
 *
 * Driver interrupt handler.
 */
static irqreturn_t dgap_intr(int irq, void *voidbrd)
{
	struct board_t *brd = voidbrd;

	if (!brd)
		return IRQ_NONE;

	/*
	 * Check to make sure its for us.
	 */
	if (brd->magic != DGAP_BOARD_MAGIC)
		return IRQ_NONE;

	brd->intr_count++;

	/*
	 * Schedule tasklet to run at a better time.
	 */
	tasklet_schedule(&brd->helper_tasklet);
	return IRQ_HANDLED;
}

/*****************************************************************************
*
* Function:
*
*    dgap_poll_handler
*
* Author:
*
*    Scott H Kilau
*
* Parameters:
*
*    dummy -- ignored
*
* Return Values:
*
*    none
*
* Description:
*
*    As each timer expires, it determines (a) whether the "transmit"
*    waiter needs to be woken up, and (b) whether the poller needs to
*    be rescheduled.
*
******************************************************************************/

static void dgap_poll_handler(ulong dummy)
{
	unsigned int i;
	struct board_t *brd;
	unsigned long lock_flags;
	ulong new_time;

	dgap_poll_counter++;

	/*
	 * Do not start the board state machine until
	 * driver tells us its up and running, and has
	 * everything it needs.
	 */
	if (dgap_driver_state != DRIVER_READY)
		goto schedule_poller;

	/*
	 * If we have just 1 board, or the system is not SMP,
	 * then use the typical old style poller.
	 * Otherwise, use our new tasklet based poller, which should
	 * speed things up for multiple boards.
	 */
	if ((dgap_numboards == 1) || (num_online_cpus() <= 1)) {
		for (i = 0; i < dgap_numboards; i++) {

			brd = dgap_board[i];

			if (brd->state == BOARD_FAILED)
				continue;
			if (!brd->intr_running)
				/* Call the real board poller directly */
				dgap_poll_tasklet((unsigned long) brd);
		}
	} else {
		/*
		 * Go thru each board, kicking off a
		 * tasklet for each if needed
		 */
		for (i = 0; i < dgap_numboards; i++) {
			brd = dgap_board[i];

			/*
			 * Attempt to grab the board lock.
			 *
			 * If we can't get it, no big deal, the next poll
			 * will get it. Basically, I just really don't want
			 * to spin in here, because I want to kick off my
			 * tasklets as fast as I can, and then get out the
			 * poller.
			 */
			if (!spin_trylock(&brd->bd_lock))
				continue;

			/*
			 * If board is in a failed state, don't bother
			 *  scheduling a tasklet
			 */
			if (brd->state == BOARD_FAILED) {
				spin_unlock(&brd->bd_lock);
				continue;
			}

			/* Schedule a poll helper task */
			if (!brd->intr_running)
				tasklet_schedule(&brd->helper_tasklet);

			/*
			 * Can't do DGAP_UNLOCK here, as we don't have
			 * lock_flags because we did a trylock above.
			 */
			spin_unlock(&brd->bd_lock);
		}
	}

schedule_poller:

	/*
	 * Schedule ourself back at the nominal wakeup interval.
	 */
	spin_lock_irqsave(&dgap_poll_lock, lock_flags);
	dgap_poll_time +=  dgap_jiffies_from_ms(dgap_poll_tick);

	new_time = dgap_poll_time - jiffies;

	if ((ulong) new_time >= 2 * dgap_poll_tick) {
		dgap_poll_time =
			jiffies +  dgap_jiffies_from_ms(dgap_poll_tick);
	}

	dgap_poll_timer.function = dgap_poll_handler;
	dgap_poll_timer.data = 0;
	dgap_poll_timer.expires = dgap_poll_time;
	spin_unlock_irqrestore(&dgap_poll_lock, lock_flags);

	if (!dgap_poll_stop)
		add_timer(&dgap_poll_timer);
}

/*=======================================================================
 *
 *      dgap_cmdb - Sends a 2 byte command to the FEP.
 *
 *              ch      - Pointer to channel structure.
 *              cmd     - Command to be sent.
 *              byte1   - Integer containing first byte to be sent.
 *              byte2   - Integer containing second byte to be sent.
 *              ncmds   - Wait until ncmds or fewer cmds are left
 *                        in the cmd buffer before returning.
 *
 *=======================================================================*/
static void dgap_cmdb(struct channel_t *ch, u8 cmd, u8 byte1,
			u8 byte2, uint ncmds)
{
	char __iomem *vaddr;
	struct __iomem cm_t *cm_addr;
	uint count;
	uint n;
	u16 head;
	u16 tail;

	if (!ch || ch->magic != DGAP_CHANNEL_MAGIC)
		return;

	/*
	 * Check if board is still alive.
	 */
	if (ch->ch_bd->state == BOARD_FAILED)
		return;

	/*
	 * Make sure the pointers are in range before
	 * writing to the FEP memory.
	 */
	vaddr = ch->ch_bd->re_map_membase;

	if (!vaddr)
		return;

	cm_addr = (struct cm_t __iomem *) (vaddr + CMDBUF);
	head = readw(&(cm_addr->cm_head));

	/*
	 * Forget it if pointers out of range.
	 */
	if (head >= (CMDMAX - CMDSTART) || (head & 03)) {
		ch->ch_bd->state = BOARD_FAILED;
		return;
	}

	/*
	 * Put the data in the circular command buffer.
	 */
	writeb(cmd, (vaddr + head + CMDSTART + 0));
	writeb((u8) ch->ch_portnum, (vaddr + head + CMDSTART + 1));
	writeb(byte1, (vaddr + head + CMDSTART + 2));
	writeb(byte2, (vaddr + head + CMDSTART + 3));

	head = (head + 4) & (CMDMAX - CMDSTART - 4);

	writew(head, &(cm_addr->cm_head));

	/*
	 * Wait if necessary before updating the head
	 * pointer to limit the number of outstanding
	 * commands to the FEP.   If the time spent waiting
	 * is outlandish, declare the FEP dead.
	 */
	for (count = dgap_count ;;) {

		head = readw(&(cm_addr->cm_head));
		tail = readw(&(cm_addr->cm_tail));

		n = (head - tail) & (CMDMAX - CMDSTART - 4);

		if (n <= ncmds * sizeof(struct cm_t))
			break;

		if (--count == 0) {
			ch->ch_bd->state = BOARD_FAILED;
			return;
		}
		udelay(10);
	}
}

/*=======================================================================
 *
 *      dgap_cmdw - Sends a 1 word command to the FEP.
 *
 *              ch      - Pointer to channel structure.
 *              cmd     - Command to be sent.
 *              word    - Integer containing word to be sent.
 *              ncmds   - Wait until ncmds or fewer cmds are left
 *                        in the cmd buffer before returning.
 *
 *=======================================================================*/
static void dgap_cmdw(struct channel_t *ch, u8 cmd, u16 word, uint ncmds)
{
	char __iomem *vaddr;
	struct __iomem cm_t *cm_addr;
	uint count;
	uint n;
	u16 head;
	u16 tail;

	if (!ch || ch->magic != DGAP_CHANNEL_MAGIC)
		return;

	/*
	 * Check if board is still alive.
	 */
	if (ch->ch_bd->state == BOARD_FAILED)
		return;

	/*
	 * Make sure the pointers are in range before
	 * writing to the FEP memory.
	 */
	vaddr = ch->ch_bd->re_map_membase;
	if (!vaddr)
		return;

	cm_addr = (struct cm_t __iomem *) (vaddr + CMDBUF);
	head = readw(&(cm_addr->cm_head));

	/*
	 * Forget it if pointers out of range.
	 */
	if (head >= (CMDMAX - CMDSTART) || (head & 03)) {
		ch->ch_bd->state = BOARD_FAILED;
		return;
	}

	/*
	 * Put the data in the circular command buffer.
	 */
	writeb(cmd, (vaddr + head + CMDSTART + 0));
	writeb((u8) ch->ch_portnum, (vaddr + head + CMDSTART + 1));
	writew((u16) word, (vaddr + head + CMDSTART + 2));

	head = (head + 4) & (CMDMAX - CMDSTART - 4);

	writew(head, &(cm_addr->cm_head));

	/*
	 * Wait if necessary before updating the head
	 * pointer to limit the number of outstanding
	 * commands to the FEP.   If the time spent waiting
	 * is outlandish, declare the FEP dead.
	 */
	for (count = dgap_count ;;) {

		head = readw(&(cm_addr->cm_head));
		tail = readw(&(cm_addr->cm_tail));

		n = (head - tail) & (CMDMAX - CMDSTART - 4);

		if (n <= ncmds * sizeof(struct cm_t))
			break;

		if (--count == 0) {
			ch->ch_bd->state = BOARD_FAILED;
			return;
		}
		udelay(10);
	}
}

/*=======================================================================
 *
 *      dgap_cmdw_ext - Sends a extended word command to the FEP.
 *
 *              ch      - Pointer to channel structure.
 *              cmd     - Command to be sent.
 *              word    - Integer containing word to be sent.
 *              ncmds   - Wait until ncmds or fewer cmds are left
 *                        in the cmd buffer before returning.
 *
 *=======================================================================*/
static void dgap_cmdw_ext(struct channel_t *ch, u16 cmd, u16 word, uint ncmds)
{
	char __iomem *vaddr;
	struct __iomem cm_t *cm_addr;
	uint count;
	uint n;
	u16 head;
	u16 tail;

	if (!ch || ch->magic != DGAP_CHANNEL_MAGIC)
		return;

	/*
	 * Check if board is still alive.
	 */
	if (ch->ch_bd->state == BOARD_FAILED)
		return;

	/*
	 * Make sure the pointers are in range before
	 * writing to the FEP memory.
	 */
	vaddr = ch->ch_bd->re_map_membase;
	if (!vaddr)
		return;

	cm_addr = (struct cm_t __iomem *) (vaddr + CMDBUF);
	head = readw(&(cm_addr->cm_head));

	/*
	 * Forget it if pointers out of range.
	 */
	if (head >= (CMDMAX - CMDSTART) || (head & 03)) {
		ch->ch_bd->state = BOARD_FAILED;
		return;
	}

	/*
	 * Put the data in the circular command buffer.
	 */

	/* Write an FF to tell the FEP that we want an extended command */
	writeb((u8) 0xff, (vaddr + head + CMDSTART + 0));

	writeb((u8) ch->ch_portnum, (vaddr + head + CMDSTART + 1));
	writew((u16) cmd, (vaddr + head + CMDSTART + 2));

	/*
	 * If the second part of the command won't fit,
	 * put it at the beginning of the circular buffer.
	 */
	if (((head + 4) >= ((CMDMAX - CMDSTART)) || (head & 03)))
		writew((u16) word, (vaddr + CMDSTART));
	else
		writew((u16) word, (vaddr + head + CMDSTART + 4));

	head = (head + 8) & (CMDMAX - CMDSTART - 4);

	writew(head, &(cm_addr->cm_head));

	/*
	 * Wait if necessary before updating the head
	 * pointer to limit the number of outstanding
	 * commands to the FEP.   If the time spent waiting
	 * is outlandish, declare the FEP dead.
	 */
	for (count = dgap_count ;;) {

		head = readw(&(cm_addr->cm_head));
		tail = readw(&(cm_addr->cm_tail));

		n = (head - tail) & (CMDMAX - CMDSTART - 4);

		if (n <= ncmds * sizeof(struct cm_t))
			break;

		if (--count == 0) {
			ch->ch_bd->state = BOARD_FAILED;
			return;
		}
		udelay(10);
	}
}

/*=======================================================================
 *
 *      dgap_wmove - Write data to FEP buffer.
 *
 *              ch      - Pointer to channel structure.
 *              buf     - Pointer to characters to be moved.
 *              cnt     - Number of characters to move.
 *
 *=======================================================================*/
static void dgap_wmove(struct channel_t *ch, char *buf, uint cnt)
{
	int n;
	char __iomem *taddr;
	struct bs_t __iomem *bs;
	u16 head;

	if (!ch || ch->magic != DGAP_CHANNEL_MAGIC)
		return;

	/*
	 * Check parameters.
	 */
	bs   = ch->ch_bs;
	head = readw(&(bs->tx_head));

	/*
	 * If pointers are out of range, just return.
	 */
	if ((cnt > ch->ch_tsize) ||
	    (unsigned)(head - ch->ch_tstart) >= ch->ch_tsize)
		return;

	/*
	 * If the write wraps over the top of the circular buffer,
	 * move the portion up to the wrap point, and reset the
	 * pointers to the bottom.
	 */
	n = ch->ch_tstart + ch->ch_tsize - head;

	if (cnt >= n) {
		cnt -= n;
		taddr = ch->ch_taddr + head;
		memcpy_toio(taddr, buf, n);
		head = ch->ch_tstart;
		buf += n;
	}

	/*
	 * Move rest of data.
	 */
	taddr = ch->ch_taddr + head;
	n = cnt;
	memcpy_toio(taddr, buf, n);
	head += cnt;

	writew(head, &(bs->tx_head));
}

/*
 * Calls the firmware to reset this channel.
 */
static void dgap_firmware_reset_port(struct channel_t *ch)
{
	dgap_cmdb(ch, CHRESET, 0, 0, 0);

	/*
	 * Now that the channel is reset, we need to make sure
	 * all the current settings get reapplied to the port
	 * in the firmware.
	 *
	 * So we will set the driver's cache of firmware
	 * settings all to 0, and then call param.
	 */
	ch->ch_fepiflag = 0;
	ch->ch_fepcflag = 0;
	ch->ch_fepoflag = 0;
	ch->ch_fepstartc = 0;
	ch->ch_fepstopc = 0;
	ch->ch_fepastartc = 0;
	ch->ch_fepastopc = 0;
	ch->ch_mostat = 0;
	ch->ch_hflow = 0;
}

/*=======================================================================
 *
 *      dgap_param - Set Digi parameters.
 *
 *              struct tty_struct *     - TTY for port.
 *
 *=======================================================================*/
static int dgap_param(struct channel_t *ch, struct board_t *bd, u32 un_type)
{
	u16 head;
	u16 cflag;
	u16 iflag;
	u8 mval;
	u8 hflow;

	/*
	 * If baud rate is zero, flush queues, and set mval to drop DTR.
	 */
	if ((ch->ch_c_cflag & (CBAUD)) == 0) {

		/* flush rx */
		head = readw(&(ch->ch_bs->rx_head));
		writew(head, &(ch->ch_bs->rx_tail));

		/* flush tx */
		head = readw(&(ch->ch_bs->tx_head));
		writew(head, &(ch->ch_bs->tx_tail));

		ch->ch_flags |= (CH_BAUD0);

		/* Drop RTS and DTR */
		ch->ch_mval &= ~(D_RTS(ch)|D_DTR(ch));
		mval = D_DTR(ch) | D_RTS(ch);
		ch->ch_baud_info = 0;

	} else if (ch->ch_custom_speed && (bd->bd_flags & BD_FEP5PLUS)) {
		/*
		 * Tell the fep to do the command
		 */

		dgap_cmdw_ext(ch, 0xff01, ch->ch_custom_speed, 0);

		/*
		 * Now go get from fep mem, what the fep
		 * believes the custom baud rate is.
		 */
		ch->ch_custom_speed = dgap_get_custom_baud(ch);
		ch->ch_baud_info = ch->ch_custom_speed;

		/* Handle transition from B0 */
		if (ch->ch_flags & CH_BAUD0) {
			ch->ch_flags &= ~(CH_BAUD0);
			ch->ch_mval |= (D_RTS(ch)|D_DTR(ch));
		}
		mval = D_DTR(ch) | D_RTS(ch);

	} else {
		/*
		 * Set baud rate, character size, and parity.
		 */


		int iindex = 0;
		int jindex = 0;
		int baud = 0;

		ulong bauds[4][16] = {
			{ /* slowbaud */
				0,	50,	75,	110,
				134,	150,	200,	300,
				600,	1200,	1800,	2400,
				4800,	9600,	19200,	38400 },
			{ /* slowbaud & CBAUDEX */
				0,	57600,	115200,	230400,
				460800,	150,	200,	921600,
				600,	1200,	1800,	2400,
				4800,	9600,	19200,	38400 },
			{ /* fastbaud */
				0,	57600,	76800,	115200,
				14400,	57600,	230400,	76800,
				115200,	230400,	28800,	460800,
				921600,	9600,	19200,	38400 },
			{ /* fastbaud & CBAUDEX */
				0,	57600,	115200,	230400,
				460800,	150,	200,	921600,
				600,	1200,	1800,	2400,
				4800,	9600,	19200,	38400 }
		};

		/*
		 * Only use the TXPrint baud rate if the
		 * terminal unit is NOT open
		 */
		if (!(ch->ch_tun.un_flags & UN_ISOPEN) &&
		    un_type == DGAP_PRINT)
			baud = C_BAUD(ch->ch_pun.un_tty) & 0xff;
		else
			baud = C_BAUD(ch->ch_tun.un_tty) & 0xff;

		if (ch->ch_c_cflag & CBAUDEX)
			iindex = 1;

		if (ch->ch_digi.digi_flags & DIGI_FAST)
			iindex += 2;

		jindex = baud;

		if ((iindex >= 0) && (iindex < 4) &&
		    (jindex >= 0) && (jindex < 16))
			baud = bauds[iindex][jindex];
		else
			baud = 0;

		if (baud == 0)
			baud = 9600;

		ch->ch_baud_info = baud;

		/*
		 * CBAUD has bit position 0x1000 set these days to
		 * indicate Linux baud rate remap.
		 * We use a different bit assignment for high speed.
		 * Clear this bit out while grabbing the parts of
		 * "cflag" we want.
		 */
		cflag = ch->ch_c_cflag & ((CBAUD ^ CBAUDEX) | PARODD | PARENB |
						   CSTOPB | CSIZE);

		/*
		 * HUPCL bit is used by FEP to indicate fast baud
		 * table is to be used.
		 */
		if ((ch->ch_digi.digi_flags & DIGI_FAST) ||
		    (ch->ch_c_cflag & CBAUDEX))
			cflag |= HUPCL;

		if ((ch->ch_c_cflag & CBAUDEX) &&
		    !(ch->ch_digi.digi_flags & DIGI_FAST)) {
			/*
			 * The below code is trying to guarantee that only
			 * baud rates 115200, 230400, 460800, 921600 are
			 * remapped. We use exclusive or  because the various
			 * baud rates share common bit positions and therefore
			 * can't be tested for easily.
			 */
			tcflag_t tcflag = (ch->ch_c_cflag & CBAUD) | CBAUDEX;
			int baudpart = 0;

			/*
			 * Map high speed requests to index
			 * into FEP's baud table
			 */
			switch (tcflag) {
			case B57600:
				baudpart = 1;
				break;
#ifdef B76800
			case B76800:
				baudpart = 2;
				break;
#endif
			case B115200:
				baudpart = 3;
				break;
			case B230400:
				baudpart = 9;
				break;
			case B460800:
				baudpart = 11;
				break;
#ifdef B921600
			case B921600:
				baudpart = 12;
				break;
#endif
			default:
				baudpart = 0;
			}

			if (baudpart)
				cflag = (cflag & ~(CBAUD | CBAUDEX)) | baudpart;
		}

		cflag &= 0xffff;

		if (cflag != ch->ch_fepcflag) {
			ch->ch_fepcflag = (u16) (cflag & 0xffff);

			/*
			 * Okay to have channel and board
			 * locks held calling this
			 */
			dgap_cmdw(ch, SCFLAG, (u16) cflag, 0);
		}

		/* Handle transition from B0 */
		if (ch->ch_flags & CH_BAUD0) {
			ch->ch_flags &= ~(CH_BAUD0);
			ch->ch_mval |= (D_RTS(ch)|D_DTR(ch));
		}
		mval = D_DTR(ch) | D_RTS(ch);
	}

	/*
	 * Get input flags.
	 */
	iflag = ch->ch_c_iflag & (IGNBRK | BRKINT | IGNPAR | PARMRK |
				  INPCK | ISTRIP | IXON | IXANY | IXOFF);

	if ((ch->ch_startc == _POSIX_VDISABLE) ||
	    (ch->ch_stopc == _POSIX_VDISABLE)) {
		iflag &= ~(IXON | IXOFF);
		ch->ch_c_iflag &= ~(IXON | IXOFF);
	}

	/*
	 * Only the IBM Xr card can switch between
	 * 232 and 422 modes on the fly
	 */
	if (bd->device == PCI_DEV_XR_IBM_DID) {
		if (ch->ch_digi.digi_flags & DIGI_422)
			dgap_cmdb(ch, SCOMMODE, MODE_422, 0, 0);
		else
			dgap_cmdb(ch, SCOMMODE, MODE_232, 0, 0);
	}

	if (ch->ch_digi.digi_flags & DIGI_ALTPIN)
		iflag |= IALTPIN;

	if (iflag != ch->ch_fepiflag) {
		ch->ch_fepiflag = iflag;

		/* Okay to have channel and board locks held calling this */
		dgap_cmdw(ch, SIFLAG, (u16) ch->ch_fepiflag, 0);
	}

	/*
	 * Select hardware handshaking.
	 */
	hflow = 0;

	if (ch->ch_c_cflag & CRTSCTS)
		hflow |= (D_RTS(ch) | D_CTS(ch));
	if (ch->ch_digi.digi_flags & RTSPACE)
		hflow |= D_RTS(ch);
	if (ch->ch_digi.digi_flags & DTRPACE)
		hflow |= D_DTR(ch);
	if (ch->ch_digi.digi_flags & CTSPACE)
		hflow |= D_CTS(ch);
	if (ch->ch_digi.digi_flags & DSRPACE)
		hflow |= D_DSR(ch);
	if (ch->ch_digi.digi_flags & DCDPACE)
		hflow |= D_CD(ch);

	if (hflow != ch->ch_hflow) {
		ch->ch_hflow = hflow;

		/* Okay to have channel and board locks held calling this */
		dgap_cmdb(ch, SHFLOW, (u8) hflow, 0xff, 0);
	}

	/*
	 * Set RTS and/or DTR Toggle if needed,
	 * but only if product is FEP5+ based.
	 */
	if (bd->bd_flags & BD_FEP5PLUS) {
		u16 hflow2 = 0;

		if (ch->ch_digi.digi_flags & DIGI_RTS_TOGGLE)
			hflow2 |= (D_RTS(ch));
		if (ch->ch_digi.digi_flags & DIGI_DTR_TOGGLE)
			hflow2 |= (D_DTR(ch));

		dgap_cmdw_ext(ch, 0xff03, hflow2, 0);
	}

	/*
	 * Set modem control lines.
	 */

	mval ^= ch->ch_mforce & (mval ^ ch->ch_mval);

	if (ch->ch_mostat ^ mval) {
		ch->ch_mostat = mval;

		/* Okay to have channel and board locks held calling this */
		dgap_cmdb(ch, SMODEM, (u8) mval, D_RTS(ch)|D_DTR(ch), 0);
	}

	/*
	 * Read modem signals, and then call carrier function.
	 */
	ch->ch_mistat = readb(&(ch->ch_bs->m_stat));
	dgap_carrier(ch);

	/*
	 * Set the start and stop characters.
	 */
	if (ch->ch_startc != ch->ch_fepstartc ||
	    ch->ch_stopc != ch->ch_fepstopc) {
		ch->ch_fepstartc = ch->ch_startc;
		ch->ch_fepstopc =  ch->ch_stopc;

		/* Okay to have channel and board locks held calling this */
		dgap_cmdb(ch, SFLOWC, ch->ch_fepstartc, ch->ch_fepstopc, 0);
	}

	/*
	 * Set the Auxiliary start and stop characters.
	 */
	if (ch->ch_astartc != ch->ch_fepastartc ||
	    ch->ch_astopc != ch->ch_fepastopc) {
		ch->ch_fepastartc = ch->ch_astartc;
		ch->ch_fepastopc = ch->ch_astopc;

		/* Okay to have channel and board locks held calling this */
		dgap_cmdb(ch, SAFLOWC, ch->ch_fepastartc, ch->ch_fepastopc, 0);
	}

	return 0;
}

/*
 * dgap_block_til_ready()
 *
 * Wait for DCD, if needed.
 */
static int dgap_block_til_ready(struct tty_struct *tty, struct file *file,
				struct channel_t *ch)
{
	int retval = 0;
	struct un_t *un;
	ulong lock_flags;
	uint old_flags;
	int sleep_on_un_flags;

	if (!tty || tty->magic != TTY_MAGIC || !file || !ch ||
		ch->magic != DGAP_CHANNEL_MAGIC)
		return -EIO;

	un = tty->driver_data;
	if (!un || un->magic != DGAP_UNIT_MAGIC)
		return -EIO;

	spin_lock_irqsave(&ch->ch_lock, lock_flags);

	ch->ch_wopen++;

	/* Loop forever */
	while (1) {

		sleep_on_un_flags = 0;

		/*
		 * If board has failed somehow during our sleep,
		 * bail with error.
		 */
		if (ch->ch_bd->state == BOARD_FAILED) {
			retval = -EIO;
			break;
		}

		/* If tty was hung up, break out of loop and set error. */
		if (tty_hung_up_p(file)) {
			retval = -EAGAIN;
			break;
		}

		/*
		 * If either unit is in the middle of the fragile part of close,
		 * we just cannot touch the channel safely.
		 * Go back to sleep, knowing that when the channel can be
		 * touched safely, the close routine will signal the
		 * ch_wait_flags to wake us back up.
		 */
		if (!((ch->ch_tun.un_flags | ch->ch_pun.un_flags) &
		      UN_CLOSING)) {

			/*
			 * Our conditions to leave cleanly and happily:
			 * 1) NONBLOCKING on the tty is set.
			 * 2) CLOCAL is set.
			 * 3) DCD (fake or real) is active.
			 */

			if (file->f_flags & O_NONBLOCK)
				break;

			if (tty->flags & (1 << TTY_IO_ERROR))
				break;

			if (ch->ch_flags & CH_CD)
				break;

			if (ch->ch_flags & CH_FCAR)
				break;
		} else {
			sleep_on_un_flags = 1;
		}

		/*
		 * If there is a signal pending, the user probably
		 * interrupted (ctrl-c) us.
		 * Leave loop with error set.
		 */
		if (signal_pending(current)) {
			retval = -ERESTARTSYS;
			break;
		}

		/*
		 * Store the flags before we let go of channel lock
		 */
		if (sleep_on_un_flags)
			old_flags = ch->ch_tun.un_flags | ch->ch_pun.un_flags;
		else
			old_flags = ch->ch_flags;

		/*
		 * Let go of channel lock before calling schedule.
		 * Our poller will get any FEP events and wake us up when DCD
		 * eventually goes active.
		 */

		spin_unlock_irqrestore(&ch->ch_lock, lock_flags);

		/*
		 * Wait for something in the flags to change
		 * from the current value.
		 */
		if (sleep_on_un_flags) {
			retval = wait_event_interruptible(un->un_flags_wait,
				(old_flags != (ch->ch_tun.un_flags |
					       ch->ch_pun.un_flags)));
		} else {
			retval = wait_event_interruptible(ch->ch_flags_wait,
				(old_flags != ch->ch_flags));
		}

		/*
		 * We got woken up for some reason.
		 * Before looping around, grab our channel lock.
		 */
		spin_lock_irqsave(&ch->ch_lock, lock_flags);
	}

	ch->ch_wopen--;

	spin_unlock_irqrestore(&ch->ch_lock, lock_flags);

	return retval;
}

/*
 * dgap_tty_flush_buffer()
 *
 * Flush Tx buffer (make in == out)
 */
static void dgap_tty_flush_buffer(struct tty_struct *tty)
{
	struct board_t *bd;
	struct channel_t *ch;
	struct un_t *un;
	ulong lock_flags;
	ulong lock_flags2;
	u16 head;

	if (!tty || tty->magic != TTY_MAGIC)
		return;

	un = tty->driver_data;
	if (!un || un->magic != DGAP_UNIT_MAGIC)
		return;

	ch = un->un_ch;
	if (!ch || ch->magic != DGAP_CHANNEL_MAGIC)
		return;

	bd = ch->ch_bd;
	if (!bd || bd->magic != DGAP_BOARD_MAGIC)
		return;

	spin_lock_irqsave(&bd->bd_lock, lock_flags);
	spin_lock_irqsave(&ch->ch_lock, lock_flags2);

	ch->ch_flags &= ~CH_STOP;
	head = readw(&(ch->ch_bs->tx_head));
	dgap_cmdw(ch, FLUSHTX, (u16) head, 0);
	dgap_cmdw(ch, RESUMETX, 0, 0);
	if (ch->ch_tun.un_flags & (UN_LOW|UN_EMPTY)) {
		ch->ch_tun.un_flags &= ~(UN_LOW|UN_EMPTY);
		wake_up_interruptible(&ch->ch_tun.un_flags_wait);
	}
	if (ch->ch_pun.un_flags & (UN_LOW|UN_EMPTY)) {
		ch->ch_pun.un_flags &= ~(UN_LOW|UN_EMPTY);
		wake_up_interruptible(&ch->ch_pun.un_flags_wait);
	}

	spin_unlock_irqrestore(&ch->ch_lock, lock_flags2);
	spin_unlock_irqrestore(&bd->bd_lock, lock_flags);
	if (waitqueue_active(&tty->write_wait))
		wake_up_interruptible(&tty->write_wait);
	tty_wakeup(tty);
}

/*
 * dgap_tty_hangup()
 *
 * Hangup the port.  Like a close, but don't wait for output to drain.
 */
static void dgap_tty_hangup(struct tty_struct *tty)
{
	struct board_t *bd;
	struct channel_t *ch;
	struct un_t *un;

	if (!tty || tty->magic != TTY_MAGIC)
		return;

	un = tty->driver_data;
	if (!un || un->magic != DGAP_UNIT_MAGIC)
		return;

	ch = un->un_ch;
	if (!ch || ch->magic != DGAP_CHANNEL_MAGIC)
		return;

	bd = ch->ch_bd;
	if (!bd || bd->magic != DGAP_BOARD_MAGIC)
		return;

	/* flush the transmit queues */
	dgap_tty_flush_buffer(tty);
}

/*
 * dgap_tty_chars_in_buffer()
 *
 * Return number of characters that have not been transmitted yet.
 *
 * This routine is used by the line discipline to determine if there
 * is data waiting to be transmitted/drained/flushed or not.
 */
static int dgap_tty_chars_in_buffer(struct tty_struct *tty)
{
	struct board_t *bd;
	struct channel_t *ch;
	struct un_t *un;
	struct bs_t __iomem *bs;
	u8 tbusy;
	uint chars;
	u16 thead, ttail, tmask, chead, ctail;
	ulong lock_flags = 0;
	ulong lock_flags2 = 0;

	if (!tty)
		return 0;

	un = tty->driver_data;
	if (!un || un->magic != DGAP_UNIT_MAGIC)
		return 0;

	ch = un->un_ch;
	if (!ch || ch->magic != DGAP_CHANNEL_MAGIC)
		return 0;

	bd = ch->ch_bd;
	if (!bd || bd->magic != DGAP_BOARD_MAGIC)
		return 0;

	bs = ch->ch_bs;
	if (!bs)
		return 0;

	spin_lock_irqsave(&bd->bd_lock, lock_flags);
	spin_lock_irqsave(&ch->ch_lock, lock_flags2);

	tmask = (ch->ch_tsize - 1);

	/* Get Transmit queue pointers */
	thead = readw(&(bs->tx_head)) & tmask;
	ttail = readw(&(bs->tx_tail)) & tmask;

	/* Get tbusy flag */
	tbusy = readb(&(bs->tbusy));

	/* Get Command queue pointers */
	chead = readw(&(ch->ch_cm->cm_head));
	ctail = readw(&(ch->ch_cm->cm_tail));

	spin_unlock_irqrestore(&ch->ch_lock, lock_flags2);
	spin_unlock_irqrestore(&bd->bd_lock, lock_flags);

	/*
	 * The only way we know for sure if there is no pending
	 * data left to be transferred, is if:
	 * 1) Transmit head and tail are equal (empty).
	 * 2) Command queue head and tail are equal (empty).
	 * 3) The "TBUSY" flag is 0. (Transmitter not busy).
	 */

	if ((ttail == thead) && (tbusy == 0) && (chead == ctail)) {
		chars = 0;
	} else {
		if (thead >= ttail)
			chars = thead - ttail;
		else
			chars = thead - ttail + ch->ch_tsize;
		/*
		 * Fudge factor here.
		 * If chars is zero, we know that the command queue had
		 * something in it or tbusy was set.  Because we cannot
		 * be sure if there is still some data to be transmitted,
		 * lets lie, and tell ld we have 1 byte left.
		 */
		if (chars == 0) {
			/*
			 * If TBUSY is still set, and our tx buffers are empty,
			 * force the firmware to send me another wakeup after
			 * TBUSY has been cleared.
			 */
			if (tbusy != 0) {
				spin_lock_irqsave(&ch->ch_lock, lock_flags);
				un->un_flags |= UN_EMPTY;
				writeb(1, &(bs->iempty));
				spin_unlock_irqrestore(&ch->ch_lock,
						       lock_flags);
			}
			chars = 1;
		}
	}

	return chars;
}

static int dgap_wait_for_drain(struct tty_struct *tty)
{
	struct channel_t *ch;
	struct un_t *un;
	struct bs_t __iomem *bs;
	int ret = 0;
	uint count = 1;
	ulong lock_flags = 0;

	if (!tty || tty->magic != TTY_MAGIC)
		return -EIO;

	un = tty->driver_data;
	if (!un || un->magic != DGAP_UNIT_MAGIC)
		return -EIO;

	ch = un->un_ch;
	if (!ch || ch->magic != DGAP_CHANNEL_MAGIC)
		return -EIO;

	bs = ch->ch_bs;
	if (!bs)
		return -EIO;

	/* Loop until data is drained */
	while (count != 0) {

		count = dgap_tty_chars_in_buffer(tty);

		if (count == 0)
			break;

		/* Set flag waiting for drain */
		spin_lock_irqsave(&ch->ch_lock, lock_flags);
		un->un_flags |= UN_EMPTY;
		writeb(1, &(bs->iempty));
		spin_unlock_irqrestore(&ch->ch_lock, lock_flags);

		/* Go to sleep till we get woken up */
		ret = wait_event_interruptible(un->un_flags_wait,
					((un->un_flags & UN_EMPTY) == 0));
		/* If ret is non-zero, user ctrl-c'ed us */
		if (ret)
			break;
	}

	spin_lock_irqsave(&ch->ch_lock, lock_flags);
	un->un_flags &= ~(UN_EMPTY);
	spin_unlock_irqrestore(&ch->ch_lock, lock_flags);

	return ret;
}

/*
 * dgap_maxcps_room
 *
 * Reduces bytes_available to the max number of characters
 * that can be sent currently given the maxcps value, and
 * returns the new bytes_available.  This only affects printer
 * output.
 */
static int dgap_maxcps_room(struct channel_t *ch, struct un_t *un,
			    int bytes_available)
{
	/*
	 * If its not the Transparent print device, return
	 * the full data amount.
	 */
	if (un->un_type != DGAP_PRINT)
		return bytes_available;

	if (ch->ch_digi.digi_maxcps > 0 && ch->ch_digi.digi_bufsize > 0) {
		int cps_limit = 0;
		unsigned long current_time = jiffies;
		unsigned long buffer_time = current_time +
			(HZ * ch->ch_digi.digi_bufsize) /
			ch->ch_digi.digi_maxcps;

		if (ch->ch_cpstime < current_time) {
			/* buffer is empty */
			ch->ch_cpstime = current_time;   /* reset ch_cpstime */
			cps_limit = ch->ch_digi.digi_bufsize;
		} else if (ch->ch_cpstime < buffer_time) {
			/* still room in the buffer */
			cps_limit = ((buffer_time - ch->ch_cpstime) *
				     ch->ch_digi.digi_maxcps) / HZ;
		} else {
			/* no room in the buffer */
			cps_limit = 0;
		}

		bytes_available = min(cps_limit, bytes_available);
	}

	return bytes_available;
}

static inline void dgap_set_firmware_event(struct un_t *un, unsigned int event)
{
	struct channel_t *ch;
	struct bs_t __iomem *bs;

	if (!un || un->magic != DGAP_UNIT_MAGIC)
		return;
	ch = un->un_ch;
	if (!ch || ch->magic != DGAP_CHANNEL_MAGIC)
		return;
	bs = ch->ch_bs;
	if (!bs)
		return;

	if ((event & UN_LOW) != 0) {
		if ((un->un_flags & UN_LOW) == 0) {
			un->un_flags |= UN_LOW;
			writeb(1, &(bs->ilow));
		}
	}
	if ((event & UN_LOW) != 0) {
		if ((un->un_flags & UN_EMPTY) == 0) {
			un->un_flags |= UN_EMPTY;
			writeb(1, &(bs->iempty));
		}
	}
}

/*
 * dgap_tty_write_room()
 *
 * Return space available in Tx buffer
 */
static int dgap_tty_write_room(struct tty_struct *tty)
{
	struct channel_t *ch;
	struct un_t *un;
	struct bs_t __iomem *bs;
	u16 head, tail, tmask;
	int ret;
	ulong lock_flags = 0;

	if (!tty)
		return 0;

	un = tty->driver_data;
	if (!un || un->magic != DGAP_UNIT_MAGIC)
		return 0;

	ch = un->un_ch;
	if (!ch || ch->magic != DGAP_CHANNEL_MAGIC)
		return 0;

	bs = ch->ch_bs;
	if (!bs)
		return 0;

	spin_lock_irqsave(&ch->ch_lock, lock_flags);

	tmask = ch->ch_tsize - 1;
	head = readw(&(bs->tx_head)) & tmask;
	tail = readw(&(bs->tx_tail)) & tmask;

	ret = tail - head - 1;
	if (ret < 0)
		ret += ch->ch_tsize;

	/* Limit printer to maxcps */
	ret = dgap_maxcps_room(ch, un, ret);

	/*
	 * If we are printer device, leave space for
	 * possibly both the on and off strings.
	 */
	if (un->un_type == DGAP_PRINT) {
		if (!(ch->ch_flags & CH_PRON))
			ret -= ch->ch_digi.digi_onlen;
		ret -= ch->ch_digi.digi_offlen;
	} else {
		if (ch->ch_flags & CH_PRON)
			ret -= ch->ch_digi.digi_offlen;
	}

	if (ret < 0)
		ret = 0;

	/*
	 * Schedule FEP to wake us up if needed.
	 *
	 * TODO:  This might be overkill...
	 * Do we really need to schedule callbacks from the FEP
	 * in every case?  Can we get smarter based on ret?
	 */
	dgap_set_firmware_event(un, UN_LOW | UN_EMPTY);
	spin_unlock_irqrestore(&ch->ch_lock, lock_flags);

	return ret;
}

/*
 * dgap_tty_write()
 *
 * Take data from the user or kernel and send it out to the FEP.
 * In here exists all the Transparent Print magic as well.
 */
static int dgap_tty_write(struct tty_struct *tty, const unsigned char *buf,
				int count)
{
	struct channel_t *ch;
	struct un_t *un;
	struct bs_t __iomem *bs;
	char __iomem *vaddr;
	u16 head, tail, tmask, remain;
	int bufcount, n;
	ulong lock_flags;

	if (!tty)
		return 0;

	un = tty->driver_data;
	if (!un || un->magic != DGAP_UNIT_MAGIC)
		return 0;

	ch = un->un_ch;
	if (!ch || ch->magic != DGAP_CHANNEL_MAGIC)
		return 0;

	bs = ch->ch_bs;
	if (!bs)
		return 0;

	if (!count)
		return 0;

	spin_lock_irqsave(&ch->ch_lock, lock_flags);

	/* Get our space available for the channel from the board */
	tmask = ch->ch_tsize - 1;
	head = readw(&(bs->tx_head)) & tmask;
	tail = readw(&(bs->tx_tail)) & tmask;

	bufcount = tail - head - 1;
	if (bufcount < 0)
		bufcount += ch->ch_tsize;

	/*
	 * Limit printer output to maxcps overall, with bursts allowed
	 * up to bufsize characters.
	 */
	bufcount = dgap_maxcps_room(ch, un, bufcount);

	/*
	 * Take minimum of what the user wants to send, and the
	 * space available in the FEP buffer.
	 */
	count = min(count, bufcount);

	/*
	 * Bail if no space left.
	 */
	if (count <= 0) {
		dgap_set_firmware_event(un, UN_LOW | UN_EMPTY);
		spin_unlock_irqrestore(&ch->ch_lock, lock_flags);
		return 0;
	}

	/*
	 * Output the printer ON string, if we are in terminal mode, but
	 * need to be in printer mode.
	 */
	if ((un->un_type == DGAP_PRINT) && !(ch->ch_flags & CH_PRON)) {
		dgap_wmove(ch, ch->ch_digi.digi_onstr,
		    (int) ch->ch_digi.digi_onlen);
		head = readw(&(bs->tx_head)) & tmask;
		ch->ch_flags |= CH_PRON;
	}

	/*
	 * On the other hand, output the printer OFF string, if we are
	 * currently in printer mode, but need to output to the terminal.
	 */
	if ((un->un_type != DGAP_PRINT) && (ch->ch_flags & CH_PRON)) {
		dgap_wmove(ch, ch->ch_digi.digi_offstr,
			(int) ch->ch_digi.digi_offlen);
		head = readw(&(bs->tx_head)) & tmask;
		ch->ch_flags &= ~CH_PRON;
	}

	n = count;

	/*
	 * If the write wraps over the top of the circular buffer,
	 * move the portion up to the wrap point, and reset the
	 * pointers to the bottom.
	 */
	remain = ch->ch_tstart + ch->ch_tsize - head;

	if (n >= remain) {
		n -= remain;
		vaddr = ch->ch_taddr + head;

		memcpy_toio(vaddr, (u8 *) buf, remain);

		head = ch->ch_tstart;
		buf += remain;
	}

	if (n > 0) {

		/*
		 * Move rest of data.
		 */
		vaddr = ch->ch_taddr + head;
		remain = n;

		memcpy_toio(vaddr, (u8 *) buf, remain);
		head += remain;

	}

	if (count) {
		ch->ch_txcount += count;
		head &= tmask;
		writew(head, &(bs->tx_head));
	}

	dgap_set_firmware_event(un, UN_LOW | UN_EMPTY);

	/*
	 * If this is the print device, and the
	 * printer is still on, we need to turn it
	 * off before going idle.  If the buffer is
	 * non-empty, wait until it goes empty.
	 * Otherwise turn it off right now.
	 */
	if ((un->un_type == DGAP_PRINT) && (ch->ch_flags & CH_PRON)) {
		tail = readw(&(bs->tx_tail)) & tmask;

		if (tail != head) {
			un->un_flags |= UN_EMPTY;
			writeb(1, &(bs->iempty));
		} else {
			dgap_wmove(ch, ch->ch_digi.digi_offstr,
				(int) ch->ch_digi.digi_offlen);
			head = readw(&(bs->tx_head)) & tmask;
			ch->ch_flags &= ~CH_PRON;
		}
	}

	/* Update printer buffer empty time. */
	if ((un->un_type == DGAP_PRINT) && (ch->ch_digi.digi_maxcps > 0)
	    && (ch->ch_digi.digi_bufsize > 0)) {
		ch->ch_cpstime += (HZ * count) / ch->ch_digi.digi_maxcps;
	}

	spin_unlock_irqrestore(&ch->ch_lock, lock_flags);

	return count;
}

/*
 * dgap_tty_put_char()
 *
 * Put a character into ch->ch_buf
 *
 *      - used by the line discipline for OPOST processing
 */
static int dgap_tty_put_char(struct tty_struct *tty, unsigned char c)
{
	/*
	 * Simply call tty_write.
	 */
	dgap_tty_write(tty, &c, 1);
	return 1;
}

/*
 * Return modem signals to ld.
 */
static int dgap_tty_tiocmget(struct tty_struct *tty)
{
	struct channel_t *ch;
	struct un_t *un;
	int result;
	u8 mstat;
	ulong lock_flags;

	if (!tty || tty->magic != TTY_MAGIC)
		return -EIO;

	un = tty->driver_data;
	if (!un || un->magic != DGAP_UNIT_MAGIC)
		return -EIO;

	ch = un->un_ch;
	if (!ch || ch->magic != DGAP_CHANNEL_MAGIC)
		return -EIO;

	spin_lock_irqsave(&ch->ch_lock, lock_flags);

	mstat = readb(&(ch->ch_bs->m_stat));
	/* Append any outbound signals that might be pending... */
	mstat |= ch->ch_mostat;

	spin_unlock_irqrestore(&ch->ch_lock, lock_flags);

	result = 0;

	if (mstat & D_DTR(ch))
		result |= TIOCM_DTR;
	if (mstat & D_RTS(ch))
		result |= TIOCM_RTS;
	if (mstat & D_CTS(ch))
		result |= TIOCM_CTS;
	if (mstat & D_DSR(ch))
		result |= TIOCM_DSR;
	if (mstat & D_RI(ch))
		result |= TIOCM_RI;
	if (mstat & D_CD(ch))
		result |= TIOCM_CD;

	return result;
}

/*
 * dgap_tty_tiocmset()
 *
 * Set modem signals, called by ld.
 */
static int dgap_tty_tiocmset(struct tty_struct *tty,
		unsigned int set, unsigned int clear)
{
	struct board_t *bd;
	struct channel_t *ch;
	struct un_t *un;
	ulong lock_flags;
	ulong lock_flags2;

	if (!tty || tty->magic != TTY_MAGIC)
		return -EIO;

	un = tty->driver_data;
	if (!un || un->magic != DGAP_UNIT_MAGIC)
		return -EIO;

	ch = un->un_ch;
	if (!ch || ch->magic != DGAP_CHANNEL_MAGIC)
		return -EIO;

	bd = ch->ch_bd;
	if (!bd || bd->magic != DGAP_BOARD_MAGIC)
		return -EIO;

	spin_lock_irqsave(&bd->bd_lock, lock_flags);
	spin_lock_irqsave(&ch->ch_lock, lock_flags2);

	if (set & TIOCM_RTS) {
		ch->ch_mforce |= D_RTS(ch);
		ch->ch_mval   |= D_RTS(ch);
	}

	if (set & TIOCM_DTR) {
		ch->ch_mforce |= D_DTR(ch);
		ch->ch_mval   |= D_DTR(ch);
	}

	if (clear & TIOCM_RTS) {
		ch->ch_mforce |= D_RTS(ch);
		ch->ch_mval   &= ~(D_RTS(ch));
	}

	if (clear & TIOCM_DTR) {
		ch->ch_mforce |= D_DTR(ch);
		ch->ch_mval   &= ~(D_DTR(ch));
	}

	dgap_param(ch, bd, un->un_type);

	spin_unlock_irqrestore(&ch->ch_lock, lock_flags2);
	spin_unlock_irqrestore(&bd->bd_lock, lock_flags);

	return 0;
}

/*
 * dgap_tty_send_break()
 *
 * Send a Break, called by ld.
 */
static int dgap_tty_send_break(struct tty_struct *tty, int msec)
{
	struct board_t *bd;
	struct channel_t *ch;
	struct un_t *un;
	ulong lock_flags;
	ulong lock_flags2;

	if (!tty || tty->magic != TTY_MAGIC)
		return -EIO;

	un = tty->driver_data;
	if (!un || un->magic != DGAP_UNIT_MAGIC)
		return -EIO;

	ch = un->un_ch;
	if (!ch || ch->magic != DGAP_CHANNEL_MAGIC)
		return -EIO;

	bd = ch->ch_bd;
	if (!bd || bd->magic != DGAP_BOARD_MAGIC)
		return -EIO;

	switch (msec) {
	case -1:
		msec = 0xFFFF;
		break;
	case 0:
		msec = 1;
		break;
	default:
		msec /= 10;
		break;
	}

	spin_lock_irqsave(&bd->bd_lock, lock_flags);
	spin_lock_irqsave(&ch->ch_lock, lock_flags2);
#if 0
	dgap_cmdw(ch, SBREAK, (u16) SBREAK_TIME, 0);
#endif
	dgap_cmdw(ch, SBREAK, (u16) msec, 0);

	spin_unlock_irqrestore(&ch->ch_lock, lock_flags2);
	spin_unlock_irqrestore(&bd->bd_lock, lock_flags);

	return 0;
}

/*
 * dgap_tty_wait_until_sent()
 *
 * wait until data has been transmitted, called by ld.
 */
static void dgap_tty_wait_until_sent(struct tty_struct *tty, int timeout)
{
	dgap_wait_for_drain(tty);
}

/*
 * dgap_send_xchar()
 *
 * send a high priority character, called by ld.
 */
static void dgap_tty_send_xchar(struct tty_struct *tty, char c)
{
	struct board_t *bd;
	struct channel_t *ch;
	struct un_t *un;
	ulong lock_flags;
	ulong lock_flags2;

	if (!tty || tty->magic != TTY_MAGIC)
		return;

	un = tty->driver_data;
	if (!un || un->magic != DGAP_UNIT_MAGIC)
		return;

	ch = un->un_ch;
	if (!ch || ch->magic != DGAP_CHANNEL_MAGIC)
		return;

	bd = ch->ch_bd;
	if (!bd || bd->magic != DGAP_BOARD_MAGIC)
		return;

	spin_lock_irqsave(&bd->bd_lock, lock_flags);
	spin_lock_irqsave(&ch->ch_lock, lock_flags2);

	/*
	 * This is technically what we should do.
	 * However, the NIST tests specifically want
	 * to see each XON or XOFF character that it
	 * sends, so lets just send each character
	 * by hand...
	 */
#if 0
	if (c == STOP_CHAR(tty))
		dgap_cmdw(ch, RPAUSE, 0, 0);
	else if (c == START_CHAR(tty))
		dgap_cmdw(ch, RRESUME, 0, 0);
	else
		dgap_wmove(ch, &c, 1);
#else
	dgap_wmove(ch, &c, 1);
#endif

	spin_unlock_irqrestore(&ch->ch_lock, lock_flags2);
	spin_unlock_irqrestore(&bd->bd_lock, lock_flags);
}

/*
 * Return modem signals to ld.
 */
static int dgap_get_modem_info(struct channel_t *ch, unsigned int __user *value)
{
	int result;
	u8 mstat;
	ulong lock_flags;

	spin_lock_irqsave(&ch->ch_lock, lock_flags);

	mstat = readb(&(ch->ch_bs->m_stat));
	/* Append any outbound signals that might be pending... */
	mstat |= ch->ch_mostat;

	spin_unlock_irqrestore(&ch->ch_lock, lock_flags);

	result = 0;

	if (mstat & D_DTR(ch))
		result |= TIOCM_DTR;
	if (mstat & D_RTS(ch))
		result |= TIOCM_RTS;
	if (mstat & D_CTS(ch))
		result |= TIOCM_CTS;
	if (mstat & D_DSR(ch))
		result |= TIOCM_DSR;
	if (mstat & D_RI(ch))
		result |= TIOCM_RI;
	if (mstat & D_CD(ch))
		result |= TIOCM_CD;

	return put_user(result, value);
}

/*
 * dgap_set_modem_info()
 *
 * Set modem signals, called by ld.
 */
static int dgap_set_modem_info(struct channel_t *ch, struct board_t *bd,
			       struct un_t *un, unsigned int command,
			       unsigned int __user *value)
{
	int ret;
	unsigned int arg;
	ulong lock_flags;
	ulong lock_flags2;

	ret = get_user(arg, value);
	if (ret)
		return ret;

	switch (command) {
	case TIOCMBIS:
		if (arg & TIOCM_RTS) {
			ch->ch_mforce |= D_RTS(ch);
			ch->ch_mval   |= D_RTS(ch);
		}

		if (arg & TIOCM_DTR) {
			ch->ch_mforce |= D_DTR(ch);
			ch->ch_mval   |= D_DTR(ch);
		}

		break;

	case TIOCMBIC:
		if (arg & TIOCM_RTS) {
			ch->ch_mforce |= D_RTS(ch);
			ch->ch_mval   &= ~(D_RTS(ch));
		}

		if (arg & TIOCM_DTR) {
			ch->ch_mforce |= D_DTR(ch);
			ch->ch_mval   &= ~(D_DTR(ch));
		}

		break;

	case TIOCMSET:
		ch->ch_mforce = D_DTR(ch)|D_RTS(ch);

		if (arg & TIOCM_RTS)
			ch->ch_mval |= D_RTS(ch);
		else
			ch->ch_mval &= ~(D_RTS(ch));

		if (arg & TIOCM_DTR)
			ch->ch_mval |= (D_DTR(ch));
		else
			ch->ch_mval &= ~(D_DTR(ch));

		break;

	default:
		return -EINVAL;
	}

	spin_lock_irqsave(&bd->bd_lock, lock_flags);
	spin_lock_irqsave(&ch->ch_lock, lock_flags2);

	dgap_param(ch, bd, un->un_type);

	spin_unlock_irqrestore(&ch->ch_lock, lock_flags2);
	spin_unlock_irqrestore(&bd->bd_lock, lock_flags);

	return 0;
}

/*
 * dgap_tty_digigeta()
 *
 * Ioctl to get the information for ditty.
 *
 *
 *
 */
static int dgap_tty_digigeta(struct channel_t *ch,
			     struct digi_t __user *retinfo)
{
	struct digi_t tmp;
	ulong lock_flags;

	if (!retinfo)
		return -EFAULT;

	memset(&tmp, 0, sizeof(tmp));

	spin_lock_irqsave(&ch->ch_lock, lock_flags);
	memcpy(&tmp, &ch->ch_digi, sizeof(tmp));
	spin_unlock_irqrestore(&ch->ch_lock, lock_flags);

	if (copy_to_user(retinfo, &tmp, sizeof(*retinfo)))
		return -EFAULT;

	return 0;
}

/*
 * dgap_tty_digiseta()
 *
 * Ioctl to set the information for ditty.
 *
 *
 *
 */
static int dgap_tty_digiseta(struct channel_t *ch, struct board_t *bd,
			     struct un_t *un, struct digi_t __user *new_info)
{
	struct digi_t new_digi;
	ulong lock_flags = 0;
	unsigned long lock_flags2;

	if (copy_from_user(&new_digi, new_info, sizeof(struct digi_t)))
		return -EFAULT;

	spin_lock_irqsave(&bd->bd_lock, lock_flags);
	spin_lock_irqsave(&ch->ch_lock, lock_flags2);

	memcpy(&ch->ch_digi, &new_digi, sizeof(struct digi_t));

	if (ch->ch_digi.digi_maxcps < 1)
		ch->ch_digi.digi_maxcps = 1;

	if (ch->ch_digi.digi_maxcps > 10000)
		ch->ch_digi.digi_maxcps = 10000;

	if (ch->ch_digi.digi_bufsize < 10)
		ch->ch_digi.digi_bufsize = 10;

	if (ch->ch_digi.digi_maxchar < 1)
		ch->ch_digi.digi_maxchar = 1;

	if (ch->ch_digi.digi_maxchar > ch->ch_digi.digi_bufsize)
		ch->ch_digi.digi_maxchar = ch->ch_digi.digi_bufsize;

	if (ch->ch_digi.digi_onlen > DIGI_PLEN)
		ch->ch_digi.digi_onlen = DIGI_PLEN;

	if (ch->ch_digi.digi_offlen > DIGI_PLEN)
		ch->ch_digi.digi_offlen = DIGI_PLEN;

	dgap_param(ch, bd, un->un_type);

	spin_unlock_irqrestore(&ch->ch_lock, lock_flags2);
	spin_unlock_irqrestore(&bd->bd_lock, lock_flags);

	return 0;
}

/*
 * dgap_tty_digigetedelay()
 *
 * Ioctl to get the current edelay setting.
 *
 *
 *
 */
static int dgap_tty_digigetedelay(struct tty_struct *tty, int __user *retinfo)
{
	struct channel_t *ch;
	struct un_t *un;
	int tmp;
	ulong lock_flags;

	if (!retinfo)
		return -EFAULT;

	if (!tty || tty->magic != TTY_MAGIC)
		return -EFAULT;

	un = tty->driver_data;
	if (!un || un->magic != DGAP_UNIT_MAGIC)
		return -EFAULT;

	ch = un->un_ch;
	if (!ch || ch->magic != DGAP_CHANNEL_MAGIC)
		return -EFAULT;

	memset(&tmp, 0, sizeof(tmp));

	spin_lock_irqsave(&ch->ch_lock, lock_flags);
	tmp = readw(&(ch->ch_bs->edelay));
	spin_unlock_irqrestore(&ch->ch_lock, lock_flags);

	if (copy_to_user(retinfo, &tmp, sizeof(*retinfo)))
		return -EFAULT;

	return 0;
}

/*
 * dgap_tty_digisetedelay()
 *
 * Ioctl to set the EDELAY setting
 *
 */
static int dgap_tty_digisetedelay(struct channel_t *ch, struct board_t *bd,
				  struct un_t *un, int __user *new_info)
{
	int new_digi;
	ulong lock_flags;
	ulong lock_flags2;

	if (copy_from_user(&new_digi, new_info, sizeof(int)))
		return -EFAULT;

	spin_lock_irqsave(&bd->bd_lock, lock_flags);
	spin_lock_irqsave(&ch->ch_lock, lock_flags2);

	writew((u16) new_digi, &(ch->ch_bs->edelay));

	dgap_param(ch, bd, un->un_type);

	spin_unlock_irqrestore(&ch->ch_lock, lock_flags2);
	spin_unlock_irqrestore(&bd->bd_lock, lock_flags);

	return 0;
}

/*
 * dgap_tty_digigetcustombaud()
 *
 * Ioctl to get the current custom baud rate setting.
 */
static int dgap_tty_digigetcustombaud(struct channel_t *ch, struct un_t *un,
				      int __user *retinfo)
{
	int tmp;
	ulong lock_flags;

	if (!retinfo)
		return -EFAULT;

	memset(&tmp, 0, sizeof(tmp));

	spin_lock_irqsave(&ch->ch_lock, lock_flags);
	tmp = dgap_get_custom_baud(ch);
	spin_unlock_irqrestore(&ch->ch_lock, lock_flags);

	if (copy_to_user(retinfo, &tmp, sizeof(*retinfo)))
		return -EFAULT;

	return 0;
}

/*
 * dgap_tty_digisetcustombaud()
 *
 * Ioctl to set the custom baud rate setting
 */
static int dgap_tty_digisetcustombaud(struct channel_t *ch, struct board_t *bd,
				      struct un_t *un, int __user *new_info)
{
	uint new_rate;
	ulong lock_flags;
	ulong lock_flags2;

	if (copy_from_user(&new_rate, new_info, sizeof(unsigned int)))
		return -EFAULT;

	if (bd->bd_flags & BD_FEP5PLUS) {

		spin_lock_irqsave(&bd->bd_lock, lock_flags);
		spin_lock_irqsave(&ch->ch_lock, lock_flags2);

		ch->ch_custom_speed = new_rate;

		dgap_param(ch, bd, un->un_type);

		spin_unlock_irqrestore(&ch->ch_lock, lock_flags2);
		spin_unlock_irqrestore(&bd->bd_lock, lock_flags);
	}

	return 0;
}

/*
 * dgap_set_termios()
 */
static void dgap_tty_set_termios(struct tty_struct *tty,
				struct ktermios *old_termios)
{
	struct board_t *bd;
	struct channel_t *ch;
	struct un_t *un;
	unsigned long lock_flags;
	unsigned long lock_flags2;

	if (!tty || tty->magic != TTY_MAGIC)
		return;

	un = tty->driver_data;
	if (!un || un->magic != DGAP_UNIT_MAGIC)
		return;

	ch = un->un_ch;
	if (!ch || ch->magic != DGAP_CHANNEL_MAGIC)
		return;

	bd = ch->ch_bd;
	if (!bd || bd->magic != DGAP_BOARD_MAGIC)
		return;

	spin_lock_irqsave(&bd->bd_lock, lock_flags);
	spin_lock_irqsave(&ch->ch_lock, lock_flags2);

	ch->ch_c_cflag   = tty->termios.c_cflag;
	ch->ch_c_iflag   = tty->termios.c_iflag;
	ch->ch_c_oflag   = tty->termios.c_oflag;
	ch->ch_c_lflag   = tty->termios.c_lflag;
	ch->ch_startc    = tty->termios.c_cc[VSTART];
	ch->ch_stopc     = tty->termios.c_cc[VSTOP];

	dgap_carrier(ch);
	dgap_param(ch, bd, un->un_type);

	spin_unlock_irqrestore(&ch->ch_lock, lock_flags2);
	spin_unlock_irqrestore(&bd->bd_lock, lock_flags);
}

static void dgap_tty_throttle(struct tty_struct *tty)
{
	struct board_t *bd;
	struct channel_t *ch;
	struct un_t *un;
	ulong lock_flags;
	ulong lock_flags2;

	if (!tty || tty->magic != TTY_MAGIC)
		return;

	un = tty->driver_data;
	if (!un || un->magic != DGAP_UNIT_MAGIC)
		return;

	ch = un->un_ch;
	if (!ch || ch->magic != DGAP_CHANNEL_MAGIC)
		return;

	bd = ch->ch_bd;
	if (!bd || bd->magic != DGAP_BOARD_MAGIC)
		return;

	spin_lock_irqsave(&bd->bd_lock, lock_flags);
	spin_lock_irqsave(&ch->ch_lock, lock_flags2);

	ch->ch_flags |= (CH_RXBLOCK);
#if 1
	dgap_cmdw(ch, RPAUSE, 0, 0);
#endif

	spin_unlock_irqrestore(&ch->ch_lock, lock_flags2);
	spin_unlock_irqrestore(&bd->bd_lock, lock_flags);

}

static void dgap_tty_unthrottle(struct tty_struct *tty)
{
	struct board_t *bd;
	struct channel_t *ch;
	struct un_t *un;
	ulong lock_flags;
	ulong lock_flags2;

	if (!tty || tty->magic != TTY_MAGIC)
		return;

	un = tty->driver_data;
	if (!un || un->magic != DGAP_UNIT_MAGIC)
		return;

	ch = un->un_ch;
	if (!ch || ch->magic != DGAP_CHANNEL_MAGIC)
		return;

	bd = ch->ch_bd;
	if (!bd || bd->magic != DGAP_BOARD_MAGIC)
		return;

	spin_lock_irqsave(&bd->bd_lock, lock_flags);
	spin_lock_irqsave(&ch->ch_lock, lock_flags2);

	ch->ch_flags &= ~(CH_RXBLOCK);

#if 1
	dgap_cmdw(ch, RRESUME, 0, 0);
#endif

	spin_unlock_irqrestore(&ch->ch_lock, lock_flags2);
	spin_unlock_irqrestore(&bd->bd_lock, lock_flags);
}

static struct board_t *find_board_by_major(unsigned int major)
{
	unsigned int i;

	for (i = 0; i < MAXBOARDS; i++) {
		struct board_t *brd = dgap_board[i];

		if (!brd)
			return NULL;
		if (major == brd->serial_driver->major ||
		    major == brd->print_driver->major)
			return brd;
	}

	return NULL;
}

/************************************************************************
 *
 * TTY Entry points and helper functions
 *
 ************************************************************************/

/*
 * dgap_tty_open()
 *
 */
static int dgap_tty_open(struct tty_struct *tty, struct file *file)
{
	struct board_t *brd;
	struct channel_t *ch;
	struct un_t *un;
	struct bs_t __iomem *bs;
	uint major;
	uint minor;
	int rc;
	ulong lock_flags;
	ulong lock_flags2;
	u16 head;

	major = MAJOR(tty_devnum(tty));
	minor = MINOR(tty_devnum(tty));

	brd = find_board_by_major(major);
	if (!brd)
		return -EIO;

	/*
	 * If board is not yet up to a state of READY, go to
	 * sleep waiting for it to happen or they cancel the open.
	 */
	rc = wait_event_interruptible(brd->state_wait,
		(brd->state & BOARD_READY));

	if (rc)
		return rc;

	spin_lock_irqsave(&brd->bd_lock, lock_flags);

	/* The wait above should guarantee this cannot happen */
	if (brd->state != BOARD_READY) {
		spin_unlock_irqrestore(&brd->bd_lock, lock_flags);
		return -EIO;
	}

	/* If opened device is greater than our number of ports, bail. */
	if (MINOR(tty_devnum(tty)) > brd->nasync) {
		spin_unlock_irqrestore(&brd->bd_lock, lock_flags);
		return -EIO;
	}

	ch = brd->channels[minor];
	if (!ch) {
		spin_unlock_irqrestore(&brd->bd_lock, lock_flags);
		return -EIO;
	}

	/* Grab channel lock */
	spin_lock_irqsave(&ch->ch_lock, lock_flags2);

	/* Figure out our type */
	if (major == brd->serial_driver->major) {
		un = &brd->channels[minor]->ch_tun;
		un->un_type = DGAP_SERIAL;
	} else if (major == brd->print_driver->major) {
		un = &brd->channels[minor]->ch_pun;
		un->un_type = DGAP_PRINT;
	} else {
		spin_unlock_irqrestore(&ch->ch_lock, lock_flags2);
		spin_unlock_irqrestore(&brd->bd_lock, lock_flags);
		return -EIO;
	}

	/* Store our unit into driver_data, so we always have it available. */
	tty->driver_data = un;

	/*
	 * Error if channel info pointer is NULL.
	 */
	bs = ch->ch_bs;
	if (!bs) {
		spin_unlock_irqrestore(&ch->ch_lock, lock_flags2);
		spin_unlock_irqrestore(&brd->bd_lock, lock_flags);
		return -EIO;
	}

	/*
	 * Initialize tty's
	 */
	if (!(un->un_flags & UN_ISOPEN)) {
		/* Store important variables. */
		un->un_tty     = tty;

		/* Maybe do something here to the TTY struct as well? */
	}

	/*
	 * Initialize if neither terminal or printer is open.
	 */
	if (!((ch->ch_tun.un_flags | ch->ch_pun.un_flags) & UN_ISOPEN)) {

		ch->ch_mforce = 0;
		ch->ch_mval = 0;

		/*
		 * Flush input queue.
		 */
		head = readw(&(bs->rx_head));
		writew(head, &(bs->rx_tail));

		ch->ch_flags = 0;
		ch->pscan_state = 0;
		ch->pscan_savechar = 0;

		ch->ch_c_cflag   = tty->termios.c_cflag;
		ch->ch_c_iflag   = tty->termios.c_iflag;
		ch->ch_c_oflag   = tty->termios.c_oflag;
		ch->ch_c_lflag   = tty->termios.c_lflag;
		ch->ch_startc = tty->termios.c_cc[VSTART];
		ch->ch_stopc  = tty->termios.c_cc[VSTOP];

		/* TODO: flush our TTY struct here? */
	}

	dgap_carrier(ch);
	/*
	 * Run param in case we changed anything
	 */
	dgap_param(ch, brd, un->un_type);

	/*
	 * follow protocol for opening port
	 */

	spin_unlock_irqrestore(&ch->ch_lock, lock_flags2);
	spin_unlock_irqrestore(&brd->bd_lock, lock_flags);

	rc = dgap_block_til_ready(tty, file, ch);

	if (!un->un_tty)
		return -ENODEV;

	/* No going back now, increment our unit and channel counters */
	spin_lock_irqsave(&ch->ch_lock, lock_flags);
	ch->ch_open_count++;
	un->un_open_count++;
	un->un_flags |= (UN_ISOPEN);
	spin_unlock_irqrestore(&ch->ch_lock, lock_flags);

	return rc;
}

/*
 * dgap_tty_close()
 *
 */
static void dgap_tty_close(struct tty_struct *tty, struct file *file)
{
	struct ktermios *ts;
	struct board_t *bd;
	struct channel_t *ch;
	struct un_t *un;
	ulong lock_flags;

	if (!tty || tty->magic != TTY_MAGIC)
		return;

	un = tty->driver_data;
	if (!un || un->magic != DGAP_UNIT_MAGIC)
		return;

	ch = un->un_ch;
	if (!ch || ch->magic != DGAP_CHANNEL_MAGIC)
		return;

	bd = ch->ch_bd;
	if (!bd || bd->magic != DGAP_BOARD_MAGIC)
		return;

	ts = &tty->termios;

	spin_lock_irqsave(&ch->ch_lock, lock_flags);

	/*
	 * Determine if this is the last close or not - and if we agree about
	 * which type of close it is with the Line Discipline
	 */
	if ((tty->count == 1) && (un->un_open_count != 1)) {
		/*
		 * Uh, oh.  tty->count is 1, which means that the tty
		 * structure will be freed.  un_open_count should always
		 * be one in these conditions.  If it's greater than
		 * one, we've got real problems, since it means the
		 * serial port won't be shutdown.
		 */
		un->un_open_count = 1;
	}

	if (--un->un_open_count < 0)
		un->un_open_count = 0;

	ch->ch_open_count--;

	if (ch->ch_open_count && un->un_open_count) {
		spin_unlock_irqrestore(&ch->ch_lock, lock_flags);
		return;
	}

	/* OK, its the last close on the unit */

	un->un_flags |= UN_CLOSING;

	tty->closing = 1;

	/*
	 * Only officially close channel if count is 0 and
	 * DIGI_PRINTER bit is not set.
	 */
	if ((ch->ch_open_count == 0) &&
	    !(ch->ch_digi.digi_flags & DIGI_PRINTER)) {

		ch->ch_flags &= ~(CH_RXBLOCK);

		spin_unlock_irqrestore(&ch->ch_lock, lock_flags);

		/* wait for output to drain */
		/* This will also return if we take an interrupt */

		dgap_wait_for_drain(tty);

		dgap_tty_flush_buffer(tty);
		tty_ldisc_flush(tty);

		spin_lock_irqsave(&ch->ch_lock, lock_flags);

		tty->closing = 0;

		/*
		 * If we have HUPCL set, lower DTR and RTS
		 */
		if (ch->ch_c_cflag & HUPCL) {
			ch->ch_mostat &= ~(D_RTS(ch)|D_DTR(ch));
			dgap_cmdb(ch, SMODEM, 0, D_DTR(ch)|D_RTS(ch), 0);

			/*
			 * Go to sleep to ensure RTS/DTR
			 * have been dropped for modems to see it.
			 */
			spin_unlock_irqrestore(&ch->ch_lock,
					lock_flags);

			/* .25 second delay for dropping RTS/DTR */
			schedule_timeout_interruptible(msecs_to_jiffies(250));

			spin_lock_irqsave(&ch->ch_lock, lock_flags);
		}

		ch->pscan_state = 0;
		ch->pscan_savechar = 0;
		ch->ch_baud_info = 0;

	}

	/*
	 * turn off print device when closing print device.
	 */
	if ((un->un_type == DGAP_PRINT)  && (ch->ch_flags & CH_PRON)) {
		dgap_wmove(ch, ch->ch_digi.digi_offstr,
			(int) ch->ch_digi.digi_offlen);
		ch->ch_flags &= ~CH_PRON;
	}

	un->un_tty = NULL;
	un->un_flags &= ~(UN_ISOPEN | UN_CLOSING);
	tty->driver_data = NULL;

	wake_up_interruptible(&ch->ch_flags_wait);
	wake_up_interruptible(&un->un_flags_wait);

	spin_unlock_irqrestore(&ch->ch_lock, lock_flags);
}

static void dgap_tty_start(struct tty_struct *tty)
{
	struct board_t *bd;
	struct channel_t *ch;
	struct un_t *un;
	ulong lock_flags;
	ulong lock_flags2;

	if (!tty || tty->magic != TTY_MAGIC)
		return;

	un = tty->driver_data;
	if (!un || un->magic != DGAP_UNIT_MAGIC)
		return;

	ch = un->un_ch;
	if (!ch || ch->magic != DGAP_CHANNEL_MAGIC)
		return;

	bd = ch->ch_bd;
	if (!bd || bd->magic != DGAP_BOARD_MAGIC)
		return;

	spin_lock_irqsave(&bd->bd_lock, lock_flags);
	spin_lock_irqsave(&ch->ch_lock, lock_flags2);

	dgap_cmdw(ch, RESUMETX, 0, 0);

	spin_unlock_irqrestore(&ch->ch_lock, lock_flags2);
	spin_unlock_irqrestore(&bd->bd_lock, lock_flags);
}

static void dgap_tty_stop(struct tty_struct *tty)
{
	struct board_t *bd;
	struct channel_t *ch;
	struct un_t *un;
	ulong lock_flags;
	ulong lock_flags2;

	if (!tty || tty->magic != TTY_MAGIC)
		return;

	un = tty->driver_data;
	if (!un || un->magic != DGAP_UNIT_MAGIC)
		return;

	ch = un->un_ch;
	if (!ch || ch->magic != DGAP_CHANNEL_MAGIC)
		return;

	bd = ch->ch_bd;
	if (!bd || bd->magic != DGAP_BOARD_MAGIC)
		return;

	spin_lock_irqsave(&bd->bd_lock, lock_flags);
	spin_lock_irqsave(&ch->ch_lock, lock_flags2);

	dgap_cmdw(ch, PAUSETX, 0, 0);

	spin_unlock_irqrestore(&ch->ch_lock, lock_flags2);
	spin_unlock_irqrestore(&bd->bd_lock, lock_flags);
}

/*
 * dgap_tty_flush_chars()
 *
 * Flush the cook buffer
 *
 * Note to self, and any other poor souls who venture here:
 *
 * flush in this case DOES NOT mean dispose of the data.
 * instead, it means "stop buffering and send it if you
 * haven't already."  Just guess how I figured that out...   SRW 2-Jun-98
 *
 * It is also always called in interrupt context - JAR 8-Sept-99
 */
static void dgap_tty_flush_chars(struct tty_struct *tty)
{
	struct board_t *bd;
	struct channel_t *ch;
	struct un_t *un;
	ulong lock_flags;
	ulong lock_flags2;

	if (!tty || tty->magic != TTY_MAGIC)
		return;

	un = tty->driver_data;
	if (!un || un->magic != DGAP_UNIT_MAGIC)
		return;

	ch = un->un_ch;
	if (!ch || ch->magic != DGAP_CHANNEL_MAGIC)
		return;

	bd = ch->ch_bd;
	if (!bd || bd->magic != DGAP_BOARD_MAGIC)
		return;

	spin_lock_irqsave(&bd->bd_lock, lock_flags);
	spin_lock_irqsave(&ch->ch_lock, lock_flags2);

	/* TODO: Do something here */

	spin_unlock_irqrestore(&ch->ch_lock, lock_flags2);
	spin_unlock_irqrestore(&bd->bd_lock, lock_flags);
}

/*****************************************************************************
 *
 * The IOCTL function and all of its helpers
 *
 *****************************************************************************/

/*
 * dgap_tty_ioctl()
 *
 * The usual assortment of ioctl's
 */
static int dgap_tty_ioctl(struct tty_struct *tty, unsigned int cmd,
		unsigned long arg)
{
	struct board_t *bd;
	struct channel_t *ch;
	struct un_t *un;
	int rc;
	u16 head;
	ulong lock_flags = 0;
	ulong lock_flags2 = 0;
	void __user *uarg = (void __user *) arg;

	if (!tty || tty->magic != TTY_MAGIC)
		return -ENODEV;

	un = tty->driver_data;
	if (!un || un->magic != DGAP_UNIT_MAGIC)
		return -ENODEV;

	ch = un->un_ch;
	if (!ch || ch->magic != DGAP_CHANNEL_MAGIC)
		return -ENODEV;

	bd = ch->ch_bd;
	if (!bd || bd->magic != DGAP_BOARD_MAGIC)
		return -ENODEV;

	spin_lock_irqsave(&bd->bd_lock, lock_flags);
	spin_lock_irqsave(&ch->ch_lock, lock_flags2);

	if (un->un_open_count <= 0) {
		spin_unlock_irqrestore(&ch->ch_lock, lock_flags2);
		spin_unlock_irqrestore(&bd->bd_lock, lock_flags);
		return -EIO;
	}

	switch (cmd) {

	/* Here are all the standard ioctl's that we MUST implement */

	case TCSBRK:
		/*
		 * TCSBRK is SVID version: non-zero arg --> no break
		 * this behaviour is exploited by tcdrain().
		 *
		 * According to POSIX.1 spec (7.2.2.1.2) breaks should be
		 * between 0.25 and 0.5 seconds so we'll ask for something
		 * in the middle: 0.375 seconds.
		 */
		rc = tty_check_change(tty);
		spin_unlock_irqrestore(&ch->ch_lock, lock_flags2);
		spin_unlock_irqrestore(&bd->bd_lock, lock_flags);
		if (rc)
			return rc;

		rc = dgap_wait_for_drain(tty);

		if (rc)
			return -EINTR;

		spin_lock_irqsave(&bd->bd_lock, lock_flags);
		spin_lock_irqsave(&ch->ch_lock, lock_flags2);

		if (((cmd == TCSBRK) && (!arg)) || (cmd == TCSBRKP))
			dgap_cmdw(ch, SBREAK, (u16) SBREAK_TIME, 0);

		spin_unlock_irqrestore(&ch->ch_lock, lock_flags2);
		spin_unlock_irqrestore(&bd->bd_lock, lock_flags);

		return 0;

	case TCSBRKP:
		/* support for POSIX tcsendbreak()

		 * According to POSIX.1 spec (7.2.2.1.2) breaks should be
		 * between 0.25 and 0.5 seconds so we'll ask for something
		 * in the middle: 0.375 seconds.
		 */
		rc = tty_check_change(tty);
		spin_unlock_irqrestore(&ch->ch_lock, lock_flags2);
		spin_unlock_irqrestore(&bd->bd_lock, lock_flags);
		if (rc)
			return rc;

		rc = dgap_wait_for_drain(tty);
		if (rc)
			return -EINTR;

		spin_lock_irqsave(&bd->bd_lock, lock_flags);
		spin_lock_irqsave(&ch->ch_lock, lock_flags2);

		dgap_cmdw(ch, SBREAK, (u16) SBREAK_TIME, 0);

		spin_unlock_irqrestore(&ch->ch_lock, lock_flags2);
		spin_unlock_irqrestore(&bd->bd_lock, lock_flags);

		return 0;

	case TIOCSBRK:
		/*
		 * FEP5 doesn't support turning on a break unconditionally.
		 * The FEP5 device will stop sending a break automatically
		 * after the specified time value that was sent when turning on
		 * the break.
		 */
		rc = tty_check_change(tty);
		spin_unlock_irqrestore(&ch->ch_lock, lock_flags2);
		spin_unlock_irqrestore(&bd->bd_lock, lock_flags);
		if (rc)
			return rc;

		rc = dgap_wait_for_drain(tty);
		if (rc)
			return -EINTR;

		spin_lock_irqsave(&bd->bd_lock, lock_flags);
		spin_lock_irqsave(&ch->ch_lock, lock_flags2);

		dgap_cmdw(ch, SBREAK, (u16) SBREAK_TIME, 0);

		spin_unlock_irqrestore(&ch->ch_lock, lock_flags2);
		spin_unlock_irqrestore(&bd->bd_lock, lock_flags);

		return 0;

	case TIOCCBRK:
		/*
		 * FEP5 doesn't support turning off a break unconditionally.
		 * The FEP5 device will stop sending a break automatically
		 * after the specified time value that was sent when turning on
		 * the break.
		 */
		spin_unlock_irqrestore(&ch->ch_lock, lock_flags2);
		spin_unlock_irqrestore(&bd->bd_lock, lock_flags);
		return 0;

	case TIOCGSOFTCAR:

		spin_unlock_irqrestore(&ch->ch_lock, lock_flags2);
		spin_unlock_irqrestore(&bd->bd_lock, lock_flags);

		return put_user(C_CLOCAL(tty) ? 1 : 0,
				(unsigned long __user *) arg);

	case TIOCSSOFTCAR:
		spin_unlock_irqrestore(&ch->ch_lock, lock_flags2);
		spin_unlock_irqrestore(&bd->bd_lock, lock_flags);

		rc = get_user(arg, (unsigned long __user *) arg);
		if (rc)
			return rc;

		spin_lock_irqsave(&bd->bd_lock, lock_flags);
		spin_lock_irqsave(&ch->ch_lock, lock_flags2);
		tty->termios.c_cflag = ((tty->termios.c_cflag & ~CLOCAL) |
						(arg ? CLOCAL : 0));
		dgap_param(ch, bd, un->un_type);
		spin_unlock_irqrestore(&ch->ch_lock, lock_flags2);
		spin_unlock_irqrestore(&bd->bd_lock, lock_flags);

		return 0;

	case TIOCMGET:
		spin_unlock_irqrestore(&ch->ch_lock, lock_flags2);
		spin_unlock_irqrestore(&bd->bd_lock, lock_flags);
		return dgap_get_modem_info(ch, uarg);

	case TIOCMBIS:
	case TIOCMBIC:
	case TIOCMSET:
		spin_unlock_irqrestore(&ch->ch_lock, lock_flags2);
		spin_unlock_irqrestore(&bd->bd_lock, lock_flags);
		return dgap_set_modem_info(ch, bd, un, cmd, uarg);

		/*
		 * Here are any additional ioctl's that we want to implement
		 */

	case TCFLSH:
		/*
		 * The linux tty driver doesn't have a flush
		 * input routine for the driver, assuming all backed
		 * up data is in the line disc. buffers.  However,
		 * we all know that's not the case.  Here, we
		 * act on the ioctl, but then lie and say we didn't
		 * so the line discipline will process the flush
		 * also.
		 */
		rc = tty_check_change(tty);
		if (rc) {
			spin_unlock_irqrestore(&ch->ch_lock, lock_flags2);
			spin_unlock_irqrestore(&bd->bd_lock, lock_flags);
			return rc;
		}

		if ((arg == TCIFLUSH) || (arg == TCIOFLUSH)) {
			if (!(un->un_type == DGAP_PRINT)) {
				head = readw(&(ch->ch_bs->rx_head));
				writew(head, &(ch->ch_bs->rx_tail));
				writeb(0, &(ch->ch_bs->orun));
			}
		}

		if ((arg != TCOFLUSH) && (arg != TCIOFLUSH)) {
			/* pretend we didn't recognize this IOCTL */
			spin_unlock_irqrestore(&ch->ch_lock, lock_flags2);
			spin_unlock_irqrestore(&bd->bd_lock, lock_flags);

			return -ENOIOCTLCMD;
		}

		ch->ch_flags &= ~CH_STOP;
		head = readw(&(ch->ch_bs->tx_head));
		dgap_cmdw(ch, FLUSHTX, (u16) head, 0);
		dgap_cmdw(ch, RESUMETX, 0, 0);
		if (ch->ch_tun.un_flags & (UN_LOW|UN_EMPTY)) {
			ch->ch_tun.un_flags &= ~(UN_LOW|UN_EMPTY);
			wake_up_interruptible(&ch->ch_tun.un_flags_wait);
		}
		if (ch->ch_pun.un_flags & (UN_LOW|UN_EMPTY)) {
			ch->ch_pun.un_flags &= ~(UN_LOW|UN_EMPTY);
			wake_up_interruptible(&ch->ch_pun.un_flags_wait);
		}
		if (waitqueue_active(&tty->write_wait))
			wake_up_interruptible(&tty->write_wait);

		/* Can't hold any locks when calling tty_wakeup! */
		spin_unlock_irqrestore(&ch->ch_lock, lock_flags2);
		spin_unlock_irqrestore(&bd->bd_lock, lock_flags);
		tty_wakeup(tty);

		/* pretend we didn't recognize this IOCTL */
		return -ENOIOCTLCMD;

	case TCSETSF:
	case TCSETSW:
		/*
		 * The linux tty driver doesn't have a flush
		 * input routine for the driver, assuming all backed
		 * up data is in the line disc. buffers.  However,
		 * we all know that's not the case.  Here, we
		 * act on the ioctl, but then lie and say we didn't
		 * so the line discipline will process the flush
		 * also.
		 */
		if (cmd == TCSETSF) {
			/* flush rx */
			ch->ch_flags &= ~CH_STOP;
			head = readw(&(ch->ch_bs->rx_head));
			writew(head, &(ch->ch_bs->rx_tail));
		}

		/* now wait for all the output to drain */
		spin_unlock_irqrestore(&ch->ch_lock, lock_flags2);
		spin_unlock_irqrestore(&bd->bd_lock, lock_flags);
		rc = dgap_wait_for_drain(tty);
		if (rc)
			return -EINTR;

		/* pretend we didn't recognize this */
		return -ENOIOCTLCMD;

	case TCSETAW:

		spin_unlock_irqrestore(&ch->ch_lock, lock_flags2);
		spin_unlock_irqrestore(&bd->bd_lock, lock_flags);
		rc = dgap_wait_for_drain(tty);
		if (rc)
			return -EINTR;

		/* pretend we didn't recognize this */
		return -ENOIOCTLCMD;

	case TCXONC:
		/*
		 * The Linux Line Discipline (LD) would do this for us if we
		 * let it, but we have the special firmware options to do this
		 * the "right way" regardless of hardware or software flow
		 * control so we'll do it outselves instead of letting the LD
		 * do it.
		 */
		rc = tty_check_change(tty);
		if (rc) {
			spin_unlock_irqrestore(&ch->ch_lock, lock_flags2);
			spin_unlock_irqrestore(&bd->bd_lock, lock_flags);
			return rc;
		}

		switch (arg) {

		case TCOON:
			spin_unlock_irqrestore(&ch->ch_lock, lock_flags2);
			spin_unlock_irqrestore(&bd->bd_lock, lock_flags);
			dgap_tty_start(tty);
			return 0;
		case TCOOFF:
			spin_unlock_irqrestore(&ch->ch_lock, lock_flags2);
			spin_unlock_irqrestore(&bd->bd_lock, lock_flags);
			dgap_tty_stop(tty);
			return 0;
		case TCION:
			spin_unlock_irqrestore(&ch->ch_lock, lock_flags2);
			spin_unlock_irqrestore(&bd->bd_lock, lock_flags);
			/* Make the ld do it */
			return -ENOIOCTLCMD;
		case TCIOFF:
			spin_unlock_irqrestore(&ch->ch_lock, lock_flags2);
			spin_unlock_irqrestore(&bd->bd_lock, lock_flags);
			/* Make the ld do it */
			return -ENOIOCTLCMD;
		default:
			spin_unlock_irqrestore(&ch->ch_lock, lock_flags2);
			spin_unlock_irqrestore(&bd->bd_lock, lock_flags);
			return -EINVAL;
		}

	case DIGI_GETA:
		/* get information for ditty */
		spin_unlock_irqrestore(&ch->ch_lock, lock_flags2);
		spin_unlock_irqrestore(&bd->bd_lock, lock_flags);
		return dgap_tty_digigeta(ch, uarg);

	case DIGI_SETAW:
	case DIGI_SETAF:

		/* set information for ditty */
		if (cmd == (DIGI_SETAW)) {

			spin_unlock_irqrestore(&ch->ch_lock, lock_flags2);
			spin_unlock_irqrestore(&bd->bd_lock, lock_flags);
			rc = dgap_wait_for_drain(tty);
			if (rc)
				return -EINTR;
			spin_lock_irqsave(&bd->bd_lock, lock_flags);
			spin_lock_irqsave(&ch->ch_lock, lock_flags2);
		} else
			tty_ldisc_flush(tty);
		/* fall thru */

	case DIGI_SETA:
		spin_unlock_irqrestore(&ch->ch_lock, lock_flags2);
		spin_unlock_irqrestore(&bd->bd_lock, lock_flags);
		return dgap_tty_digiseta(ch, bd, un, uarg);

	case DIGI_GEDELAY:
		spin_unlock_irqrestore(&ch->ch_lock, lock_flags2);
		spin_unlock_irqrestore(&bd->bd_lock, lock_flags);
		return dgap_tty_digigetedelay(tty, uarg);

	case DIGI_SEDELAY:
		spin_unlock_irqrestore(&ch->ch_lock, lock_flags2);
		spin_unlock_irqrestore(&bd->bd_lock, lock_flags);
		return dgap_tty_digisetedelay(ch, bd, un, uarg);

	case DIGI_GETCUSTOMBAUD:
		spin_unlock_irqrestore(&ch->ch_lock, lock_flags2);
		spin_unlock_irqrestore(&bd->bd_lock, lock_flags);
		return dgap_tty_digigetcustombaud(ch, un, uarg);

	case DIGI_SETCUSTOMBAUD:
		spin_unlock_irqrestore(&ch->ch_lock, lock_flags2);
		spin_unlock_irqrestore(&bd->bd_lock, lock_flags);
		return dgap_tty_digisetcustombaud(ch, bd, un, uarg);

	case DIGI_RESET_PORT:
		dgap_firmware_reset_port(ch);
		dgap_param(ch, bd, un->un_type);
		spin_unlock_irqrestore(&ch->ch_lock, lock_flags2);
		spin_unlock_irqrestore(&bd->bd_lock, lock_flags);
		return 0;

	default:
		spin_unlock_irqrestore(&ch->ch_lock, lock_flags2);
		spin_unlock_irqrestore(&bd->bd_lock, lock_flags);

		return -ENOIOCTLCMD;
	}
}

static const struct tty_operations dgap_tty_ops = {
	.open = dgap_tty_open,
	.close = dgap_tty_close,
	.write = dgap_tty_write,
	.write_room = dgap_tty_write_room,
	.flush_buffer = dgap_tty_flush_buffer,
	.chars_in_buffer = dgap_tty_chars_in_buffer,
	.flush_chars = dgap_tty_flush_chars,
	.ioctl = dgap_tty_ioctl,
	.set_termios = dgap_tty_set_termios,
	.stop = dgap_tty_stop,
	.start = dgap_tty_start,
	.throttle = dgap_tty_throttle,
	.unthrottle = dgap_tty_unthrottle,
	.hangup = dgap_tty_hangup,
	.put_char = dgap_tty_put_char,
	.tiocmget = dgap_tty_tiocmget,
	.tiocmset = dgap_tty_tiocmset,
	.break_ctl = dgap_tty_send_break,
	.wait_until_sent = dgap_tty_wait_until_sent,
	.send_xchar = dgap_tty_send_xchar
};

/************************************************************************
 *
 * TTY Initialization/Cleanup Functions
 *
 ************************************************************************/

/*
 * dgap_tty_register()
 *
 * Init the tty subsystem for this board.
 */
static int dgap_tty_register(struct board_t *brd)
{
	int rc;

	brd->serial_driver = tty_alloc_driver(MAXPORTS,
					      TTY_DRIVER_REAL_RAW |
					      TTY_DRIVER_DYNAMIC_DEV |
					      TTY_DRIVER_HARDWARE_BREAK);
	if (IS_ERR(brd->serial_driver))
		return PTR_ERR(brd->serial_driver);

	snprintf(brd->serial_name, MAXTTYNAMELEN, "tty_dgap_%d_",
		 brd->boardnum);
	brd->serial_driver->name = brd->serial_name;
	brd->serial_driver->name_base = 0;
	brd->serial_driver->major = 0;
	brd->serial_driver->minor_start = 0;
	brd->serial_driver->type = TTY_DRIVER_TYPE_SERIAL;
	brd->serial_driver->subtype = SERIAL_TYPE_NORMAL;
	brd->serial_driver->init_termios = dgap_default_termios;
	brd->serial_driver->driver_name = DRVSTR;

	/*
	 * Entry points for driver.  Called by the kernel from
	 * tty_io.c and n_tty.c.
	 */
	tty_set_operations(brd->serial_driver, &dgap_tty_ops);

	/*
	 * If we're doing transparent print, we have to do all of the above
	 * again, separately so we don't get the LD confused about what major
	 * we are when we get into the dgap_tty_open() routine.
	 */
	brd->print_driver = tty_alloc_driver(MAXPORTS,
					     TTY_DRIVER_REAL_RAW |
					     TTY_DRIVER_DYNAMIC_DEV |
					     TTY_DRIVER_HARDWARE_BREAK);
	if (IS_ERR(brd->print_driver)) {
		rc = PTR_ERR(brd->print_driver);
		goto free_serial_drv;
	}

	snprintf(brd->print_name, MAXTTYNAMELEN, "pr_dgap_%d_",
		 brd->boardnum);
	brd->print_driver->name = brd->print_name;
	brd->print_driver->name_base = 0;
	brd->print_driver->major = 0;
	brd->print_driver->minor_start = 0;
	brd->print_driver->type = TTY_DRIVER_TYPE_SERIAL;
	brd->print_driver->subtype = SERIAL_TYPE_NORMAL;
	brd->print_driver->init_termios = dgap_default_termios;
	brd->print_driver->driver_name = DRVSTR;

	/*
	 * Entry points for driver.  Called by the kernel from
	 * tty_io.c and n_tty.c.
	 */
	tty_set_operations(brd->print_driver, &dgap_tty_ops);

	/* Register tty devices */
	rc = tty_register_driver(brd->serial_driver);
	if (rc < 0)
		goto free_print_drv;

	/* Register Transparent Print devices */
	rc = tty_register_driver(brd->print_driver);
	if (rc < 0)
		goto unregister_serial_drv;

	return 0;

unregister_serial_drv:
	tty_unregister_driver(brd->serial_driver);
free_print_drv:
	put_tty_driver(brd->print_driver);
free_serial_drv:
	put_tty_driver(brd->serial_driver);

	return rc;
}

static void dgap_tty_unregister(struct board_t *brd)
{
	tty_unregister_driver(brd->print_driver);
	tty_unregister_driver(brd->serial_driver);
	put_tty_driver(brd->print_driver);
	put_tty_driver(brd->serial_driver);
}

static int dgap_alloc_flipbuf(struct board_t *brd)
{
	/*
	 * allocate flip buffer for board.
	 */
	brd->flipbuf = kmalloc(MYFLIPLEN, GFP_KERNEL);
	if (!brd->flipbuf)
		return -ENOMEM;

	brd->flipflagbuf = kmalloc(MYFLIPLEN, GFP_KERNEL);
	if (!brd->flipflagbuf) {
		kfree(brd->flipbuf);
		return -ENOMEM;
	}

	return 0;
}

static void dgap_free_flipbuf(struct board_t *brd)
{
	kfree(brd->flipbuf);
	kfree(brd->flipflagbuf);
}

static struct board_t *dgap_verify_board(struct device *p)
{
	struct board_t *bd;

	if (!p)
		return NULL;

	bd = dev_get_drvdata(p);
	if (!bd || bd->magic != DGAP_BOARD_MAGIC || bd->state != BOARD_READY)
		return NULL;

	return bd;
}

static ssize_t dgap_ports_state_show(struct device *p,
				     struct device_attribute *attr,
				     char *buf)
{
	struct board_t *bd;
	int count = 0;
	unsigned int i;

	bd = dgap_verify_board(p);
	if (!bd)
		return 0;

	for (i = 0; i < bd->nasync; i++) {
		count += snprintf(buf + count, PAGE_SIZE - count,
			"%d %s\n", bd->channels[i]->ch_portnum,
			bd->channels[i]->ch_open_count ? "Open" : "Closed");
	}
	return count;
}
static DEVICE_ATTR(ports_state, S_IRUSR, dgap_ports_state_show, NULL);

static ssize_t dgap_ports_baud_show(struct device *p,
				    struct device_attribute *attr,
				    char *buf)
{
	struct board_t *bd;
	int count = 0;
	unsigned int i;

	bd = dgap_verify_board(p);
	if (!bd)
		return 0;

	for (i = 0; i < bd->nasync; i++) {
		count +=  snprintf(buf + count, PAGE_SIZE - count, "%d %d\n",
				   bd->channels[i]->ch_portnum,
				   bd->channels[i]->ch_baud_info);
	}
	return count;
}
static DEVICE_ATTR(ports_baud, S_IRUSR, dgap_ports_baud_show, NULL);

static ssize_t dgap_ports_msignals_show(struct device *p,
					struct device_attribute *attr,
					char *buf)
{
	struct board_t *bd;
	int count = 0;
	unsigned int i;

	bd = dgap_verify_board(p);
	if (!bd)
		return 0;

	for (i = 0; i < bd->nasync; i++) {
		if (bd->channels[i]->ch_open_count)
			count += snprintf(buf + count, PAGE_SIZE - count,
				"%d %s %s %s %s %s %s\n",
				bd->channels[i]->ch_portnum,
				(bd->channels[i]->ch_mostat &
				 UART_MCR_RTS) ? "RTS" : "",
				(bd->channels[i]->ch_mistat &
				 UART_MSR_CTS) ? "CTS" : "",
				(bd->channels[i]->ch_mostat &
				 UART_MCR_DTR) ? "DTR" : "",
				(bd->channels[i]->ch_mistat &
				 UART_MSR_DSR) ? "DSR" : "",
				(bd->channels[i]->ch_mistat &
				 UART_MSR_DCD) ? "DCD" : "",
				(bd->channels[i]->ch_mistat &
				 UART_MSR_RI)  ? "RI"  : "");
		else
			count += snprintf(buf + count, PAGE_SIZE - count,
				"%d\n", bd->channels[i]->ch_portnum);
	}
	return count;
}
static DEVICE_ATTR(ports_msignals, S_IRUSR, dgap_ports_msignals_show, NULL);

static ssize_t dgap_ports_iflag_show(struct device *p,
				     struct device_attribute *attr,
				     char *buf)
{
	struct board_t *bd;
	int count = 0;
	unsigned int i;

	bd = dgap_verify_board(p);
	if (!bd)
		return 0;

	for (i = 0; i < bd->nasync; i++)
		count += snprintf(buf + count, PAGE_SIZE - count, "%d %x\n",
				  bd->channels[i]->ch_portnum,
				  bd->channels[i]->ch_c_iflag);
	return count;
}
static DEVICE_ATTR(ports_iflag, S_IRUSR, dgap_ports_iflag_show, NULL);

static ssize_t dgap_ports_cflag_show(struct device *p,
				     struct device_attribute *attr,
				     char *buf)
{
	struct board_t *bd;
	int count = 0;
	unsigned int i;

	bd = dgap_verify_board(p);
	if (!bd)
		return 0;

	for (i = 0; i < bd->nasync; i++)
		count += snprintf(buf + count, PAGE_SIZE - count, "%d %x\n",
				  bd->channels[i]->ch_portnum,
				  bd->channels[i]->ch_c_cflag);
	return count;
}
static DEVICE_ATTR(ports_cflag, S_IRUSR, dgap_ports_cflag_show, NULL);

static ssize_t dgap_ports_oflag_show(struct device *p,
				     struct device_attribute *attr,
				     char *buf)
{
	struct board_t *bd;
	int count = 0;
	unsigned int i;

	bd = dgap_verify_board(p);
	if (!bd)
		return 0;

	for (i = 0; i < bd->nasync; i++)
		count += snprintf(buf + count, PAGE_SIZE - count, "%d %x\n",
				  bd->channels[i]->ch_portnum,
				  bd->channels[i]->ch_c_oflag);
	return count;
}
static DEVICE_ATTR(ports_oflag, S_IRUSR, dgap_ports_oflag_show, NULL);

static ssize_t dgap_ports_lflag_show(struct device *p,
				     struct device_attribute *attr,
				     char *buf)
{
	struct board_t *bd;
	int count = 0;
	unsigned int i;

	bd = dgap_verify_board(p);
	if (!bd)
		return 0;

	for (i = 0; i < bd->nasync; i++)
		count += snprintf(buf + count, PAGE_SIZE - count, "%d %x\n",
				  bd->channels[i]->ch_portnum,
				  bd->channels[i]->ch_c_lflag);
	return count;
}
static DEVICE_ATTR(ports_lflag, S_IRUSR, dgap_ports_lflag_show, NULL);

static ssize_t dgap_ports_digi_flag_show(struct device *p,
					 struct device_attribute *attr,
					 char *buf)
{
	struct board_t *bd;
	int count = 0;
	unsigned int i;

	bd = dgap_verify_board(p);
	if (!bd)
		return 0;

	for (i = 0; i < bd->nasync; i++)
		count += snprintf(buf + count, PAGE_SIZE - count, "%d %x\n",
				  bd->channels[i]->ch_portnum,
				  bd->channels[i]->ch_digi.digi_flags);
	return count;
}
static DEVICE_ATTR(ports_digi_flag, S_IRUSR, dgap_ports_digi_flag_show, NULL);

static ssize_t dgap_ports_rxcount_show(struct device *p,
				       struct device_attribute *attr,
				       char *buf)
{
	struct board_t *bd;
	int count = 0;
	unsigned int i;

	bd = dgap_verify_board(p);
	if (!bd)
		return 0;

	for (i = 0; i < bd->nasync; i++)
		count += snprintf(buf + count, PAGE_SIZE - count, "%d %ld\n",
				  bd->channels[i]->ch_portnum,
				  bd->channels[i]->ch_rxcount);
	return count;
}
static DEVICE_ATTR(ports_rxcount, S_IRUSR, dgap_ports_rxcount_show, NULL);

static ssize_t dgap_ports_txcount_show(struct device *p,
				       struct device_attribute *attr,
				       char *buf)
{
	struct board_t *bd;
	int count = 0;
	unsigned int i;

	bd = dgap_verify_board(p);
	if (!bd)
		return 0;

	for (i = 0; i < bd->nasync; i++)
		count += snprintf(buf + count, PAGE_SIZE - count, "%d %ld\n",
				  bd->channels[i]->ch_portnum,
				  bd->channels[i]->ch_txcount);
	return count;
}
static DEVICE_ATTR(ports_txcount, S_IRUSR, dgap_ports_txcount_show, NULL);

static ssize_t dgap_tty_state_show(struct device *d,
				   struct device_attribute *attr,
				   char *buf)
{
	struct board_t *bd;
	struct channel_t *ch;
	struct un_t *un;

	if (!d)
		return 0;
	un = dev_get_drvdata(d);
	if (!un || un->magic != DGAP_UNIT_MAGIC)
		return 0;
	ch = un->un_ch;
	if (!ch || ch->magic != DGAP_CHANNEL_MAGIC)
		return 0;
	bd = ch->ch_bd;
	if (!bd || bd->magic != DGAP_BOARD_MAGIC)
		return 0;
	if (bd->state != BOARD_READY)
		return 0;

	return snprintf(buf, PAGE_SIZE, "%s", un->un_open_count ?
			"Open" : "Closed");
}
static DEVICE_ATTR(state, S_IRUSR, dgap_tty_state_show, NULL);

static ssize_t dgap_tty_baud_show(struct device *d,
				  struct device_attribute *attr,
				  char *buf)
{
	struct board_t *bd;
	struct channel_t *ch;
	struct un_t *un;

	if (!d)
		return 0;
	un = dev_get_drvdata(d);
	if (!un || un->magic != DGAP_UNIT_MAGIC)
		return 0;
	ch = un->un_ch;
	if (!ch || ch->magic != DGAP_CHANNEL_MAGIC)
		return 0;
	bd = ch->ch_bd;
	if (!bd || bd->magic != DGAP_BOARD_MAGIC)
		return 0;
	if (bd->state != BOARD_READY)
		return 0;

	return snprintf(buf, PAGE_SIZE, "%d\n", ch->ch_baud_info);
}
static DEVICE_ATTR(baud, S_IRUSR, dgap_tty_baud_show, NULL);

static ssize_t dgap_tty_msignals_show(struct device *d,
				      struct device_attribute *attr,
				      char *buf)
{
	struct board_t *bd;
	struct channel_t *ch;
	struct un_t *un;

	if (!d)
		return 0;
	un = dev_get_drvdata(d);
	if (!un || un->magic != DGAP_UNIT_MAGIC)
		return 0;
	ch = un->un_ch;
	if (!ch || ch->magic != DGAP_CHANNEL_MAGIC)
		return 0;
	bd = ch->ch_bd;
	if (!bd || bd->magic != DGAP_BOARD_MAGIC)
		return 0;
	if (bd->state != BOARD_READY)
		return 0;

	if (ch->ch_open_count) {
		return snprintf(buf, PAGE_SIZE, "%s %s %s %s %s %s\n",
			(ch->ch_mostat & UART_MCR_RTS) ? "RTS" : "",
			(ch->ch_mistat & UART_MSR_CTS) ? "CTS" : "",
			(ch->ch_mostat & UART_MCR_DTR) ? "DTR" : "",
			(ch->ch_mistat & UART_MSR_DSR) ? "DSR" : "",
			(ch->ch_mistat & UART_MSR_DCD) ? "DCD" : "",
			(ch->ch_mistat & UART_MSR_RI)  ? "RI"  : "");
	}
	return 0;
}
static DEVICE_ATTR(msignals, S_IRUSR, dgap_tty_msignals_show, NULL);

static ssize_t dgap_tty_iflag_show(struct device *d,
				   struct device_attribute *attr,
				   char *buf)
{
	struct board_t *bd;
	struct channel_t *ch;
	struct un_t *un;

	if (!d)
		return 0;
	un = dev_get_drvdata(d);
	if (!un || un->magic != DGAP_UNIT_MAGIC)
		return 0;
	ch = un->un_ch;
	if (!ch || ch->magic != DGAP_CHANNEL_MAGIC)
		return 0;
	bd = ch->ch_bd;
	if (!bd || bd->magic != DGAP_BOARD_MAGIC)
		return 0;
	if (bd->state != BOARD_READY)
		return 0;

	return snprintf(buf, PAGE_SIZE, "%x\n", ch->ch_c_iflag);
}
static DEVICE_ATTR(iflag, S_IRUSR, dgap_tty_iflag_show, NULL);

static ssize_t dgap_tty_cflag_show(struct device *d,
				   struct device_attribute *attr,
				   char *buf)
{
	struct board_t *bd;
	struct channel_t *ch;
	struct un_t *un;

	if (!d)
		return 0;
	un = dev_get_drvdata(d);
	if (!un || un->magic != DGAP_UNIT_MAGIC)
		return 0;
	ch = un->un_ch;
	if (!ch || ch->magic != DGAP_CHANNEL_MAGIC)
		return 0;
	bd = ch->ch_bd;
	if (!bd || bd->magic != DGAP_BOARD_MAGIC)
		return 0;
	if (bd->state != BOARD_READY)
		return 0;

	return snprintf(buf, PAGE_SIZE, "%x\n", ch->ch_c_cflag);
}
static DEVICE_ATTR(cflag, S_IRUSR, dgap_tty_cflag_show, NULL);

static ssize_t dgap_tty_oflag_show(struct device *d,
				   struct device_attribute *attr,
				   char *buf)
{
	struct board_t *bd;
	struct channel_t *ch;
	struct un_t *un;

	if (!d)
		return 0;
	un = dev_get_drvdata(d);
	if (!un || un->magic != DGAP_UNIT_MAGIC)
		return 0;
	ch = un->un_ch;
	if (!ch || ch->magic != DGAP_CHANNEL_MAGIC)
		return 0;
	bd = ch->ch_bd;
	if (!bd || bd->magic != DGAP_BOARD_MAGIC)
		return 0;
	if (bd->state != BOARD_READY)
		return 0;

	return snprintf(buf, PAGE_SIZE, "%x\n", ch->ch_c_oflag);
}
static DEVICE_ATTR(oflag, S_IRUSR, dgap_tty_oflag_show, NULL);

static ssize_t dgap_tty_lflag_show(struct device *d,
				   struct device_attribute *attr,
				   char *buf)
{
	struct board_t *bd;
	struct channel_t *ch;
	struct un_t *un;

	if (!d)
		return 0;
	un = dev_get_drvdata(d);
	if (!un || un->magic != DGAP_UNIT_MAGIC)
		return 0;
	ch = un->un_ch;
	if (!ch || ch->magic != DGAP_CHANNEL_MAGIC)
		return 0;
	bd = ch->ch_bd;
	if (!bd || bd->magic != DGAP_BOARD_MAGIC)
		return 0;
	if (bd->state != BOARD_READY)
		return 0;

	return snprintf(buf, PAGE_SIZE, "%x\n", ch->ch_c_lflag);
}
static DEVICE_ATTR(lflag, S_IRUSR, dgap_tty_lflag_show, NULL);

static ssize_t dgap_tty_digi_flag_show(struct device *d,
				       struct device_attribute *attr,
				       char *buf)
{
	struct board_t *bd;
	struct channel_t *ch;
	struct un_t *un;

	if (!d)
		return 0;
	un = dev_get_drvdata(d);
	if (!un || un->magic != DGAP_UNIT_MAGIC)
		return 0;
	ch = un->un_ch;
	if (!ch || ch->magic != DGAP_CHANNEL_MAGIC)
		return 0;
	bd = ch->ch_bd;
	if (!bd || bd->magic != DGAP_BOARD_MAGIC)
		return 0;
	if (bd->state != BOARD_READY)
		return 0;

	return snprintf(buf, PAGE_SIZE, "%x\n", ch->ch_digi.digi_flags);
}
static DEVICE_ATTR(digi_flag, S_IRUSR, dgap_tty_digi_flag_show, NULL);

static ssize_t dgap_tty_rxcount_show(struct device *d,
				     struct device_attribute *attr,
				     char *buf)
{
	struct board_t *bd;
	struct channel_t *ch;
	struct un_t *un;

	if (!d)
		return 0;
	un = dev_get_drvdata(d);
	if (!un || un->magic != DGAP_UNIT_MAGIC)
		return 0;
	ch = un->un_ch;
	if (!ch || ch->magic != DGAP_CHANNEL_MAGIC)
		return 0;
	bd = ch->ch_bd;
	if (!bd || bd->magic != DGAP_BOARD_MAGIC)
		return 0;
	if (bd->state != BOARD_READY)
		return 0;

	return snprintf(buf, PAGE_SIZE, "%ld\n", ch->ch_rxcount);
}
static DEVICE_ATTR(rxcount, S_IRUSR, dgap_tty_rxcount_show, NULL);

static ssize_t dgap_tty_txcount_show(struct device *d,
				     struct device_attribute *attr,
				     char *buf)
{
	struct board_t *bd;
	struct channel_t *ch;
	struct un_t *un;

	if (!d)
		return 0;
	un = dev_get_drvdata(d);
	if (!un || un->magic != DGAP_UNIT_MAGIC)
		return 0;
	ch = un->un_ch;
	if (!ch || ch->magic != DGAP_CHANNEL_MAGIC)
		return 0;
	bd = ch->ch_bd;
	if (!bd || bd->magic != DGAP_BOARD_MAGIC)
		return 0;
	if (bd->state != BOARD_READY)
		return 0;

	return snprintf(buf, PAGE_SIZE, "%ld\n", ch->ch_txcount);
}
static DEVICE_ATTR(txcount, S_IRUSR, dgap_tty_txcount_show, NULL);

static ssize_t dgap_tty_name_show(struct device *d,
				  struct device_attribute *attr,
				  char *buf)
{
	struct board_t *bd;
	struct channel_t *ch;
	struct un_t *un;
	int cn;
	int bn;
	struct cnode *cptr;
	int found = FALSE;
	int ncount = 0;
	int starto = 0;
	int i;

	if (!d)
		return 0;
	un = dev_get_drvdata(d);
	if (!un || un->magic != DGAP_UNIT_MAGIC)
		return 0;
	ch = un->un_ch;
	if (!ch || ch->magic != DGAP_CHANNEL_MAGIC)
		return 0;
	bd = ch->ch_bd;
	if (!bd || bd->magic != DGAP_BOARD_MAGIC)
		return 0;
	if (bd->state != BOARD_READY)
		return 0;

	bn = bd->boardnum;
	cn = ch->ch_portnum;

	for (cptr = bd->bd_config; cptr; cptr = cptr->next) {

		if ((cptr->type == BNODE) &&
		    ((cptr->u.board.type == APORT2_920P) ||
		     (cptr->u.board.type == APORT4_920P) ||
		     (cptr->u.board.type == APORT8_920P) ||
		     (cptr->u.board.type == PAPORT4) ||
		     (cptr->u.board.type == PAPORT8))) {

			found = TRUE;
			if (cptr->u.board.v_start)
				starto = cptr->u.board.start;
			else
				starto = 1;
		}

		if (cptr->type == TNODE && found == TRUE) {
			char *ptr1;

			if (strstr(cptr->u.ttyname, "tty")) {
				ptr1 = cptr->u.ttyname;
				ptr1 += 3;
			} else
				ptr1 = cptr->u.ttyname;

			for (i = 0; i < dgap_config_get_num_prts(bd); i++) {
				if (cn != i)
					continue;

				return snprintf(buf, PAGE_SIZE, "%s%s%02d\n",
						(un->un_type == DGAP_PRINT) ?
						 "pr" : "tty",
						ptr1, i + starto);
			}
		}

		if (cptr->type == CNODE) {

			for (i = 0; i < cptr->u.conc.nport; i++) {
				if (cn != (i + ncount))
					continue;

				return snprintf(buf, PAGE_SIZE, "%s%s%02ld\n",
						(un->un_type == DGAP_PRINT) ?
						 "pr" : "tty",
						cptr->u.conc.id,
						i + (cptr->u.conc.v_start ?
						     cptr->u.conc.start : 1));
			}

			ncount += cptr->u.conc.nport;
		}

		if (cptr->type == MNODE) {

			for (i = 0; i < cptr->u.module.nport; i++) {
				if (cn != (i + ncount))
					continue;

				return snprintf(buf, PAGE_SIZE, "%s%s%02ld\n",
						(un->un_type == DGAP_PRINT) ?
						 "pr" : "tty",
						cptr->u.module.id,
						i + (cptr->u.module.v_start ?
						     cptr->u.module.start : 1));
			}

			ncount += cptr->u.module.nport;
		}
	}

	return snprintf(buf, PAGE_SIZE, "%s_dgap_%d_%d\n",
		(un->un_type == DGAP_PRINT) ? "pr" : "tty", bn, cn);
}
static DEVICE_ATTR(custom_name, S_IRUSR, dgap_tty_name_show, NULL);

static struct attribute *dgap_sysfs_tty_entries[] = {
	&dev_attr_state.attr,
	&dev_attr_baud.attr,
	&dev_attr_msignals.attr,
	&dev_attr_iflag.attr,
	&dev_attr_cflag.attr,
	&dev_attr_oflag.attr,
	&dev_attr_lflag.attr,
	&dev_attr_digi_flag.attr,
	&dev_attr_rxcount.attr,
	&dev_attr_txcount.attr,
	&dev_attr_custom_name.attr,
	NULL
};


/* this function creates the sys files that will export each signal status
 * to sysfs each value will be put in a separate filename
 */
static void dgap_create_ports_sysfiles(struct board_t *bd)
{
	dev_set_drvdata(&bd->pdev->dev, bd);
	device_create_file(&(bd->pdev->dev), &dev_attr_ports_state);
	device_create_file(&(bd->pdev->dev), &dev_attr_ports_baud);
	device_create_file(&(bd->pdev->dev), &dev_attr_ports_msignals);
	device_create_file(&(bd->pdev->dev), &dev_attr_ports_iflag);
	device_create_file(&(bd->pdev->dev), &dev_attr_ports_cflag);
	device_create_file(&(bd->pdev->dev), &dev_attr_ports_oflag);
	device_create_file(&(bd->pdev->dev), &dev_attr_ports_lflag);
	device_create_file(&(bd->pdev->dev), &dev_attr_ports_digi_flag);
	device_create_file(&(bd->pdev->dev), &dev_attr_ports_rxcount);
	device_create_file(&(bd->pdev->dev), &dev_attr_ports_txcount);
}

/* removes all the sys files created for that port */
static void dgap_remove_ports_sysfiles(struct board_t *bd)
{
	device_remove_file(&(bd->pdev->dev), &dev_attr_ports_state);
	device_remove_file(&(bd->pdev->dev), &dev_attr_ports_baud);
	device_remove_file(&(bd->pdev->dev), &dev_attr_ports_msignals);
	device_remove_file(&(bd->pdev->dev), &dev_attr_ports_iflag);
	device_remove_file(&(bd->pdev->dev), &dev_attr_ports_cflag);
	device_remove_file(&(bd->pdev->dev), &dev_attr_ports_oflag);
	device_remove_file(&(bd->pdev->dev), &dev_attr_ports_lflag);
	device_remove_file(&(bd->pdev->dev), &dev_attr_ports_digi_flag);
	device_remove_file(&(bd->pdev->dev), &dev_attr_ports_rxcount);
	device_remove_file(&(bd->pdev->dev), &dev_attr_ports_txcount);
}

/*
 * Copies the BIOS code from the user to the board,
 * and starts the BIOS running.
 */
static void dgap_do_bios_load(struct board_t *brd, const u8 *ubios, int len)
{
	u8 __iomem *addr;
	uint offset;
	unsigned int i;

	if (!brd || (brd->magic != DGAP_BOARD_MAGIC) || !brd->re_map_membase)
		return;

	addr = brd->re_map_membase;

	/*
	 * clear POST area
	 */
	for (i = 0; i < 16; i++)
		writeb(0, addr + POSTAREA + i);

	/*
	 * Download bios
	 */
	offset = 0x1000;
	memcpy_toio(addr + offset, ubios, len);

	writel(0x0bf00401, addr);
	writel(0, (addr + 4));

	/* Clear the reset, and change states. */
	writeb(FEPCLR, brd->re_map_port);
}

/*
 * Checks to see if the BIOS completed running on the card.
 */
static int dgap_test_bios(struct board_t *brd)
{
	u8 __iomem *addr;
	u16 word;
	u16 err1;
	u16 err2;

	if (!brd || (brd->magic != DGAP_BOARD_MAGIC) || !brd->re_map_membase)
		return -EINVAL;

	addr = brd->re_map_membase;
	word = readw(addr + POSTAREA);

	/*
	 * It can take 5-6 seconds for a board to
	 * pass the bios self test and post results.
	 * Give it 10 seconds.
	 */
	brd->wait_for_bios = 0;
	while (brd->wait_for_bios < 1000) {
		/* Check to see if BIOS thinks board is good. (GD). */
		if (word == *(u16 *) "GD")
			return 0;
		msleep_interruptible(10);
		brd->wait_for_bios++;
		word = readw(addr + POSTAREA);
	}

	/* Gave up on board after too long of time taken */
	err1 = readw(addr + SEQUENCE);
	err2 = readw(addr + ERROR);
	dev_warn(&brd->pdev->dev, "%s failed diagnostics.  Error #(%x,%x).\n",
		brd->name, err1, err2);
	brd->state = BOARD_FAILED;
	brd->dpastatus = BD_NOBIOS;

	return -EIO;
}

/*
 * Copies the FEP code from the user to the board,
 * and starts the FEP running.
 */
static void dgap_do_fep_load(struct board_t *brd, const u8 *ufep, int len)
{
	u8 __iomem *addr;
	uint offset;

	if (!brd || (brd->magic != DGAP_BOARD_MAGIC) || !brd->re_map_membase)
		return;

	addr = brd->re_map_membase;

	/*
	 * Download FEP
	 */
	offset = 0x1000;
	memcpy_toio(addr + offset, ufep, len);

	/*
	 * If board is a concentrator product, we need to give
	 * it its config string describing how the concentrators look.
	 */
	if ((brd->type == PCX) || (brd->type == PEPC)) {
		u8 string[100];
		u8 __iomem *config;
		u8 *xconfig;
		unsigned int i = 0;

		xconfig = dgap_create_config_string(brd, string);

		/* Write string to board memory */
		config = addr + CONFIG;
		for (; i < CONFIGSIZE; i++, config++, xconfig++) {
			writeb(*xconfig, config);
			if ((*xconfig & 0xff) == 0xff)
				break;
		}
	}

	writel(0xbfc01004, (addr + 0xc34));
	writel(0x3, (addr + 0xc30));

}

/*
 * Waits for the FEP to report thats its ready for us to use.
 */
static int dgap_test_fep(struct board_t *brd)
{
	u8 __iomem *addr;
	u16 word;
	u16 err1;
	u16 err2;

	if (!brd || (brd->magic != DGAP_BOARD_MAGIC) || !brd->re_map_membase)
		return -EINVAL;

	addr = brd->re_map_membase;
	word = readw(addr + FEPSTAT);

	/*
	 * It can take 2-3 seconds for the FEP to
	 * be up and running. Give it 5 secs.
	 */
	brd->wait_for_fep = 0;
	while (brd->wait_for_fep < 500) {
		/* Check to see if FEP is up and running now. */
		if (word == *(u16 *) "OS") {
			/*
			 * Check to see if the board can support FEP5+ commands.
			*/
			word = readw(addr + FEP5_PLUS);
			if (word == *(u16 *) "5A")
				brd->bd_flags |= BD_FEP5PLUS;

			return 0;
		}
		msleep_interruptible(10);
		brd->wait_for_fep++;
		word = readw(addr + FEPSTAT);
	}

	/* Gave up on board after too long of time taken */
	err1 = readw(addr + SEQUENCE);
	err2 = readw(addr + ERROR);
	dev_warn(&brd->pdev->dev,
		 "FEPOS for %s not functioning.  Error #(%x,%x).\n",
		 brd->name, err1, err2);
	brd->state = BOARD_FAILED;
	brd->dpastatus = BD_NOFEP;

	return -EIO;
}

/*
 * Physically forces the FEP5 card to reset itself.
 */
static void dgap_do_reset_board(struct board_t *brd)
{
	u8 check;
	u32 check1;
	u32 check2;
	unsigned int i;

	if (!brd || (brd->magic != DGAP_BOARD_MAGIC) ||
	    !brd->re_map_membase || !brd->re_map_port)
		return;

	/* FEPRST does not vary among supported boards */
	writeb(FEPRST, brd->re_map_port);

	for (i = 0; i <= 1000; i++) {
		check = readb(brd->re_map_port) & 0xe;
		if (check == FEPRST)
			break;
		udelay(10);

	}
	if (i > 1000) {
		dev_warn(&brd->pdev->dev,
			 "dgap: Board not resetting...  Failing board.\n");
		brd->state = BOARD_FAILED;
		brd->dpastatus = BD_NOFEP;
		return;
	}

	/*
	 * Make sure there really is memory out there.
	 */
	writel(0xa55a3cc3, (brd->re_map_membase + LOWMEM));
	writel(0x5aa5c33c, (brd->re_map_membase + HIGHMEM));
	check1 = readl(brd->re_map_membase + LOWMEM);
	check2 = readl(brd->re_map_membase + HIGHMEM);

	if ((check1 != 0xa55a3cc3) || (check2 != 0x5aa5c33c)) {
		dev_warn(&brd->pdev->dev,
			 "No memory at %p for board.\n",
			 brd->re_map_membase);
		brd->state = BOARD_FAILED;
		brd->dpastatus = BD_NOFEP;
		return;
	}
}

#ifdef DIGI_CONCENTRATORS_SUPPORTED
/*
 * Sends a concentrator image into the FEP5 board.
 */
static void dgap_do_conc_load(struct board_t *brd, u8 *uaddr, int len)
{
	char __iomem *vaddr;
	u16 offset;
	struct downld_t *to_dp;

	if (!brd || (brd->magic != DGAP_BOARD_MAGIC) || !brd->re_map_membase)
		return;

	vaddr = brd->re_map_membase;

	offset = readw((u16 *) (vaddr + DOWNREQ));
	to_dp = (struct downld_t *) (vaddr + (int) offset);
	memcpy_toio(to_dp, uaddr, len);

	/* Tell card we have data for it */
	writew(0, vaddr + (DOWNREQ));

	brd->conc_dl_status = NO_PENDING_CONCENTRATOR_REQUESTS;
}
#endif

#define EXPANSION_ROM_SIZE	(64 * 1024)
#define FEP5_ROM_MAGIC		(0xFEFFFFFF)

static void dgap_get_vpd(struct board_t *brd)
{
	u32 magic;
	u32 base_offset;
	u16 rom_offset;
	u16 vpd_offset;
	u16 image_length;
	u16 i;
	u8 byte1;
	u8 byte2;

	/*
	 * Poke the magic number at the PCI Rom Address location.
	 * If VPD is supported, the value read from that address
	 * will be non-zero.
	 */
	magic = FEP5_ROM_MAGIC;
	pci_write_config_dword(brd->pdev, PCI_ROM_ADDRESS, magic);
	pci_read_config_dword(brd->pdev, PCI_ROM_ADDRESS, &magic);

	/* VPD not supported, bail */
	if (!magic)
		return;

	/*
	 * To get to the OTPROM memory, we have to send the boards base
	 * address or'ed with 1 into the PCI Rom Address location.
	 */
	magic = brd->membase | 0x01;
	pci_write_config_dword(brd->pdev, PCI_ROM_ADDRESS, magic);
	pci_read_config_dword(brd->pdev, PCI_ROM_ADDRESS, &magic);

	byte1 = readb(brd->re_map_membase);
	byte2 = readb(brd->re_map_membase + 1);

	/*
	 * If the board correctly swapped to the OTPROM memory,
	 * the first 2 bytes (header) should be 0x55, 0xAA
	 */
	if (byte1 == 0x55 && byte2 == 0xAA) {

		base_offset = 0;

		/*
		 * We have to run through all the OTPROM memory looking
		 * for the VPD offset.
		 */
		while (base_offset <= EXPANSION_ROM_SIZE) {

			/*
			 * Lots of magic numbers here.
			 *
			 * The VPD offset is located inside the ROM Data
			 * Structure.
			 *
			 * We also have to remember the length of each
			 * ROM Data Structure, so we can "hop" to the next
			 * entry if the VPD isn't in the current
			 * ROM Data Structure.
			 */
			rom_offset = readw(brd->re_map_membase +
						base_offset + 0x18);
			image_length = readw(brd->re_map_membase +
						rom_offset + 0x10) * 512;
			vpd_offset = readw(brd->re_map_membase +
						rom_offset + 0x08);

			/* Found the VPD entry */
			if (vpd_offset)
				break;

			/* We didn't find a VPD entry, go to next ROM entry. */
			base_offset += image_length;

			byte1 = readb(brd->re_map_membase + base_offset);
			byte2 = readb(brd->re_map_membase + base_offset + 1);

			/*
			 * If the new ROM offset doesn't have 0x55, 0xAA
			 * as its header, we have run out of ROM.
			 */
			if (byte1 != 0x55 || byte2 != 0xAA)
				break;
		}

		/*
		 * If we have a VPD offset, then mark the board
		 * as having a valid VPD, and copy VPDSIZE (512) bytes of
		 * that VPD to the buffer we have in our board structure.
		 */
		if (vpd_offset) {
			brd->bd_flags |= BD_HAS_VPD;
			for (i = 0; i < VPDSIZE; i++) {
				brd->vpd[i] = readb(brd->re_map_membase +
							vpd_offset + i);
			}
		}
	}

	/*
	 * We MUST poke the magic number at the PCI Rom Address location again.
	 * This makes the card report the regular board memory back to us,
	 * rather than the OTPROM memory.
	 */
	magic = FEP5_ROM_MAGIC;
	pci_write_config_dword(brd->pdev, PCI_ROM_ADDRESS, magic);
}


static ssize_t dgap_driver_version_show(struct device_driver *ddp, char *buf)
{
	return snprintf(buf, PAGE_SIZE, "%s\n", DG_PART);
}
static DRIVER_ATTR(version, S_IRUSR, dgap_driver_version_show, NULL);


static ssize_t dgap_driver_boards_show(struct device_driver *ddp, char *buf)
{
	return snprintf(buf, PAGE_SIZE, "%d\n", dgap_numboards);
}
static DRIVER_ATTR(boards, S_IRUSR, dgap_driver_boards_show, NULL);


static ssize_t dgap_driver_maxboards_show(struct device_driver *ddp, char *buf)
{
	return snprintf(buf, PAGE_SIZE, "%d\n", MAXBOARDS);
}
static DRIVER_ATTR(maxboards, S_IRUSR, dgap_driver_maxboards_show, NULL);


static ssize_t dgap_driver_pollcounter_show(struct device_driver *ddp,
					    char *buf)
{
	return snprintf(buf, PAGE_SIZE, "%ld\n", dgap_poll_counter);
}
static DRIVER_ATTR(pollcounter, S_IRUSR, dgap_driver_pollcounter_show, NULL);

static ssize_t dgap_driver_pollrate_show(struct device_driver *ddp, char *buf)
{
	return snprintf(buf, PAGE_SIZE, "%dms\n", dgap_poll_tick);
}

static ssize_t dgap_driver_pollrate_store(struct device_driver *ddp,
					  const char *buf, size_t count)
{
	if (sscanf(buf, "%d\n", &dgap_poll_tick) != 1)
		return -EINVAL;
	return count;
}
static DRIVER_ATTR(pollrate, (S_IRUSR | S_IWUSR), dgap_driver_pollrate_show,
		   dgap_driver_pollrate_store);


static int dgap_create_driver_sysfiles(struct pci_driver *dgap_driver)
{
	int rc = 0;
	struct device_driver *driverfs = &dgap_driver->driver;

	rc |= driver_create_file(driverfs, &driver_attr_version);
	rc |= driver_create_file(driverfs, &driver_attr_boards);
	rc |= driver_create_file(driverfs, &driver_attr_maxboards);
	rc |= driver_create_file(driverfs, &driver_attr_pollrate);
	rc |= driver_create_file(driverfs, &driver_attr_pollcounter);

	return rc;
}

static void dgap_remove_driver_sysfiles(struct pci_driver *dgap_driver)
{
	struct device_driver *driverfs = &dgap_driver->driver;

	driver_remove_file(driverfs, &driver_attr_version);
	driver_remove_file(driverfs, &driver_attr_boards);
	driver_remove_file(driverfs, &driver_attr_maxboards);
	driver_remove_file(driverfs, &driver_attr_pollrate);
	driver_remove_file(driverfs, &driver_attr_pollcounter);
}

static struct attribute_group dgap_tty_attribute_group = {
	.name = NULL,
	.attrs = dgap_sysfs_tty_entries,
};

static void dgap_create_tty_sysfs(struct un_t *un, struct device *c)
{
	int ret;

	ret = sysfs_create_group(&c->kobj, &dgap_tty_attribute_group);
	if (ret)
		return;

	dev_set_drvdata(c, un);

}

static void dgap_remove_tty_sysfs(struct device *c)
{
	sysfs_remove_group(&c->kobj, &dgap_tty_attribute_group);
}

/*
 * Create pr and tty device entries
 */
static int dgap_tty_register_ports(struct board_t *brd)
{
	struct channel_t *ch;
	int i;
	int ret;

	brd->serial_ports = kcalloc(brd->nasync, sizeof(*brd->serial_ports),
					GFP_KERNEL);
	if (!brd->serial_ports)
		return -ENOMEM;

	brd->printer_ports = kcalloc(brd->nasync, sizeof(*brd->printer_ports),
					GFP_KERNEL);
	if (!brd->printer_ports) {
		ret = -ENOMEM;
		goto free_serial_ports;
	}

	for (i = 0; i < brd->nasync; i++) {
		tty_port_init(&brd->serial_ports[i]);
		tty_port_init(&brd->printer_ports[i]);
	}

	ch = brd->channels[0];
	for (i = 0; i < brd->nasync; i++, ch = brd->channels[i]) {

		struct device *classp;

		classp = tty_port_register_device(&brd->serial_ports[i],
						  brd->serial_driver,
						  i, NULL);

		if (IS_ERR(classp)) {
			ret = PTR_ERR(classp);
			goto unregister_ttys;
		}

		dgap_create_tty_sysfs(&ch->ch_tun, classp);
		ch->ch_tun.un_sysfs = classp;

		classp = tty_port_register_device(&brd->printer_ports[i],
						  brd->print_driver,
						  i, NULL);

		if (IS_ERR(classp)) {
			ret = PTR_ERR(classp);
			goto unregister_ttys;
		}

		dgap_create_tty_sysfs(&ch->ch_pun, classp);
		ch->ch_pun.un_sysfs = classp;
	}
	dgap_create_ports_sysfiles(brd);

	return 0;

unregister_ttys:
	while (i >= 0) {
		ch = brd->channels[i];
		if (ch->ch_tun.un_sysfs) {
			dgap_remove_tty_sysfs(ch->ch_tun.un_sysfs);
			tty_unregister_device(brd->serial_driver, i);
		}

		if (ch->ch_pun.un_sysfs) {
			dgap_remove_tty_sysfs(ch->ch_pun.un_sysfs);
			tty_unregister_device(brd->print_driver, i);
		}
		i--;
	}

	for (i = 0; i < brd->nasync; i++) {
		tty_port_destroy(&brd->serial_ports[i]);
		tty_port_destroy(&brd->printer_ports[i]);
	}

	kfree(brd->printer_ports);
	brd->printer_ports = NULL;

free_serial_ports:
	kfree(brd->serial_ports);
	brd->serial_ports = NULL;

	return ret;
}

/*
 * dgap_cleanup_tty()
 *
 * Uninitialize the TTY portion of this driver.  Free all memory and
 * resources.
 */
static void dgap_cleanup_tty(struct board_t *brd)
{
	struct device *dev;
	unsigned int i;

	for (i = 0; i < brd->nasync; i++) {
		tty_port_destroy(&brd->serial_ports[i]);
		dev = brd->channels[i]->ch_tun.un_sysfs;
		dgap_remove_tty_sysfs(dev);
		tty_unregister_device(brd->serial_driver, i);
	}
	tty_unregister_driver(brd->serial_driver);
	put_tty_driver(brd->serial_driver);
	kfree(brd->serial_ports);

	for (i = 0; i < brd->nasync; i++) {
		tty_port_destroy(&brd->printer_ports[i]);
		dev = brd->channels[i]->ch_pun.un_sysfs;
		dgap_remove_tty_sysfs(dev);
		tty_unregister_device(brd->print_driver, i);
	}
	tty_unregister_driver(brd->print_driver);
	put_tty_driver(brd->print_driver);
	kfree(brd->printer_ports);
}

static int dgap_request_irq(struct board_t *brd)
{
	int rc;

	if (!brd || brd->magic != DGAP_BOARD_MAGIC)
		return -ENODEV;

	/*
	 * Set up our interrupt handler if we are set to do interrupts.
	 */
	if (dgap_config_get_useintr(brd) && brd->irq) {

		rc = request_irq(brd->irq, dgap_intr, IRQF_SHARED, "DGAP", brd);

		if (!rc)
			brd->intr_used = 1;
	}
	return 0;
}

static void dgap_free_irq(struct board_t *brd)
{
	if (brd->intr_used && brd->irq)
		free_irq(brd->irq, brd);
}

static int dgap_firmware_load(struct pci_dev *pdev, int card_type,
			      struct board_t *brd)
{
	const struct firmware *fw;
	char *tmp_ptr;
	int ret;
	char *dgap_config_buf;

	dgap_get_vpd(brd);
	dgap_do_reset_board(brd);

	if (fw_info[card_type].conf_name) {
		ret = request_firmware(&fw, fw_info[card_type].conf_name,
					 &pdev->dev);
		if (ret) {
			dev_err(&pdev->dev, "config file %s not found\n",
				fw_info[card_type].conf_name);
			return ret;
		}

		dgap_config_buf = kzalloc(fw->size + 1, GFP_KERNEL);
		if (!dgap_config_buf) {
			release_firmware(fw);
			return -ENOMEM;
		}

		memcpy(dgap_config_buf, fw->data, fw->size);
		release_firmware(fw);

		/*
		 * preserve dgap_config_buf
		 * as dgap_parsefile would
		 * otherwise alter it.
		 */
		tmp_ptr = dgap_config_buf;

		if (dgap_parsefile(&tmp_ptr) != 0) {
			kfree(dgap_config_buf);
			return -EINVAL;
		}
		kfree(dgap_config_buf);
	}

	/*
	 * Match this board to a config the user created for us.
	 */
	brd->bd_config =
		dgap_find_config(brd->type, brd->pci_bus, brd->pci_slot);

	/*
	 * Because the 4 port Xr products share the same PCI ID
	 * as the 8 port Xr products, if we receive a NULL config
	 * back, and this is a PAPORT8 board, retry with a
	 * PAPORT4 attempt as well.
	 */
	if (brd->type == PAPORT8 && !brd->bd_config)
		brd->bd_config =
			dgap_find_config(PAPORT4, brd->pci_bus, brd->pci_slot);

	if (!brd->bd_config) {
		dev_err(&pdev->dev, "No valid configuration found\n");
		return -EINVAL;
	}

	if (fw_info[card_type].bios_name) {
		ret = request_firmware(&fw, fw_info[card_type].bios_name,
					&pdev->dev);
		if (ret) {
			dev_err(&pdev->dev, "bios file %s not found\n",
				fw_info[card_type].bios_name);
			return ret;
		}
		dgap_do_bios_load(brd, fw->data, fw->size);
		release_firmware(fw);

		/* Wait for BIOS to test board... */
		ret = dgap_test_bios(brd);
		if (ret)
			return ret;
	}

	if (fw_info[card_type].fep_name) {
		ret = request_firmware(&fw, fw_info[card_type].fep_name,
					&pdev->dev);
		if (ret) {
			dev_err(&pdev->dev, "dgap: fep file %s not found\n",
				fw_info[card_type].fep_name);
			return ret;
		}
		dgap_do_fep_load(brd, fw->data, fw->size);
		release_firmware(fw);

		/* Wait for FEP to load on board... */
		ret = dgap_test_fep(brd);
		if (ret)
			return ret;
	}

#ifdef DIGI_CONCENTRATORS_SUPPORTED
	/*
	 * If this is a CX or EPCX, we need to see if the firmware
	 * is requesting a concentrator image from us.
	 */
	if ((bd->type == PCX) || (bd->type == PEPC)) {
		chk_addr = (u16 *) (vaddr + DOWNREQ);
		/* Nonzero if FEP is requesting concentrator image. */
		check = readw(chk_addr);
		vaddr = brd->re_map_membase;
	}

	if (fw_info[card_type].con_name && check && vaddr) {
		ret = request_firmware(&fw, fw_info[card_type].con_name,
					&pdev->dev);
		if (ret) {
			dev_err(&pdev->dev, "conc file %s not found\n",
				fw_info[card_type].con_name);
			return ret;
		}
		/* Put concentrator firmware loading code here */
		offset = readw((u16 *) (vaddr + DOWNREQ));
		memcpy_toio(offset, fw->data, fw->size);

		dgap_do_conc_load(brd, (char *)fw->data, fw->size)
		release_firmware(fw);
	}
#endif

	return 0;
}

/*
 * dgap_tty_init()
 *
 * Init the tty subsystem.  Called once per board after board has been
 * downloaded and init'ed.
 */
static int dgap_tty_init(struct board_t *brd)
{
	int i;
	int tlw;
	uint true_count;
	u8 __iomem *vaddr;
	u8 modem;
	struct channel_t *ch;
	struct bs_t __iomem *bs;
	struct cm_t __iomem *cm;
	int ret;

	/*
	 * Initialize board structure elements.
	 */

	vaddr = brd->re_map_membase;
	true_count = readw((vaddr + NCHAN));

	brd->nasync = dgap_config_get_num_prts(brd);

	if (!brd->nasync)
		brd->nasync = brd->maxports;

	if (brd->nasync > brd->maxports)
		brd->nasync = brd->maxports;

	if (true_count != brd->nasync) {
		dev_warn(&brd->pdev->dev,
			 "%s configured for %d ports, has %d ports.\n",
			 brd->name, brd->nasync, true_count);

		if ((brd->type == PPCM) &&
		    (true_count == 64 || true_count == 0)) {
			dev_warn(&brd->pdev->dev,
				 "Please make SURE the EBI cable running from the card\n");
			dev_warn(&brd->pdev->dev,
				 "to each EM module is plugged into EBI IN!\n");
		}

		brd->nasync = true_count;

		/* If no ports, don't bother going any further */
		if (!brd->nasync) {
			brd->state = BOARD_FAILED;
			brd->dpastatus = BD_NOFEP;
			return -EIO;
		}
	}

	/*
	 * Allocate channel memory that might not have been allocated
	 * when the driver was first loaded.
	 */
	for (i = 0; i < brd->nasync; i++) {
		brd->channels[i] =
			kzalloc(sizeof(struct channel_t), GFP_KERNEL);
		if (!brd->channels[i]) {
			ret = -ENOMEM;
			goto free_chan;
		}
	}

	ch = brd->channels[0];
	vaddr = brd->re_map_membase;

	bs = (struct bs_t __iomem *) ((ulong) vaddr + CHANBUF);
	cm = (struct cm_t __iomem *) ((ulong) vaddr + CMDBUF);

	brd->bd_bs = bs;

	/* Set up channel variables */
	for (i = 0; i < brd->nasync; i++, ch = brd->channels[i], bs++) {

		spin_lock_init(&ch->ch_lock);

		/* Store all our magic numbers */
		ch->magic = DGAP_CHANNEL_MAGIC;
		ch->ch_tun.magic = DGAP_UNIT_MAGIC;
		ch->ch_tun.un_type = DGAP_SERIAL;
		ch->ch_tun.un_ch = ch;
		ch->ch_tun.un_dev = i;

		ch->ch_pun.magic = DGAP_UNIT_MAGIC;
		ch->ch_pun.un_type = DGAP_PRINT;
		ch->ch_pun.un_ch = ch;
		ch->ch_pun.un_dev = i;

		ch->ch_vaddr = vaddr;
		ch->ch_bs = bs;
		ch->ch_cm = cm;
		ch->ch_bd = brd;
		ch->ch_portnum = i;
		ch->ch_digi = dgap_digi_init;

		/*
		 * Set up digi dsr and dcd bits based on altpin flag.
		 */
		if (dgap_config_get_altpin(brd)) {
			ch->ch_dsr	= DM_CD;
			ch->ch_cd	= DM_DSR;
			ch->ch_digi.digi_flags |= DIGI_ALTPIN;
		} else {
			ch->ch_cd	= DM_CD;
			ch->ch_dsr	= DM_DSR;
		}

		ch->ch_taddr = vaddr + (ioread16(&(ch->ch_bs->tx_seg)) << 4);
		ch->ch_raddr = vaddr + (ioread16(&(ch->ch_bs->rx_seg)) << 4);
		ch->ch_tx_win = 0;
		ch->ch_rx_win = 0;
		ch->ch_tsize = readw(&(ch->ch_bs->tx_max)) + 1;
		ch->ch_rsize = readw(&(ch->ch_bs->rx_max)) + 1;
		ch->ch_tstart = 0;
		ch->ch_rstart = 0;

		/*
		 * Set queue water marks, interrupt mask,
		 * and general tty parameters.
		 */
		tlw = ch->ch_tsize >= 2000 ? ((ch->ch_tsize * 5) / 8) :
						ch->ch_tsize / 2;
		ch->ch_tlw = tlw;

		dgap_cmdw(ch, STLOW, tlw, 0);

		dgap_cmdw(ch, SRLOW, ch->ch_rsize / 2, 0);

		dgap_cmdw(ch, SRHIGH, 7 * ch->ch_rsize / 8, 0);

		ch->ch_mistat = readb(&(ch->ch_bs->m_stat));

		init_waitqueue_head(&ch->ch_flags_wait);
		init_waitqueue_head(&ch->ch_tun.un_flags_wait);
		init_waitqueue_head(&ch->ch_pun.un_flags_wait);

		/* Turn on all modem interrupts for now */
		modem = (DM_CD | DM_DSR | DM_CTS | DM_RI);
		writeb(modem, &(ch->ch_bs->m_int));

		/*
		 * Set edelay to 0 if interrupts are turned on,
		 * otherwise set edelay to the usual 100.
		 */
		if (brd->intr_used)
			writew(0, &(ch->ch_bs->edelay));
		else
			writew(100, &(ch->ch_bs->edelay));

		writeb(1, &(ch->ch_bs->idata));
	}

	return 0;

free_chan:
	while (--i >= 0) {
		kfree(brd->channels[i]);
		brd->channels[i] = NULL;
	}
	return ret;
}

/*
 * dgap_tty_free()
 *
 * Free the channles which are allocated in dgap_tty_init().
 */
static void dgap_tty_free(struct board_t *brd)
{
	int i;

	for (i = 0; i < brd->nasync; i++)
		kfree(brd->channels[i]);
}

static int dgap_init_one(struct pci_dev *pdev, const struct pci_device_id *ent)
{
	int rc;
	struct board_t *brd;

	if (dgap_numboards >= MAXBOARDS)
		return -EPERM;

	rc = pci_enable_device(pdev);
	if (rc)
		return -EIO;

	brd = dgap_found_board(pdev, ent->driver_data, dgap_numboards);
	if (IS_ERR(brd))
		return PTR_ERR(brd);

	rc = dgap_firmware_load(pdev, ent->driver_data, brd);
	if (rc)
		goto cleanup_brd;

	rc = dgap_alloc_flipbuf(brd);
	if (rc)
		goto cleanup_brd;

	rc = dgap_tty_register(brd);
	if (rc)
		goto free_flipbuf;

	rc = dgap_request_irq(brd);
	if (rc)
		goto unregister_tty;

	/*
	 * Do tty device initialization.
	 */
	rc = dgap_tty_init(brd);
	if (rc < 0)
		goto free_irq;

	rc = dgap_tty_register_ports(brd);
	if (rc)
		goto tty_free;

	brd->state = BOARD_READY;
	brd->dpastatus = BD_RUNNING;

	dgap_board[dgap_numboards++] = brd;

	return 0;

tty_free:
	dgap_tty_free(brd);
free_irq:
	dgap_free_irq(brd);
unregister_tty:
	dgap_tty_unregister(brd);
free_flipbuf:
	dgap_free_flipbuf(brd);
cleanup_brd:
	dgap_cleanup_nodes();
	dgap_unmap(brd);
	kfree(brd);

	return rc;
}

/*
 * dgap_cleanup_board()
 *
 * Free all the memory associated with a board
 */
static void dgap_cleanup_board(struct board_t *brd)
{
	unsigned int i;

	if (!brd || brd->magic != DGAP_BOARD_MAGIC)
		return;

	dgap_free_irq(brd);

	tasklet_kill(&brd->helper_tasklet);

	dgap_unmap(brd);

	/* Free all allocated channels structs */
	for (i = 0; i < MAXPORTS ; i++)
		kfree(brd->channels[i]);

	kfree(brd->flipbuf);
	kfree(brd->flipflagbuf);

	dgap_board[brd->boardnum] = NULL;

	kfree(brd);
}

<<<<<<< HEAD
static void dgap_remove_one(struct pci_dev *dev)
{
	unsigned int i;
	ulong lock_flags;
	struct pci_driver *drv = to_pci_driver(dev->dev.driver);

	spin_lock_irqsave(&dgap_poll_lock, lock_flags);
	dgap_poll_stop = 1;
	spin_unlock_irqrestore(&dgap_poll_lock, lock_flags);

	/* Turn off poller right away. */
	del_timer_sync(&dgap_poll_timer);

	dgap_remove_driver_sysfiles(drv);

	device_destroy(dgap_class, MKDEV(DIGI_DGAP_MAJOR, 0));
	class_destroy(dgap_class);
	unregister_chrdev(DIGI_DGAP_MAJOR, "dgap");

=======
static void dgap_stop(bool removesys, struct pci_driver *drv)
{
	unsigned long lock_flags;

	spin_lock_irqsave(&dgap_poll_lock, lock_flags);
	dgap_poll_stop = 1;
	spin_unlock_irqrestore(&dgap_poll_lock, lock_flags);

	del_timer_sync(&dgap_poll_timer);
	if (removesys)
		dgap_remove_driver_sysfiles(drv);

	device_destroy(dgap_class, MKDEV(DIGI_DGAP_MAJOR, 0));
	class_destroy(dgap_class);
	unregister_chrdev(DIGI_DGAP_MAJOR, "dgap");
}

static void dgap_remove_one(struct pci_dev *dev)
{
	unsigned int i;
	struct pci_driver *drv = to_pci_driver(dev->dev.driver);

	dgap_stop(true, drv);
>>>>>>> 9fe8ecca
	for (i = 0; i < dgap_numboards; ++i) {
		dgap_remove_ports_sysfiles(dgap_board[i]);
		dgap_cleanup_tty(dgap_board[i]);
		dgap_cleanup_board(dgap_board[i]);
	}

	dgap_cleanup_nodes();
}

static struct pci_driver dgap_driver = {
	.name		= "dgap",
	.probe		= dgap_init_one,
	.id_table	= dgap_pci_tbl,
	.remove		= dgap_remove_one,
};

/*
 * Start of driver.
 */
static int dgap_start(void)
{
	int rc;
	unsigned long flags;
	struct device *device;

	dgap_numboards = 0;

	pr_info("For the tools package please visit http://www.digi.com\n");

	/*
	 * Register our base character device into the kernel.
	 */

	/*
	 * Register management/dpa devices
	 */
	rc = register_chrdev(DIGI_DGAP_MAJOR, "dgap", &dgap_board_fops);
	if (rc < 0)
		return rc;

	dgap_class = class_create(THIS_MODULE, "dgap_mgmt");
	if (IS_ERR(dgap_class)) {
		rc = PTR_ERR(dgap_class);
		goto failed_class;
	}

	device = device_create(dgap_class, NULL,
		MKDEV(DIGI_DGAP_MAJOR, 0),
		NULL, "dgap_mgmt");
	if (IS_ERR(device)) {
		rc = PTR_ERR(device);
		goto failed_device;
	}

	/* Start the poller */
	spin_lock_irqsave(&dgap_poll_lock, flags);
	setup_timer(&dgap_poll_timer, dgap_poll_handler, 0);
	dgap_poll_timer.data = 0;
	dgap_poll_time = jiffies + dgap_jiffies_from_ms(dgap_poll_tick);
	dgap_poll_timer.expires = dgap_poll_time;
	spin_unlock_irqrestore(&dgap_poll_lock, flags);

	add_timer(&dgap_poll_timer);

	return rc;

failed_device:
	class_destroy(dgap_class);
failed_class:
	unregister_chrdev(DIGI_DGAP_MAJOR, "dgap");
	return rc;
}

<<<<<<< HEAD
static void dgap_stop(void)
{
	unsigned long lock_flags;

	spin_lock_irqsave(&dgap_poll_lock, lock_flags);
	dgap_poll_stop = 1;
	spin_unlock_irqrestore(&dgap_poll_lock, lock_flags);

	del_timer_sync(&dgap_poll_timer);

	device_destroy(dgap_class, MKDEV(DIGI_DGAP_MAJOR, 0));
	class_destroy(dgap_class);
	unregister_chrdev(DIGI_DGAP_MAJOR, "dgap");
}

=======
>>>>>>> 9fe8ecca
/************************************************************************
 *
 * Driver load/unload functions
 *
 ************************************************************************/

/*
 * init_module()
 *
 * Module load.  This is where it all starts.
 */
static int dgap_init_module(void)
{
	int rc;

	pr_info("%s, Digi International Part Number %s\n", DG_NAME, DG_PART);

	rc = dgap_start();
	if (rc)
		return rc;

	rc = pci_register_driver(&dgap_driver);
	if (rc) {
		dgap_stop(false, NULL);
		return rc;
	}

	rc = dgap_create_driver_sysfiles(&dgap_driver);
	if (rc)
		goto err_unregister;

	dgap_driver_state = DRIVER_READY;

	return 0;

err_unregister:
	pci_unregister_driver(&dgap_driver);
	return rc;
}

/*
 * dgap_cleanup_module()
 *
 * Module unload.  This is where it all ends.
 */
static void dgap_cleanup_module(void)
{
	if (dgap_numboards)
		pci_unregister_driver(&dgap_driver);
}

module_init(dgap_init_module);
module_exit(dgap_cleanup_module);

MODULE_LICENSE("GPL");
MODULE_AUTHOR("Digi International, http://www.digi.com");
MODULE_DESCRIPTION("Driver for the Digi International EPCA PCI based product line");
MODULE_SUPPORTED_DEVICE("dgap");<|MERGE_RESOLUTION|>--- conflicted
+++ resolved
@@ -7003,42 +7003,21 @@
 	kfree(brd);
 }
 
-<<<<<<< HEAD
-static void dgap_remove_one(struct pci_dev *dev)
-{
-	unsigned int i;
-	ulong lock_flags;
-	struct pci_driver *drv = to_pci_driver(dev->dev.driver);
+static void dgap_stop(bool removesys, struct pci_driver *drv)
+{
+	unsigned long lock_flags;
 
 	spin_lock_irqsave(&dgap_poll_lock, lock_flags);
 	dgap_poll_stop = 1;
 	spin_unlock_irqrestore(&dgap_poll_lock, lock_flags);
 
-	/* Turn off poller right away. */
 	del_timer_sync(&dgap_poll_timer);
-
-	dgap_remove_driver_sysfiles(drv);
+	if (removesys)
+		dgap_remove_driver_sysfiles(drv);
 
 	device_destroy(dgap_class, MKDEV(DIGI_DGAP_MAJOR, 0));
 	class_destroy(dgap_class);
 	unregister_chrdev(DIGI_DGAP_MAJOR, "dgap");
-
-=======
-static void dgap_stop(bool removesys, struct pci_driver *drv)
-{
-	unsigned long lock_flags;
-
-	spin_lock_irqsave(&dgap_poll_lock, lock_flags);
-	dgap_poll_stop = 1;
-	spin_unlock_irqrestore(&dgap_poll_lock, lock_flags);
-
-	del_timer_sync(&dgap_poll_timer);
-	if (removesys)
-		dgap_remove_driver_sysfiles(drv);
-
-	device_destroy(dgap_class, MKDEV(DIGI_DGAP_MAJOR, 0));
-	class_destroy(dgap_class);
-	unregister_chrdev(DIGI_DGAP_MAJOR, "dgap");
 }
 
 static void dgap_remove_one(struct pci_dev *dev)
@@ -7047,7 +7026,6 @@
 	struct pci_driver *drv = to_pci_driver(dev->dev.driver);
 
 	dgap_stop(true, drv);
->>>>>>> 9fe8ecca
 	for (i = 0; i < dgap_numboards; ++i) {
 		dgap_remove_ports_sysfiles(dgap_board[i]);
 		dgap_cleanup_tty(dgap_board[i]);
@@ -7121,24 +7099,6 @@
 	return rc;
 }
 
-<<<<<<< HEAD
-static void dgap_stop(void)
-{
-	unsigned long lock_flags;
-
-	spin_lock_irqsave(&dgap_poll_lock, lock_flags);
-	dgap_poll_stop = 1;
-	spin_unlock_irqrestore(&dgap_poll_lock, lock_flags);
-
-	del_timer_sync(&dgap_poll_timer);
-
-	device_destroy(dgap_class, MKDEV(DIGI_DGAP_MAJOR, 0));
-	class_destroy(dgap_class);
-	unregister_chrdev(DIGI_DGAP_MAJOR, "dgap");
-}
-
-=======
->>>>>>> 9fe8ecca
 /************************************************************************
  *
  * Driver load/unload functions
