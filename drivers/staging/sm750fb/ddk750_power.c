#include "ddk750_help.h"
#include "ddk750_reg.h"
#include "ddk750_power.h"

void ddk750_setDPMS(DPMS_t state)
{
	unsigned int value;

	if (getChipType() == SM750LE) {
		value = PEEK32(CRT_DISPLAY_CTRL);
<<<<<<< HEAD
		POKE32(CRT_DISPLAY_CTRL, FIELD_VALUE(value, CRT_DISPLAY_CTRL, DPMS, state));
	}else{
		value = PEEK32(SYSTEM_CTRL);
		value= FIELD_VALUE(value, SYSTEM_CTRL, DPMS, state);
=======
		POKE32(CRT_DISPLAY_CTRL, FIELD_VALUE(value, CRT_DISPLAY_CTRL,
						     DPMS, state));
	} else {
		value = PEEK32(SYSTEM_CTRL);
		value = FIELD_VALUE(value, SYSTEM_CTRL, DPMS, state);
>>>>>>> 9fe8ecca
		POKE32(SYSTEM_CTRL, value);
	}
}

unsigned int getPowerMode(void)
{
	if (getChipType() == SM750LE)
		return 0;
	return FIELD_GET(PEEK32(POWER_MODE_CTRL), POWER_MODE_CTRL, MODE);
}


/*
 * SM50x can operate in one of three modes: 0, 1 or Sleep.
 * On hardware reset, power mode 0 is default.
 */
void setPowerMode(unsigned int powerMode)
{
	unsigned int control_value = 0;

	control_value = PEEK32(POWER_MODE_CTRL);

	if (getChipType() == SM750LE)
		return;

	switch (powerMode) {
	case POWER_MODE_CTRL_MODE_MODE0:
		control_value = FIELD_SET(control_value, POWER_MODE_CTRL, MODE,
					  MODE0);
		break;

	case POWER_MODE_CTRL_MODE_MODE1:
		control_value = FIELD_SET(control_value, POWER_MODE_CTRL, MODE,
					  MODE1);
		break;

	case POWER_MODE_CTRL_MODE_SLEEP:
		control_value = FIELD_SET(control_value, POWER_MODE_CTRL, MODE,
					  SLEEP);
		break;

	default:
		break;
	}

	/* Set up other fields in Power Control Register */
	if (powerMode == POWER_MODE_CTRL_MODE_SLEEP) {
		control_value =
#ifdef VALIDATION_CHIP
		FIELD_SET(control_value, POWER_MODE_CTRL, 336CLK, OFF) |
#endif
		FIELD_SET(control_value, POWER_MODE_CTRL, OSC_INPUT,  OFF);
	} else {
		control_value =
#ifdef VALIDATION_CHIP
		FIELD_SET(control_value, POWER_MODE_CTRL, 336CLK, ON) |
#endif
		FIELD_SET(control_value, POWER_MODE_CTRL, OSC_INPUT,  ON);
	}

	/* Program new power mode. */
	POKE32(POWER_MODE_CTRL, control_value);
}

void setCurrentGate(unsigned int gate)
{
	unsigned int gate_reg;
	unsigned int mode;

	/* Get current power mode. */
	mode = getPowerMode();

	switch (mode) {
	case POWER_MODE_CTRL_MODE_MODE0:
		gate_reg = MODE0_GATE;
		break;

	case POWER_MODE_CTRL_MODE_MODE1:
		gate_reg = MODE1_GATE;
		break;

	default:
		gate_reg = MODE0_GATE;
		break;
	}
	POKE32(gate_reg, gate);
}



/*
 * This function enable/disable the 2D engine.
 */
void enable2DEngine(unsigned int enable)
{
	uint32_t gate;

	gate = PEEK32(CURRENT_GATE);
	if (enable) {
		gate = FIELD_SET(gate, CURRENT_GATE, DE,  ON);
		gate = FIELD_SET(gate, CURRENT_GATE, CSC, ON);
	} else {
		gate = FIELD_SET(gate, CURRENT_GATE, DE,  OFF);
		gate = FIELD_SET(gate, CURRENT_GATE, CSC, OFF);
	}

	setCurrentGate(gate);
}


/*
 * This function enable/disable the ZV Port.
 */
void enableZVPort(unsigned int enable)
{
	uint32_t gate;

	/* Enable ZV Port Gate */
	gate = PEEK32(CURRENT_GATE);
	if (enable) {
		gate = FIELD_SET(gate, CURRENT_GATE, ZVPORT, ON);
#if 1
		/* Using Software I2C */
		gate = FIELD_SET(gate, CURRENT_GATE, GPIO, ON);
#else
		/* Using Hardware I2C */
		gate = FIELD_SET(gate, CURRENT_GATE, I2C,    ON);
#endif
	} else {
		/* Disable ZV Port Gate. There is no way to know whether the
		GPIO pins are being used or not. Therefore, do not disable the
		GPIO gate. */
		gate = FIELD_SET(gate, CURRENT_GATE, ZVPORT, OFF);
	}

	setCurrentGate(gate);
}


void enableSSP(unsigned int enable)
{
	uint32_t gate;

	/* Enable SSP Gate */
	gate = PEEK32(CURRENT_GATE);
	if (enable)
		gate = FIELD_SET(gate, CURRENT_GATE, SSP, ON);
	else
		gate = FIELD_SET(gate, CURRENT_GATE, SSP, OFF);

	setCurrentGate(gate);
}

void enableDMA(unsigned int enable)
{
	uint32_t gate;

	/* Enable DMA Gate */
	gate = PEEK32(CURRENT_GATE);
	if (enable)
		gate = FIELD_SET(gate, CURRENT_GATE, DMA, ON);
	else
		gate = FIELD_SET(gate, CURRENT_GATE, DMA, OFF);

	setCurrentGate(gate);
}

/*
 * This function enable/disable the GPIO Engine
 */
void enableGPIO(unsigned int enable)
{
	uint32_t gate;

	/* Enable GPIO Gate */
	gate = PEEK32(CURRENT_GATE);
	if (enable)
		gate = FIELD_SET(gate, CURRENT_GATE, GPIO, ON);
	else
		gate = FIELD_SET(gate, CURRENT_GATE, GPIO, OFF);

	setCurrentGate(gate);
}

/*
 * This function enable/disable the PWM Engine
 */
void enablePWM(unsigned int enable)
{
	uint32_t gate;

	/* Enable PWM Gate */
	gate = PEEK32(CURRENT_GATE);
	if (enable)
		gate = FIELD_SET(gate, CURRENT_GATE, PWM, ON);
	else
		gate = FIELD_SET(gate, CURRENT_GATE, PWM, OFF);

	setCurrentGate(gate);
}

/*
 * This function enable/disable the I2C Engine
 */
void enableI2C(unsigned int enable)
{
	uint32_t gate;

	/* Enable I2C Gate */
	gate = PEEK32(CURRENT_GATE);
	if (enable)
		gate = FIELD_SET(gate, CURRENT_GATE, I2C, ON);
	else
	gate = FIELD_SET(gate, CURRENT_GATE, I2C, OFF);

	setCurrentGate(gate);
}

<|MERGE_RESOLUTION|>--- conflicted
+++ resolved
@@ -8,18 +8,11 @@
 
 	if (getChipType() == SM750LE) {
 		value = PEEK32(CRT_DISPLAY_CTRL);
-<<<<<<< HEAD
-		POKE32(CRT_DISPLAY_CTRL, FIELD_VALUE(value, CRT_DISPLAY_CTRL, DPMS, state));
-	}else{
-		value = PEEK32(SYSTEM_CTRL);
-		value= FIELD_VALUE(value, SYSTEM_CTRL, DPMS, state);
-=======
 		POKE32(CRT_DISPLAY_CTRL, FIELD_VALUE(value, CRT_DISPLAY_CTRL,
 						     DPMS, state));
 	} else {
 		value = PEEK32(SYSTEM_CTRL);
 		value = FIELD_VALUE(value, SYSTEM_CTRL, DPMS, state);
->>>>>>> 9fe8ecca
 		POKE32(SYSTEM_CTRL, value);
 	}
 }
