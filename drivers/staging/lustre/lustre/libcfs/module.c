/*
 * GPL HEADER START
 *
 * DO NOT ALTER OR REMOVE COPYRIGHT NOTICES OR THIS FILE HEADER.
 *
 * This program is free software; you can redistribute it and/or modify
 * it under the terms of the GNU General Public License version 2 only,
 * as published by the Free Software Foundation.
 *
 * This program is distributed in the hope that it will be useful, but
 * WITHOUT ANY WARRANTY; without even the implied warranty of
 * MERCHANTABILITY or FITNESS FOR A PARTICULAR PURPOSE.  See the GNU
 * General Public License version 2 for more details (a copy is included
 * in the LICENSE file that accompanied this code).
 *
 * You should have received a copy of the GNU General Public License
 * version 2 along with this program; If not, see
 * http://www.sun.com/software/products/lustre/docs/GPLv2.pdf
 *
 * Please contact Sun Microsystems, Inc., 4150 Network Circle, Santa Clara,
 * CA 95054 USA or visit www.sun.com if you need additional information or
 * have any questions.
 *
 * GPL HEADER END
 */
/*
 * Copyright (c) 2008, 2010, Oracle and/or its affiliates. All rights reserved.
 * Use is subject to license terms.
 *
 * Copyright (c) 2012, Intel Corporation.
 */
/*
 * This file is part of Lustre, http://www.lustre.org/
 * Lustre is a trademark of Sun Microsystems, Inc.
 */
#include <linux/module.h>
#include <linux/kernel.h>
#include <linux/mm.h>
#include <linux/string.h>
#include <linux/stat.h>
#include <linux/errno.h>
#include <linux/unistd.h>
#include <net/sock.h>
#include <linux/uio.h>

#include <linux/uaccess.h>

#include <linux/fs.h>
#include <linux/file.h>
#include <linux/list.h>

#include <linux/proc_fs.h>
#include <linux/sysctl.h>

# define DEBUG_SUBSYSTEM S_LNET

#include "../../include/linux/libcfs/libcfs.h"
#include <asm/div64.h>

#include "../../include/linux/libcfs/libcfs_crypto.h"
#include "../../include/linux/lnet/lib-lnet.h"
#include "../../include/linux/lnet/lnet.h"
#include "tracefile.h"

<<<<<<< HEAD
=======
MODULE_AUTHOR("Peter J. Braam <braam@clusterfs.com>");
MODULE_DESCRIPTION("Portals v3.1");
MODULE_LICENSE("GPL");

extern struct miscdevice libcfs_dev;
extern struct rw_semaphore cfs_tracefile_sem;
extern struct mutex cfs_trace_thread_mutex;
extern struct cfs_wi_sched *cfs_sched_rehash;
extern void libcfs_init_nidstrings(void);

static int insert_proc(void);
static void remove_proc(void);

static struct ctl_table_header *lnet_table_header;
extern char lnet_upcall[1024];
/**
 * The path of debug log dump upcall script.
 */
extern char lnet_debug_log_upcall[1024];

#define CTL_LNET	(0x100)

enum {
	PSDEV_DEBUG = 1,	  /* control debugging */
	PSDEV_SUBSYSTEM_DEBUG,    /* control debugging */
	PSDEV_PRINTK,	     /* force all messages to console */
	PSDEV_CONSOLE_RATELIMIT,  /* ratelimit console messages */
	PSDEV_CONSOLE_MAX_DELAY_CS, /* maximum delay over which we skip messages */
	PSDEV_CONSOLE_MIN_DELAY_CS, /* initial delay over which we skip messages */
	PSDEV_CONSOLE_BACKOFF,    /* delay increase factor */
	PSDEV_DEBUG_PATH,	 /* crashdump log location */
	PSDEV_DEBUG_DUMP_PATH,    /* crashdump tracelog location */
	PSDEV_CPT_TABLE,	  /* information about cpu partitions */
	PSDEV_LNET_UPCALL,	/* User mode upcall script  */
	PSDEV_LNET_MEMUSED,       /* bytes currently PORTAL_ALLOCated */
	PSDEV_LNET_CATASTROPHE,   /* if we have LBUGged or panic'd */
	PSDEV_LNET_PANIC_ON_LBUG, /* flag to panic on LBUG */
	PSDEV_LNET_DUMP_KERNEL,   /* snapshot kernel debug buffer to file */
	PSDEV_LNET_DAEMON_FILE,   /* spool kernel debug buffer to file */
	PSDEV_LNET_DEBUG_MB,      /* size of debug buffer */
	PSDEV_LNET_DEBUG_LOG_UPCALL, /* debug log upcall script */
	PSDEV_LNET_WATCHDOG_RATELIMIT,  /* ratelimit watchdog messages  */
	PSDEV_LNET_FORCE_LBUG,    /* hook to force an LBUG */
	PSDEV_LNET_FAIL_LOC,      /* control test failures instrumentation */
	PSDEV_LNET_FAIL_VAL,      /* userdata for fail loc */
};

>>>>>>> 007760cf
static void kportal_memhog_free (struct libcfs_device_userstate *ldu)
{
	struct page **level0p = &ldu->ldu_memhog_root_page;
	struct page **level1p;
	struct page **level2p;
	int	   count1;
	int	   count2;

	if (*level0p != NULL) {

		level1p = (struct page **)page_address(*level0p);
		count1 = 0;

		while (count1 < PAGE_CACHE_SIZE/sizeof(struct page *) &&
		       *level1p != NULL) {

			level2p = (struct page **)page_address(*level1p);
			count2 = 0;

			while (count2 < PAGE_CACHE_SIZE/sizeof(struct page *) &&
			       *level2p != NULL) {

				__free_page(*level2p);
				ldu->ldu_memhog_pages--;
				level2p++;
				count2++;
			}

			__free_page(*level1p);
			ldu->ldu_memhog_pages--;
			level1p++;
			count1++;
		}

		__free_page(*level0p);
		ldu->ldu_memhog_pages--;

		*level0p = NULL;
	}

	LASSERT (ldu->ldu_memhog_pages == 0);
}

static int kportal_memhog_alloc(struct libcfs_device_userstate *ldu, int npages,
		     gfp_t flags)
{
	struct page **level0p;
	struct page **level1p;
	struct page **level2p;
	int	   count1;
	int	   count2;

	LASSERT (ldu->ldu_memhog_pages == 0);
	LASSERT (ldu->ldu_memhog_root_page == NULL);

	if (npages < 0)
		return -EINVAL;

	if (npages == 0)
		return 0;

	level0p = &ldu->ldu_memhog_root_page;
	*level0p = alloc_page(flags);
	if (*level0p == NULL)
		return -ENOMEM;
	ldu->ldu_memhog_pages++;

	level1p = (struct page **)page_address(*level0p);
	count1 = 0;
	memset(level1p, 0, PAGE_CACHE_SIZE);

	while (ldu->ldu_memhog_pages < npages &&
	       count1 < PAGE_CACHE_SIZE/sizeof(struct page *)) {

		if (cfs_signal_pending())
			return -EINTR;

		*level1p = alloc_page(flags);
		if (*level1p == NULL)
			return -ENOMEM;
		ldu->ldu_memhog_pages++;

		level2p = (struct page **)page_address(*level1p);
		count2 = 0;
		memset(level2p, 0, PAGE_CACHE_SIZE);

		while (ldu->ldu_memhog_pages < npages &&
		       count2 < PAGE_CACHE_SIZE/sizeof(struct page *)) {

			if (cfs_signal_pending())
				return -EINTR;

			*level2p = alloc_page(flags);
			if (*level2p == NULL)
				return -ENOMEM;
			ldu->ldu_memhog_pages++;

			level2p++;
			count2++;
		}

		level1p++;
		count1++;
	}

	return 0;
}

/* called when opening /dev/device */
static int libcfs_psdev_open(unsigned long flags, void *args)
{
	struct libcfs_device_userstate *ldu;

	try_module_get(THIS_MODULE);

	LIBCFS_ALLOC(ldu, sizeof(*ldu));
	if (ldu != NULL) {
		ldu->ldu_memhog_pages = 0;
		ldu->ldu_memhog_root_page = NULL;
	}
	*(struct libcfs_device_userstate **)args = ldu;

	return 0;
}

/* called when closing /dev/device */
static int libcfs_psdev_release(unsigned long flags, void *args)
{
	struct libcfs_device_userstate *ldu;

	ldu = (struct libcfs_device_userstate *)args;
	if (ldu != NULL) {
		kportal_memhog_free(ldu);
		LIBCFS_FREE(ldu, sizeof(*ldu));
	}

	module_put(THIS_MODULE);
	return 0;
}

static struct rw_semaphore ioctl_list_sem;
static struct list_head ioctl_list;

int libcfs_register_ioctl(struct libcfs_ioctl_handler *hand)
{
	int rc = 0;

	down_write(&ioctl_list_sem);
	if (!list_empty(&hand->item))
		rc = -EBUSY;
	else
		list_add_tail(&hand->item, &ioctl_list);
	up_write(&ioctl_list_sem);

	return rc;
}
EXPORT_SYMBOL(libcfs_register_ioctl);

int libcfs_deregister_ioctl(struct libcfs_ioctl_handler *hand)
{
	int rc = 0;

	down_write(&ioctl_list_sem);
	if (list_empty(&hand->item))
		rc = -ENOENT;
	else
		list_del_init(&hand->item);
	up_write(&ioctl_list_sem);

	return rc;
}
EXPORT_SYMBOL(libcfs_deregister_ioctl);

static int libcfs_ioctl_int(struct cfs_psdev_file *pfile, unsigned long cmd,
			    void *arg, struct libcfs_ioctl_data *data)
{
	int err = -EINVAL;

	switch (cmd) {
	case IOC_LIBCFS_CLEAR_DEBUG:
		libcfs_debug_clear_buffer();
		return 0;
	/*
	 * case IOC_LIBCFS_PANIC:
	 * Handled in arch/cfs_module.c
	 */
	case IOC_LIBCFS_MARK_DEBUG:
		if (data->ioc_inlbuf1 == NULL ||
		    data->ioc_inlbuf1[data->ioc_inllen1 - 1] != '\0')
			return -EINVAL;
		libcfs_debug_mark_buffer(data->ioc_inlbuf1);
		return 0;
	case IOC_LIBCFS_MEMHOG:
		if (pfile->private_data == NULL) {
			err = -EINVAL;
		} else {
			kportal_memhog_free(pfile->private_data);
			/* XXX The ioc_flags is not GFP flags now, need to be fixed */
			err = kportal_memhog_alloc(pfile->private_data,
						   data->ioc_count,
						   data->ioc_flags);
			if (err != 0)
				kportal_memhog_free(pfile->private_data);
		}
		break;

	case IOC_LIBCFS_PING_TEST: {
		extern void (kping_client)(struct libcfs_ioctl_data *);
		void (*ping)(struct libcfs_ioctl_data *);

		CDEBUG(D_IOCTL, "doing %d pings to nid %s (%s)\n",
		       data->ioc_count, libcfs_nid2str(data->ioc_nid),
		       libcfs_nid2str(data->ioc_nid));
		ping = symbol_get(kping_client);
		if (!ping)
			CERROR("symbol_get failed\n");
		else {
			ping(data);
			symbol_put(kping_client);
		}
		return 0;
	}

	default: {
		struct libcfs_ioctl_handler *hand;
		err = -EINVAL;
		down_read(&ioctl_list_sem);
		list_for_each_entry(hand, &ioctl_list, item) {
			err = hand->handle_ioctl(cmd, data);
			if (err != -EINVAL) {
				if (err == 0)
					err = libcfs_ioctl_popdata(arg,
							data, sizeof (*data));
				break;
			}
		}
		up_read(&ioctl_list_sem);
		break;
	}
	}

	return err;
}

static int libcfs_ioctl(struct cfs_psdev_file *pfile, unsigned long cmd, void *arg)
{
	char    *buf;
	struct libcfs_ioctl_data *data;
	int err = 0;

	LIBCFS_ALLOC_GFP(buf, 1024, GFP_IOFS);
	if (buf == NULL)
		return -ENOMEM;

	/* 'cmd' and permissions get checked in our arch-specific caller */
	if (libcfs_ioctl_getdata(buf, buf + 800, (void *)arg)) {
		CERROR("PORTALS ioctl: data error\n");
		err = -EINVAL;
		goto out;
	}
	data = (struct libcfs_ioctl_data *)buf;

	err = libcfs_ioctl_int(pfile, cmd, arg, data);

out:
	LIBCFS_FREE(buf, 1024);
	return err;
}


struct cfs_psdev_ops libcfs_psdev_ops = {
	libcfs_psdev_open,
	libcfs_psdev_release,
	NULL,
	NULL,
	libcfs_ioctl
};

<<<<<<< HEAD
extern int insert_proc(void);
extern void remove_proc(void);
MODULE_AUTHOR("Peter J. Braam <braam@clusterfs.com>");
MODULE_DESCRIPTION("Portals v3.1");
MODULE_LICENSE("GPL");

extern struct miscdevice libcfs_dev;
extern struct rw_semaphore cfs_tracefile_sem;
extern struct mutex cfs_trace_thread_mutex;
extern struct cfs_wi_sched *cfs_sched_rehash;

extern void libcfs_init_nidstrings(void);

=======
>>>>>>> 007760cf
static int init_libcfs_module(void)
{
	int rc;

	libcfs_arch_init();
	libcfs_init_nidstrings();
	init_rwsem(&cfs_tracefile_sem);
	mutex_init(&cfs_trace_thread_mutex);
	init_rwsem(&ioctl_list_sem);
	INIT_LIST_HEAD(&ioctl_list);
	init_waitqueue_head(&cfs_race_waitq);

	rc = libcfs_debug_init(5 * 1024 * 1024);
	if (rc < 0) {
		pr_err("LustreError: libcfs_debug_init: %d\n", rc);
		return rc;
	}

	rc = cfs_cpu_init();
	if (rc != 0)
		goto cleanup_debug;

	rc = misc_register(&libcfs_dev);
	if (rc) {
		CERROR("misc_register: error %d\n", rc);
		goto cleanup_cpu;
	}

	rc = cfs_wi_startup();
	if (rc) {
		CERROR("initialize workitem: error %d\n", rc);
		goto cleanup_deregister;
	}

	/* max to 4 threads, should be enough for rehash */
	rc = min(cfs_cpt_weight(cfs_cpt_table, CFS_CPT_ANY), 4);
	rc = cfs_wi_sched_create("cfs_rh", cfs_cpt_table, CFS_CPT_ANY,
				 rc, &cfs_sched_rehash);
	if (rc != 0) {
		CERROR("Startup workitem scheduler: error: %d\n", rc);
		goto cleanup_deregister;
	}

	rc = cfs_crypto_register();
	if (rc) {
		CERROR("cfs_crypto_register: error %d\n", rc);
		goto cleanup_wi;
	}


	rc = insert_proc();
	if (rc) {
		CERROR("insert_proc: error %d\n", rc);
		goto cleanup_crypto;
	}

	CDEBUG (D_OTHER, "portals setup OK\n");
	return 0;
 cleanup_crypto:
	cfs_crypto_unregister();
 cleanup_wi:
	cfs_wi_shutdown();
 cleanup_deregister:
	misc_deregister(&libcfs_dev);
cleanup_cpu:
	cfs_cpu_fini();
 cleanup_debug:
	libcfs_debug_cleanup();
	return rc;
}

static void exit_libcfs_module(void)
{
	int rc;

	remove_proc();

	CDEBUG(D_MALLOC, "before Portals cleanup: kmem %d\n",
	       atomic_read(&libcfs_kmemory));

	if (cfs_sched_rehash != NULL) {
		cfs_wi_sched_destroy(cfs_sched_rehash);
		cfs_sched_rehash = NULL;
	}

	cfs_crypto_unregister();
	cfs_wi_shutdown();

	rc = misc_deregister(&libcfs_dev);
	if (rc)
		CERROR("misc_deregister error %d\n", rc);

	cfs_cpu_fini();

	if (atomic_read(&libcfs_kmemory) != 0)
		CERROR("Portals memory leaked: %d bytes\n",
		       atomic_read(&libcfs_kmemory));

	rc = libcfs_debug_cleanup();
	if (rc)
		pr_err("LustreError: libcfs_debug_cleanup: %d\n", rc);

	libcfs_arch_cleanup();
}

static int proc_call_handler(void *data, int write, loff_t *ppos,
		void __user *buffer, size_t *lenp,
		int (*handler)(void *data, int write,
		loff_t pos, void __user *buffer, int len))
{
	int rc = handler(data, write, *ppos, buffer, *lenp);

	if (rc < 0)
		return rc;

	if (write) {
		*ppos += *lenp;
	} else {
		*lenp = rc;
		*ppos += rc;
	}
	return 0;
}

static int __proc_dobitmasks(void *data, int write,
			     loff_t pos, void __user *buffer, int nob)
{
	const int     tmpstrlen = 512;
	char	 *tmpstr;
	int	   rc;
	unsigned int *mask = data;
	int	   is_subsys = (mask == &libcfs_subsystem_debug) ? 1 : 0;
	int	   is_printk = (mask == &libcfs_printk) ? 1 : 0;

	rc = cfs_trace_allocate_string_buffer(&tmpstr, tmpstrlen);
	if (rc < 0)
		return rc;

	if (!write) {
		libcfs_debug_mask2str(tmpstr, tmpstrlen, *mask, is_subsys);
		rc = strlen(tmpstr);

		if (pos >= rc) {
			rc = 0;
		} else {
			rc = cfs_trace_copyout_string(buffer, nob,
						      tmpstr + pos, "\n");
		}
	} else {
		rc = cfs_trace_copyin_string(tmpstr, tmpstrlen, buffer, nob);
		if (rc < 0) {
			cfs_trace_free_string_buffer(tmpstr, tmpstrlen);
			return rc;
		}

		rc = libcfs_debug_str2mask(mask, tmpstr, is_subsys);
		/* Always print LBUG/LASSERT to console, so keep this mask */
		if (is_printk)
			*mask |= D_EMERG;
	}

	cfs_trace_free_string_buffer(tmpstr, tmpstrlen);
	return rc;
}

static int proc_dobitmasks(struct ctl_table *table, int write,
			   void __user *buffer, size_t *lenp, loff_t *ppos)
{
	return proc_call_handler(table->data, write, ppos, buffer, lenp,
				 __proc_dobitmasks);
}

static int min_watchdog_ratelimit;	  /* disable ratelimiting */
static int max_watchdog_ratelimit = (24*60*60); /* limit to once per day */

static int __proc_dump_kernel(void *data, int write,
			      loff_t pos, void __user *buffer, int nob)
{
	if (!write)
		return 0;

	return cfs_trace_dump_debug_buffer_usrstr(buffer, nob);
}

static int proc_dump_kernel(struct ctl_table *table, int write,
			    void __user *buffer, size_t *lenp, loff_t *ppos)
{
	return proc_call_handler(table->data, write, ppos, buffer, lenp,
				 __proc_dump_kernel);
}

static int __proc_daemon_file(void *data, int write,
			      loff_t pos, void __user *buffer, int nob)
{
	if (!write) {
		int len = strlen(cfs_tracefile);

		if (pos >= len)
			return 0;

		return cfs_trace_copyout_string(buffer, nob,
						cfs_tracefile + pos, "\n");
	}

	return cfs_trace_daemon_command_usrstr(buffer, nob);
}

static int proc_daemon_file(struct ctl_table *table, int write,
			    void __user *buffer, size_t *lenp, loff_t *ppos)
{
	return proc_call_handler(table->data, write, ppos, buffer, lenp,
				 __proc_daemon_file);
}

static int __proc_debug_mb(void *data, int write,
			   loff_t pos, void __user *buffer, int nob)
{
	if (!write) {
		char tmpstr[32];
		int  len = snprintf(tmpstr, sizeof(tmpstr), "%d",
				    cfs_trace_get_debug_mb());

		if (pos >= len)
			return 0;

		return cfs_trace_copyout_string(buffer, nob, tmpstr + pos,
		       "\n");
	}

	return cfs_trace_set_debug_mb_usrstr(buffer, nob);
}

static int proc_debug_mb(struct ctl_table *table, int write,
			 void __user *buffer, size_t *lenp, loff_t *ppos)
{
	return proc_call_handler(table->data, write, ppos, buffer, lenp,
				 __proc_debug_mb);
}

static int proc_console_max_delay_cs(struct ctl_table *table, int write,
				     void __user *buffer, size_t *lenp,
				     loff_t *ppos)
{
	int rc, max_delay_cs;
	struct ctl_table dummy = *table;
	long d;

	dummy.data = &max_delay_cs;
	dummy.proc_handler = &proc_dointvec;

	if (!write) { /* read */
		max_delay_cs = cfs_duration_sec(libcfs_console_max_delay * 100);
		rc = proc_dointvec(&dummy, write, buffer, lenp, ppos);
		return rc;
	}

	/* write */
	max_delay_cs = 0;
	rc = proc_dointvec(&dummy, write, buffer, lenp, ppos);
	if (rc < 0)
		return rc;
	if (max_delay_cs <= 0)
		return -EINVAL;

	d = cfs_time_seconds(max_delay_cs) / 100;
	if (d == 0 || d < libcfs_console_min_delay)
		return -EINVAL;
	libcfs_console_max_delay = d;

	return rc;
}

static int proc_console_min_delay_cs(struct ctl_table *table, int write,
				     void __user *buffer, size_t *lenp,
				     loff_t *ppos)
{
	int rc, min_delay_cs;
	struct ctl_table dummy = *table;
	long d;

	dummy.data = &min_delay_cs;
	dummy.proc_handler = &proc_dointvec;

	if (!write) { /* read */
		min_delay_cs = cfs_duration_sec(libcfs_console_min_delay * 100);
		rc = proc_dointvec(&dummy, write, buffer, lenp, ppos);
		return rc;
	}

	/* write */
	min_delay_cs = 0;
	rc = proc_dointvec(&dummy, write, buffer, lenp, ppos);
	if (rc < 0)
		return rc;
	if (min_delay_cs <= 0)
		return -EINVAL;

	d = cfs_time_seconds(min_delay_cs) / 100;
	if (d == 0 || d > libcfs_console_max_delay)
		return -EINVAL;
	libcfs_console_min_delay = d;

	return rc;
}

static int proc_console_backoff(struct ctl_table *table, int write,
				void __user *buffer, size_t *lenp, loff_t *ppos)
{
	int rc, backoff;
	struct ctl_table dummy = *table;

	dummy.data = &backoff;
	dummy.proc_handler = &proc_dointvec;

	if (!write) { /* read */
		backoff = libcfs_console_backoff;
		rc = proc_dointvec(&dummy, write, buffer, lenp, ppos);
		return rc;
	}

	/* write */
	backoff = 0;
	rc = proc_dointvec(&dummy, write, buffer, lenp, ppos);
	if (rc < 0)
		return rc;
	if (backoff <= 0)
		return -EINVAL;

	libcfs_console_backoff = backoff;

	return rc;
}

static int libcfs_force_lbug(struct ctl_table *table, int write,
			     void __user *buffer,
			     size_t *lenp, loff_t *ppos)
{
	if (write)
		LBUG();
	return 0;
}

static int proc_fail_loc(struct ctl_table *table, int write,
			 void __user *buffer,
			 size_t *lenp, loff_t *ppos)
{
	int rc;
	long old_fail_loc = cfs_fail_loc;

	rc = proc_doulongvec_minmax(table, write, buffer, lenp, ppos);
	if (old_fail_loc != cfs_fail_loc)
		wake_up(&cfs_race_waitq);
	return rc;
}

static int __proc_cpt_table(void *data, int write,
			    loff_t pos, void __user *buffer, int nob)
{
	char *buf = NULL;
	int   len = 4096;
	int   rc  = 0;

	if (write)
		return -EPERM;

	LASSERT(cfs_cpt_table != NULL);

	while (1) {
		LIBCFS_ALLOC(buf, len);
		if (buf == NULL)
			return -ENOMEM;

		rc = cfs_cpt_table_print(cfs_cpt_table, buf, len);
		if (rc >= 0)
			break;

		if (rc == -EFBIG) {
			LIBCFS_FREE(buf, len);
			len <<= 1;
			continue;
		}
		goto out;
	}

	if (pos >= rc) {
		rc = 0;
		goto out;
	}

	rc = cfs_trace_copyout_string(buffer, nob, buf + pos, NULL);
 out:
	if (buf != NULL)
		LIBCFS_FREE(buf, len);
	return rc;
}

static int proc_cpt_table(struct ctl_table *table, int write,
			   void __user *buffer, size_t *lenp, loff_t *ppos)
{
	return proc_call_handler(table->data, write, ppos, buffer, lenp,
				 __proc_cpt_table);
}

static struct ctl_table lnet_table[] = {
	/*
	 * NB No .strategy entries have been provided since sysctl(8) prefers
	 * to go via /proc for portability.
	 */
	{
		.procname = "debug",
		.data     = &libcfs_debug,
		.maxlen   = sizeof(int),
		.mode     = 0644,
		.proc_handler = &proc_dobitmasks,
	},
	{
		.procname = "subsystem_debug",
		.data     = &libcfs_subsystem_debug,
		.maxlen   = sizeof(int),
		.mode     = 0644,
		.proc_handler = &proc_dobitmasks,
	},
	{
		.procname = "printk",
		.data     = &libcfs_printk,
		.maxlen   = sizeof(int),
		.mode     = 0644,
		.proc_handler = &proc_dobitmasks,
	},
	{
		.procname = "console_ratelimit",
		.data     = &libcfs_console_ratelimit,
		.maxlen   = sizeof(int),
		.mode     = 0644,
		.proc_handler = &proc_dointvec
	},
	{
		.procname = "console_max_delay_centisecs",
		.maxlen   = sizeof(int),
		.mode     = 0644,
		.proc_handler = &proc_console_max_delay_cs
	},
	{
		.procname = "console_min_delay_centisecs",
		.maxlen   = sizeof(int),
		.mode     = 0644,
		.proc_handler = &proc_console_min_delay_cs
	},
	{
		.procname = "console_backoff",
		.maxlen   = sizeof(int),
		.mode     = 0644,
		.proc_handler = &proc_console_backoff
	},

	{
		.procname = "debug_path",
		.data     = libcfs_debug_file_path_arr,
		.maxlen   = sizeof(libcfs_debug_file_path_arr),
		.mode     = 0644,
		.proc_handler = &proc_dostring,
	},

	{
		.procname = "cpu_partition_table",
		.maxlen   = 128,
		.mode     = 0444,
		.proc_handler = &proc_cpt_table,
	},

	{
		.procname = "upcall",
		.data     = lnet_upcall,
		.maxlen   = sizeof(lnet_upcall),
		.mode     = 0644,
		.proc_handler = &proc_dostring,
	},
	{
		.procname = "debug_log_upcall",
		.data     = lnet_debug_log_upcall,
		.maxlen   = sizeof(lnet_debug_log_upcall),
		.mode     = 0644,
		.proc_handler = &proc_dostring,
	},
	{
		.procname = "lnet_memused",
		.data     = (int *)&libcfs_kmemory.counter,
		.maxlen   = sizeof(int),
		.mode     = 0444,
		.proc_handler = &proc_dointvec,
	},
	{
		.procname = "catastrophe",
		.data     = &libcfs_catastrophe,
		.maxlen   = sizeof(int),
		.mode     = 0444,
		.proc_handler = &proc_dointvec,
	},
	{
		.procname = "panic_on_lbug",
		.data     = &libcfs_panic_on_lbug,
		.maxlen   = sizeof(int),
		.mode     = 0644,
		.proc_handler = &proc_dointvec,
	},
	{
		.procname = "dump_kernel",
		.maxlen   = 256,
		.mode     = 0200,
		.proc_handler = &proc_dump_kernel,
	},
	{
		.procname = "daemon_file",
		.mode     = 0644,
		.maxlen   = 256,
		.proc_handler = &proc_daemon_file,
	},
	{
		.procname = "debug_mb",
		.mode     = 0644,
		.proc_handler = &proc_debug_mb,
	},
	{
		.procname = "watchdog_ratelimit",
		.data     = &libcfs_watchdog_ratelimit,
		.maxlen   = sizeof(int),
		.mode     = 0644,
		.proc_handler = &proc_dointvec_minmax,
		.extra1   = &min_watchdog_ratelimit,
		.extra2   = &max_watchdog_ratelimit,
	},
	{
		.procname = "force_lbug",
		.data     = NULL,
		.maxlen   = 0,
		.mode     = 0200,
		.proc_handler = &libcfs_force_lbug
	},
	{
		.procname = "fail_loc",
		.data     = &cfs_fail_loc,
		.maxlen   = sizeof(cfs_fail_loc),
		.mode     = 0644,
		.proc_handler = &proc_fail_loc
	},
	{
		.procname = "fail_val",
		.data     = &cfs_fail_val,
		.maxlen   = sizeof(int),
		.mode     = 0644,
		.proc_handler = &proc_dointvec
	},
	{
	}
};

static struct ctl_table top_table[] = {
	{
		.procname = "lnet",
		.mode     = 0555,
		.data     = NULL,
		.maxlen   = 0,
		.child    = lnet_table,
	},
	{
	}
};

static int insert_proc(void)
{
	if (lnet_table_header == NULL)
		lnet_table_header = register_sysctl_table(top_table);
	return 0;
}

static void remove_proc(void)
{
	if (lnet_table_header != NULL)
		unregister_sysctl_table(lnet_table_header);

	lnet_table_header = NULL;
}

MODULE_VERSION("1.0.0");

module_init(init_libcfs_module);
module_exit(exit_libcfs_module);<|MERGE_RESOLUTION|>--- conflicted
+++ resolved
@@ -62,8 +62,6 @@
 #include "../../include/linux/lnet/lnet.h"
 #include "tracefile.h"
 
-<<<<<<< HEAD
-=======
 MODULE_AUTHOR("Peter J. Braam <braam@clusterfs.com>");
 MODULE_DESCRIPTION("Portals v3.1");
 MODULE_LICENSE("GPL");
@@ -111,7 +109,6 @@
 	PSDEV_LNET_FAIL_VAL,      /* userdata for fail loc */
 };
 
->>>>>>> 007760cf
 static void kportal_memhog_free (struct libcfs_device_userstate *ldu)
 {
 	struct page **level0p = &ldu->ldu_memhog_root_page;
@@ -390,22 +387,6 @@
 	libcfs_ioctl
 };
 
-<<<<<<< HEAD
-extern int insert_proc(void);
-extern void remove_proc(void);
-MODULE_AUTHOR("Peter J. Braam <braam@clusterfs.com>");
-MODULE_DESCRIPTION("Portals v3.1");
-MODULE_LICENSE("GPL");
-
-extern struct miscdevice libcfs_dev;
-extern struct rw_semaphore cfs_tracefile_sem;
-extern struct mutex cfs_trace_thread_mutex;
-extern struct cfs_wi_sched *cfs_sched_rehash;
-
-extern void libcfs_init_nidstrings(void);
-
-=======
->>>>>>> 007760cf
 static int init_libcfs_module(void)
 {
 	int rc;
