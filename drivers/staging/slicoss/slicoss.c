/**************************************************************************
 *
 * Copyright  2000-2006 Alacritech, Inc.  All rights reserved.
 *
 * Redistribution and use in source and binary forms, with or without
 * modification, are permitted provided that the following conditions
 * are met:
 *
 * 1. Redistributions of source code must retain the above copyright
 *    notice, this list of conditions and the following disclaimer.
 * 2. Redistributions in binary form must reproduce the above
 *    copyright notice, this list of conditions and the following
 *    disclaimer in the documentation and/or other materials provided
 *    with the distribution.
 *
 * Alternatively, this software may be distributed under the terms of the
 * GNU General Public License ("GPL") version 2 as published by the Free
 * Software Foundation.
 *
 * THIS SOFTWARE IS PROVIDED BY ALACRITECH, INC. ``AS IS'' AND ANY
 * EXPRESS OR IMPLIED WARRANTIES, INCLUDING, BUT NOT LIMITED TO, THE
 * IMPLIED WARRANTIES OF MERCHANTABILITY AND FITNESS FOR A PARTICULAR
 * PURPOSE ARE DISCLAIMED.  IN NO EVENT SHALL ALACRITECH, INC. OR
 * CONTRIBUTORS BE LIABLE FOR ANY DIRECT, INDIRECT, INCIDENTAL,
 * SPECIAL, EXEMPLARY, OR CONSEQUENTIAL DAMAGES (INCLUDING, BUT NOT
 * LIMITED TO, PROCUREMENT OF SUBSTITUTE GOODS OR SERVICES; LOSS OF
 * USE, DATA, OR PROFITS; OR BUSINESS INTERRUPTION) HOWEVER CAUSED AND
 * ON ANY THEORY OF LIABILITY, WHETHER IN CONTRACT, STRICT LIABILITY,
 * OR TORT (INCLUDING NEGLIGENCE OR OTHERWISE) ARISING IN ANY WAY OUT
 * OF THE USE OF THIS SOFTWARE, EVEN IF ADVISED OF THE POSSIBILITY OF
 * SUCH DAMAGE.
 *
 * The views and conclusions contained in the software and documentation
 * are those of the authors and should not be interpreted as representing
 * official policies, either expressed or implied, of Alacritech, Inc.
 *
 **************************************************************************/

/*
 * FILENAME: slicoss.c
 *
 * The SLICOSS driver for Alacritech's IS-NIC products.
 *
 * This driver is supposed to support:
 *
 *      Mojave cards (single port PCI Gigabit) both copper and fiber
 *      Oasis cards (single and dual port PCI-x Gigabit) copper and fiber
 *      Kalahari cards (dual and quad port PCI-e Gigabit) copper and fiber
 *
 * The driver was actually tested on Oasis and Kalahari cards.
 *
 *
 * NOTE: This is the standard, non-accelerated version of Alacritech's
 *       IS-NIC driver.
 */


#define KLUDGE_FOR_4GB_BOUNDARY         1
#define DEBUG_MICROCODE                 1
#define DBG                             1
#define SLIC_INTERRUPT_PROCESS_LIMIT	1
#define SLIC_OFFLOAD_IP_CHECKSUM		1
#define STATS_TIMER_INTERVAL			2
#define PING_TIMER_INTERVAL			    1
#define pr_fmt(fmt) KBUILD_MODNAME ": " fmt

#include <linux/kernel.h>
#include <linux/string.h>
#include <linux/errno.h>
#include <linux/ioport.h>
#include <linux/slab.h>
#include <linux/interrupt.h>
#include <linux/timer.h>
#include <linux/pci.h>
#include <linux/spinlock.h>
#include <linux/init.h>
#include <linux/bitops.h>
#include <linux/io.h>
#include <linux/netdevice.h>
#include <linux/crc32.h>
#include <linux/etherdevice.h>
#include <linux/skbuff.h>
#include <linux/delay.h>
#include <linux/seq_file.h>
#include <linux/kthread.h>
#include <linux/module.h>

#include <linux/firmware.h>
#include <linux/types.h>
#include <linux/dma-mapping.h>
#include <linux/mii.h>
#include <linux/if_vlan.h>
#include <asm/unaligned.h>

#include <linux/ethtool.h>
#include <linux/uaccess.h>
#include "slichw.h"
#include "slic.h"

static uint slic_first_init = 1;
static char *slic_banner = "Alacritech SLIC Technology(tm) Server and Storage Accelerator (Non-Accelerated)";

static char *slic_proc_version = "2.0.351  2006/07/14 12:26:00";

static struct base_driver slic_global = { {}, 0, 0, 0, 1, NULL, NULL };
static int intagg_delay = 100;
static u32 dynamic_intagg;
static unsigned int rcv_count;

#define DRV_NAME          "slicoss"
#define DRV_VERSION       "2.0.1"
#define DRV_AUTHOR        "Alacritech, Inc. Engineering"
#define DRV_DESCRIPTION   "Alacritech SLIC Techonology(tm) "\
		"Non-Accelerated Driver"
#define DRV_COPYRIGHT     "Copyright  2000-2006 Alacritech, Inc. "\
		"All rights reserved."
#define PFX		   DRV_NAME " "

MODULE_AUTHOR(DRV_AUTHOR);
MODULE_DESCRIPTION(DRV_DESCRIPTION);
MODULE_LICENSE("Dual BSD/GPL");

module_param(dynamic_intagg, int, 0);
MODULE_PARM_DESC(dynamic_intagg, "Dynamic Interrupt Aggregation Setting");
module_param(intagg_delay, int, 0);
MODULE_PARM_DESC(intagg_delay, "uSec Interrupt Aggregation Delay");

static const struct pci_device_id slic_pci_tbl[] = {
	{ PCI_DEVICE(PCI_VENDOR_ID_ALACRITECH, SLIC_1GB_DEVICE_ID) },
	{ PCI_DEVICE(PCI_VENDOR_ID_ALACRITECH, SLIC_2GB_DEVICE_ID) },
	{ 0 }
};

MODULE_DEVICE_TABLE(pci, slic_pci_tbl);

static inline void slic_reg32_write(void __iomem *reg, u32 value, bool flush)
{
	writel(value, reg);
	if (flush)
		mb();
}

static inline void slic_reg64_write(struct adapter *adapter, void __iomem *reg,
				    u32 value, void __iomem *regh, u32 paddrh,
				    bool flush)
{
	unsigned long flags;

	spin_lock_irqsave(&adapter->bit64reglock, flags);
	writel(paddrh, regh);
	writel(value, reg);
	if (flush)
		mb();
	spin_unlock_irqrestore(&adapter->bit64reglock, flags);
}

static void slic_mcast_set_bit(struct adapter *adapter, char *address)
{
	unsigned char crcpoly;

	/* Get the CRC polynomial for the mac address */
	/* we use bits 1-8 (lsb), bitwise reversed,
	 * msb (= lsb bit 0 before bitrev) is automatically discarded */
	crcpoly = ether_crc(ETH_ALEN, address)>>23;

	/* We only have space on the SLIC for 64 entries.  Lop
	 * off the top two bits. (2^6 = 64)
	 */
	crcpoly &= 0x3F;

	/* OR in the new bit into our 64 bit mask. */
	adapter->mcastmask |= (u64) 1 << crcpoly;
}

static void slic_mcast_set_mask(struct adapter *adapter)
{
	__iomem struct slic_regs *slic_regs = adapter->slic_regs;

	if (adapter->macopts & (MAC_ALLMCAST | MAC_PROMISC)) {
		/* Turn on all multicast addresses. We have to do this for
		 * promiscuous mode as well as ALLMCAST mode.  It saves the
		 * Microcode from having to keep state about the MAC
		 * configuration.
		 */
		slic_reg32_write(&slic_regs->slic_mcastlow, 0xFFFFFFFF, FLUSH);
		slic_reg32_write(&slic_regs->slic_mcasthigh, 0xFFFFFFFF,
				 FLUSH);
	} else {
		/* Commit our multicast mast to the SLIC by writing to the
		 * multicast address mask registers
		 */
		slic_reg32_write(&slic_regs->slic_mcastlow,
			(u32)(adapter->mcastmask & 0xFFFFFFFF), FLUSH);
		slic_reg32_write(&slic_regs->slic_mcasthigh,
			(u32)((adapter->mcastmask >> 32) & 0xFFFFFFFF), FLUSH);
	}
}

static void slic_timer_ping(ulong dev)
{
	struct adapter *adapter;
	struct sliccard *card;

	adapter = netdev_priv((struct net_device *)dev);
	card = adapter->card;

	adapter->pingtimer.expires = jiffies + (PING_TIMER_INTERVAL * HZ);
	add_timer(&adapter->pingtimer);
}

static void slic_unmap_mmio_space(struct adapter *adapter)
{
	if (adapter->slic_regs)
		iounmap(adapter->slic_regs);
	adapter->slic_regs = NULL;
}

/*
 *  slic_link_config
 *
 *  Write phy control to configure link duplex/speed
 *
 */
static void slic_link_config(struct adapter *adapter,
		      u32 linkspeed, u32 linkduplex)
{
	u32 __iomem *wphy;
	u32 speed;
	u32 duplex;
	u32 phy_config;
	u32 phy_advreg;
	u32 phy_gctlreg;

	if (adapter->state != ADAPT_UP)
		return;

	if (linkspeed > LINK_1000MB)
		linkspeed = LINK_AUTOSPEED;
	if (linkduplex > LINK_AUTOD)
		linkduplex = LINK_AUTOD;

	wphy = &adapter->slic_regs->slic_wphy;

	if ((linkspeed == LINK_AUTOSPEED) || (linkspeed == LINK_1000MB)) {
		if (adapter->flags & ADAPT_FLAGS_FIBERMEDIA) {
			/*  We've got a fiber gigabit interface, and register
			 *  4 is different in fiber mode than in copper mode
			 */

			/* advertise FD only @1000 Mb */
			phy_advreg = (MIICR_REG_4 | (PAR_ADV1000XFD));
			/* enable PAUSE frames        */
			phy_advreg |= PAR_ASYMPAUSE_FIBER;
			slic_reg32_write(wphy, phy_advreg, FLUSH);

			if (linkspeed == LINK_AUTOSPEED) {
				/* reset phy, enable auto-neg  */
				phy_config =
				    (MIICR_REG_PCR |
				     (PCR_RESET | PCR_AUTONEG |
				      PCR_AUTONEG_RST));
				slic_reg32_write(wphy, phy_config, FLUSH);
			} else {	/* forced 1000 Mb FD*/
				/* power down phy to break link
				   this may not work) */
				phy_config = (MIICR_REG_PCR | PCR_POWERDOWN);
				slic_reg32_write(wphy, phy_config, FLUSH);
				/* wait, Marvell says 1 sec,
				   try to get away with 10 ms  */
				mdelay(10);

				/* disable auto-neg, set speed/duplex,
				   soft reset phy, powerup */
				phy_config =
				    (MIICR_REG_PCR |
				     (PCR_RESET | PCR_SPEED_1000 |
				      PCR_DUPLEX_FULL));
				slic_reg32_write(wphy, phy_config, FLUSH);
			}
		} else {	/* copper gigabit */

			/* Auto-Negotiate or 1000 Mb must be auto negotiated
			 * We've got a copper gigabit interface, and
			 * register 4 is different in copper mode than
			 * in fiber mode
			 */
			if (linkspeed == LINK_AUTOSPEED) {
				/* advertise 10/100 Mb modes   */
				phy_advreg =
				    (MIICR_REG_4 |
				     (PAR_ADV100FD | PAR_ADV100HD | PAR_ADV10FD
				      | PAR_ADV10HD));
			} else {
			/* linkspeed == LINK_1000MB -
			   don't advertise 10/100 Mb modes  */
				phy_advreg = MIICR_REG_4;
			}
			/* enable PAUSE frames  */
			phy_advreg |= PAR_ASYMPAUSE;
			/* required by the Cicada PHY  */
			phy_advreg |= PAR_802_3;
			slic_reg32_write(wphy, phy_advreg, FLUSH);
			/* advertise FD only @1000 Mb  */
			phy_gctlreg = (MIICR_REG_9 | (PGC_ADV1000FD));
			slic_reg32_write(wphy, phy_gctlreg, FLUSH);

			if (adapter->subsysid != SLIC_1GB_CICADA_SUBSYS_ID) {
				/* if a Marvell PHY
				   enable auto crossover */
				phy_config =
				    (MIICR_REG_16 | (MRV_REG16_XOVERON));
				slic_reg32_write(wphy, phy_config, FLUSH);

				/* reset phy, enable auto-neg  */
				phy_config =
				    (MIICR_REG_PCR |
				     (PCR_RESET | PCR_AUTONEG |
				      PCR_AUTONEG_RST));
				slic_reg32_write(wphy, phy_config, FLUSH);
			} else {	/* it's a Cicada PHY  */
				/* enable and restart auto-neg (don't reset)  */
				phy_config =
				    (MIICR_REG_PCR |
				     (PCR_AUTONEG | PCR_AUTONEG_RST));
				slic_reg32_write(wphy, phy_config, FLUSH);
			}
		}
	} else {
		/* Forced 10/100  */
		if (linkspeed == LINK_10MB)
			speed = 0;
		else
			speed = PCR_SPEED_100;
		if (linkduplex == LINK_HALFD)
			duplex = 0;
		else
			duplex = PCR_DUPLEX_FULL;

		if (adapter->subsysid != SLIC_1GB_CICADA_SUBSYS_ID) {
			/* if a Marvell PHY
			   disable auto crossover  */
			phy_config = (MIICR_REG_16 | (MRV_REG16_XOVEROFF));
			slic_reg32_write(wphy, phy_config, FLUSH);
		}

		/* power down phy to break link (this may not work)  */
		phy_config = (MIICR_REG_PCR | (PCR_POWERDOWN | speed | duplex));
		slic_reg32_write(wphy, phy_config, FLUSH);

		/* wait, Marvell says 1 sec, try to get away with 10 ms */
		mdelay(10);

		if (adapter->subsysid != SLIC_1GB_CICADA_SUBSYS_ID) {
			/* if a Marvell PHY
			   disable auto-neg, set speed,
			   soft reset phy, powerup */
			phy_config =
			    (MIICR_REG_PCR | (PCR_RESET | speed | duplex));
			slic_reg32_write(wphy, phy_config, FLUSH);
		} else {	/* it's a Cicada PHY  */
			/* disable auto-neg, set speed, powerup  */
			phy_config = (MIICR_REG_PCR | (speed | duplex));
			slic_reg32_write(wphy, phy_config, FLUSH);
		}
	}
}

static int slic_card_download_gbrcv(struct adapter *adapter)
{
	const struct firmware *fw;
	const char *file = "";
	int ret;
	__iomem struct slic_regs *slic_regs = adapter->slic_regs;
	u32 codeaddr;
	u32 instruction;
	int index = 0;
	u32 rcvucodelen = 0;

	switch (adapter->devid) {
	case SLIC_2GB_DEVICE_ID:
		file = "slicoss/oasisrcvucode.sys";
		break;
	case SLIC_1GB_DEVICE_ID:
		file = "slicoss/gbrcvucode.sys";
		break;
	default:
		return -ENOENT;
	}

	ret = request_firmware(&fw, file, &adapter->pcidev->dev);
	if (ret) {
		dev_err(&adapter->pcidev->dev,
			"Failed to load firmware %s\n", file);
		return ret;
	}

	rcvucodelen = *(u32 *)(fw->data + index);
	index += 4;
	switch (adapter->devid) {
	case SLIC_2GB_DEVICE_ID:
		if (rcvucodelen != OasisRcvUCodeLen) {
			release_firmware(fw);
			return -EINVAL;
		}
		break;
	case SLIC_1GB_DEVICE_ID:
		if (rcvucodelen != GBRcvUCodeLen) {
			release_firmware(fw);
			return -EINVAL;
		}
		break;
	}
	/* start download */
	slic_reg32_write(&slic_regs->slic_rcv_wcs, SLIC_RCVWCS_BEGIN, FLUSH);
	/* download the rcv sequencer ucode */
	for (codeaddr = 0; codeaddr < rcvucodelen; codeaddr++) {
		/* write out instruction address */
		slic_reg32_write(&slic_regs->slic_rcv_wcs, codeaddr, FLUSH);

		instruction = *(u32 *)(fw->data + index);
		index += 4;
		/* write out the instruction data low addr */
		slic_reg32_write(&slic_regs->slic_rcv_wcs, instruction, FLUSH);

		instruction = *(u8 *)(fw->data + index);
		index++;
		/* write out the instruction data high addr */
		slic_reg32_write(&slic_regs->slic_rcv_wcs, (u8)instruction,
				 FLUSH);
	}

	/* download finished */
	release_firmware(fw);
	slic_reg32_write(&slic_regs->slic_rcv_wcs, SLIC_RCVWCS_FINISH, FLUSH);
	return 0;
}

MODULE_FIRMWARE("slicoss/oasisrcvucode.sys");
MODULE_FIRMWARE("slicoss/gbrcvucode.sys");

static int slic_card_download(struct adapter *adapter)
{
	const struct firmware *fw;
	const char *file = "";
	int ret;
	u32 section;
	int thissectionsize;
	int codeaddr;
	__iomem struct slic_regs *slic_regs = adapter->slic_regs;
	u32 instruction;
	u32 baseaddress;
	u32 i;
	u32 numsects = 0;
	u32 sectsize[3];
	u32 sectstart[3];
	int ucode_start, index = 0;

	switch (adapter->devid) {
	case SLIC_2GB_DEVICE_ID:
		file = "slicoss/oasisdownload.sys";
		break;
	case SLIC_1GB_DEVICE_ID:
		file = "slicoss/gbdownload.sys";
		break;
	default:
		return -ENOENT;
	}
	ret = request_firmware(&fw, file, &adapter->pcidev->dev);
	if (ret) {
		dev_err(&adapter->pcidev->dev,
			"Failed to load firmware %s\n", file);
		return ret;
	}
	numsects = *(u32 *)(fw->data + index);
	index += 4;
	for (i = 0; i < numsects; i++) {
		sectsize[i] = *(u32 *)(fw->data + index);
		index += 4;
	}
	for (i = 0; i < numsects; i++) {
		sectstart[i] = *(u32 *)(fw->data + index);
		index += 4;
	}
	ucode_start = index;
	instruction = *(u32 *)(fw->data + index);
	index += 4;
	for (section = 0; section < numsects; section++) {
		baseaddress = sectstart[section];
		thissectionsize = sectsize[section] >> 3;

		for (codeaddr = 0; codeaddr < thissectionsize; codeaddr++) {
			/* Write out instruction address */
			slic_reg32_write(&slic_regs->slic_wcs,
					 baseaddress + codeaddr, FLUSH);
			/* Write out instruction to low addr */
			slic_reg32_write(&slic_regs->slic_wcs,
					instruction, FLUSH);
			instruction = *(u32 *)(fw->data + index);
			index += 4;

			/* Write out instruction to high addr */
			slic_reg32_write(&slic_regs->slic_wcs,
					instruction, FLUSH);
			instruction = *(u32 *)(fw->data + index);
			index += 4;
		}
	}
	index = ucode_start;
	for (section = 0; section < numsects; section++) {
		instruction = *(u32 *)(fw->data + index);
		baseaddress = sectstart[section];
		if (baseaddress < 0x8000)
			continue;
		thissectionsize = sectsize[section] >> 3;

		for (codeaddr = 0; codeaddr < thissectionsize; codeaddr++) {
			/* Write out instruction address */
			slic_reg32_write(&slic_regs->slic_wcs,
				SLIC_WCS_COMPARE | (baseaddress + codeaddr),
				FLUSH);
			/* Write out instruction to low addr */
			slic_reg32_write(&slic_regs->slic_wcs, instruction,
					 FLUSH);
			instruction = *(u32 *)(fw->data + index);
			index += 4;
			/* Write out instruction to high addr */
			slic_reg32_write(&slic_regs->slic_wcs, instruction,
					 FLUSH);
			instruction = *(u32 *)(fw->data + index);
			index += 4;

			/* Check SRAM location zero. If it is non-zero. Abort.*/
/*			failure = readl((u32 __iomem *)&slic_regs->slic_reset);
			if (failure) {
				release_firmware(fw);
				return -EIO;
			}*/
		}
	}
	release_firmware(fw);
	/* Everything OK, kick off the card */
	mdelay(10);
	slic_reg32_write(&slic_regs->slic_wcs, SLIC_WCS_START, FLUSH);

	/* stall for 20 ms, long enough for ucode to init card
	   and reach mainloop */
	mdelay(20);

	return 0;
}

MODULE_FIRMWARE("slicoss/oasisdownload.sys");
MODULE_FIRMWARE("slicoss/gbdownload.sys");

static void slic_adapter_set_hwaddr(struct adapter *adapter)
{
	struct sliccard *card = adapter->card;

	if ((adapter->card) && (card->config_set)) {
		memcpy(adapter->macaddr,
		       card->config.MacInfo[adapter->functionnumber].macaddrA,
		       sizeof(struct slic_config_mac));
		if (is_zero_ether_addr(adapter->currmacaddr))
			memcpy(adapter->currmacaddr, adapter->macaddr,
			       ETH_ALEN);
		if (adapter->netdev)
			memcpy(adapter->netdev->dev_addr, adapter->currmacaddr,
			       ETH_ALEN);
	}
}

static void slic_intagg_set(struct adapter *adapter, u32 value)
{
	slic_reg32_write(&adapter->slic_regs->slic_intagg, value, FLUSH);
	adapter->card->loadlevel_current = value;
}

static void slic_soft_reset(struct adapter *adapter)
{
	if (adapter->card->state == CARD_UP) {
		slic_reg32_write(&adapter->slic_regs->slic_quiesce, 0, FLUSH);
		mdelay(1);
	}

	slic_reg32_write(&adapter->slic_regs->slic_reset, SLIC_RESET_MAGIC,
			 FLUSH);
	mdelay(1);
}

static void slic_mac_address_config(struct adapter *adapter)
{
	u32 value;
	u32 value2;
	__iomem struct slic_regs *slic_regs = adapter->slic_regs;

	value = ntohl(*(__be32 *) &adapter->currmacaddr[2]);
	slic_reg32_write(&slic_regs->slic_wraddral, value, FLUSH);
	slic_reg32_write(&slic_regs->slic_wraddrbl, value, FLUSH);

	value2 = (u32) ((adapter->currmacaddr[0] << 8 |
			     adapter->currmacaddr[1]) & 0xFFFF);

	slic_reg32_write(&slic_regs->slic_wraddrah, value2, FLUSH);
	slic_reg32_write(&slic_regs->slic_wraddrbh, value2, FLUSH);

	/* Write our multicast mask out to the card.  This is done */
	/* here in addition to the slic_mcast_addr_set routine     */
	/* because ALL_MCAST may have been enabled or disabled     */
	slic_mcast_set_mask(adapter);
}

static void slic_mac_config(struct adapter *adapter)
{
	u32 value;
	__iomem struct slic_regs *slic_regs = adapter->slic_regs;

	/* Setup GMAC gaps */
	if (adapter->linkspeed == LINK_1000MB) {
		value = ((GMCR_GAPBB_1000 << GMCR_GAPBB_SHIFT) |
			 (GMCR_GAPR1_1000 << GMCR_GAPR1_SHIFT) |
			 (GMCR_GAPR2_1000 << GMCR_GAPR2_SHIFT));
	} else {
		value = ((GMCR_GAPBB_100 << GMCR_GAPBB_SHIFT) |
			 (GMCR_GAPR1_100 << GMCR_GAPR1_SHIFT) |
			 (GMCR_GAPR2_100 << GMCR_GAPR2_SHIFT));
	}

	/* enable GMII */
	if (adapter->linkspeed == LINK_1000MB)
		value |= GMCR_GBIT;

	/* enable fullduplex */
	if ((adapter->linkduplex == LINK_FULLD)
	    || (adapter->macopts & MAC_LOOPBACK)) {
		value |= GMCR_FULLD;
	}

	/* write mac config */
	slic_reg32_write(&slic_regs->slic_wmcfg, value, FLUSH);

	/* setup mac addresses */
	slic_mac_address_config(adapter);
}

static void slic_config_set(struct adapter *adapter, bool linkchange)
{
	u32 value;
	u32 RcrReset;
	__iomem struct slic_regs *slic_regs = adapter->slic_regs;

	if (linkchange) {
		/* Setup MAC */
		slic_mac_config(adapter);
		RcrReset = GRCR_RESET;
	} else {
		slic_mac_address_config(adapter);
		RcrReset = 0;
	}

	if (adapter->linkduplex == LINK_FULLD) {
		/* setup xmtcfg */
		value = (GXCR_RESET |	/* Always reset     */
			 GXCR_XMTEN |	/* Enable transmit  */
			 GXCR_PAUSEEN);	/* Enable pause     */

		slic_reg32_write(&slic_regs->slic_wxcfg, value, FLUSH);

		/* Setup rcvcfg last */
		value = (RcrReset |	/* Reset, if linkchange */
			 GRCR_CTLEN |	/* Enable CTL frames    */
			 GRCR_ADDRAEN |	/* Address A enable     */
			 GRCR_RCVBAD |	/* Rcv bad frames       */
			 (GRCR_HASHSIZE << GRCR_HASHSIZE_SHIFT));
	} else {
		/* setup xmtcfg */
		value = (GXCR_RESET |	/* Always reset     */
			 GXCR_XMTEN);	/* Enable transmit  */

		slic_reg32_write(&slic_regs->slic_wxcfg, value, FLUSH);

		/* Setup rcvcfg last */
		value = (RcrReset |	/* Reset, if linkchange */
			 GRCR_ADDRAEN |	/* Address A enable     */
			 GRCR_RCVBAD |	/* Rcv bad frames       */
			 (GRCR_HASHSIZE << GRCR_HASHSIZE_SHIFT));
	}

	if (adapter->state != ADAPT_DOWN) {
		/* Only enable receive if we are restarting or running */
		value |= GRCR_RCVEN;
	}

	if (adapter->macopts & MAC_PROMISC)
		value |= GRCR_RCVALL;

	slic_reg32_write(&slic_regs->slic_wrcfg, value, FLUSH);
}

/*
 *  Turn off RCV and XMT, power down PHY
 */
static void slic_config_clear(struct adapter *adapter)
{
	u32 value;
	u32 phy_config;
	__iomem struct slic_regs *slic_regs = adapter->slic_regs;

	/* Setup xmtcfg */
	value = (GXCR_RESET |	/* Always reset */
		 GXCR_PAUSEEN);	/* Enable pause */

	slic_reg32_write(&slic_regs->slic_wxcfg, value, FLUSH);

	value = (GRCR_RESET |	/* Always reset      */
		 GRCR_CTLEN |	/* Enable CTL frames */
		 GRCR_ADDRAEN |	/* Address A enable  */
		 (GRCR_HASHSIZE << GRCR_HASHSIZE_SHIFT));

	slic_reg32_write(&slic_regs->slic_wrcfg, value, FLUSH);

	/* power down phy */
	phy_config = (MIICR_REG_PCR | (PCR_POWERDOWN));
	slic_reg32_write(&slic_regs->slic_wphy, phy_config, FLUSH);
}

static bool slic_mac_filter(struct adapter *adapter,
			struct ether_header *ether_frame)
{
	struct net_device *netdev = adapter->netdev;
	u32 opts = adapter->macopts;

	if (opts & MAC_PROMISC)
		return true;

	if (is_broadcast_ether_addr(ether_frame->ether_dhost)) {
		if (opts & MAC_BCAST) {
			adapter->rcv_broadcasts++;
			return true;
		}

		return false;
	}

	if (is_multicast_ether_addr(ether_frame->ether_dhost)) {
		if (opts & MAC_ALLMCAST) {
			adapter->rcv_multicasts++;
			netdev->stats.multicast++;
			return true;
		}
		if (opts & MAC_MCAST) {
			struct mcast_address *mcaddr = adapter->mcastaddrs;

			while (mcaddr) {
				if (ether_addr_equal(mcaddr->address,
						     ether_frame->ether_dhost)) {
					adapter->rcv_multicasts++;
					netdev->stats.multicast++;
					return true;
				}
				mcaddr = mcaddr->next;
			}

			return false;
		}

		return false;
	}
	if (opts & MAC_DIRECTED) {
		adapter->rcv_unicasts++;
		return true;
	}
	return false;

}

static int slic_mac_set_address(struct net_device *dev, void *ptr)
{
	struct adapter *adapter = netdev_priv(dev);
	struct sockaddr *addr = ptr;

	if (netif_running(dev))
		return -EBUSY;
	if (!adapter)
		return -EBUSY;

	if (!is_valid_ether_addr(addr->sa_data))
		return -EINVAL;

	memcpy(dev->dev_addr, addr->sa_data, dev->addr_len);
	memcpy(adapter->currmacaddr, addr->sa_data, dev->addr_len);

	slic_config_set(adapter, true);
	return 0;
}

static void slic_timer_load_check(ulong cardaddr)
{
	struct sliccard *card = (struct sliccard *)cardaddr;
	struct adapter *adapter = card->master;
	u32 __iomem *intagg;
	u32 load = card->events;
	u32 level = 0;

	if ((adapter) && (adapter->state == ADAPT_UP) &&
	    (card->state == CARD_UP) && (slic_global.dynamic_intagg)) {
		intagg = &adapter->slic_regs->slic_intagg;
		if (adapter->devid == SLIC_1GB_DEVICE_ID) {
			if (adapter->linkspeed == LINK_1000MB)
				level = 100;
			else {
				if (load > SLIC_LOAD_5)
					level = SLIC_INTAGG_5;
				else if (load > SLIC_LOAD_4)
					level = SLIC_INTAGG_4;
				else if (load > SLIC_LOAD_3)
					level = SLIC_INTAGG_3;
				else if (load > SLIC_LOAD_2)
					level = SLIC_INTAGG_2;
				else if (load > SLIC_LOAD_1)
					level = SLIC_INTAGG_1;
				else
					level = SLIC_INTAGG_0;
			}
			if (card->loadlevel_current != level) {
				card->loadlevel_current = level;
				slic_reg32_write(intagg, level, FLUSH);
			}
		} else {
			if (load > SLIC_LOAD_5)
				level = SLIC_INTAGG_5;
			else if (load > SLIC_LOAD_4)
				level = SLIC_INTAGG_4;
			else if (load > SLIC_LOAD_3)
				level = SLIC_INTAGG_3;
			else if (load > SLIC_LOAD_2)
				level = SLIC_INTAGG_2;
			else if (load > SLIC_LOAD_1)
				level = SLIC_INTAGG_1;
			else
				level = SLIC_INTAGG_0;
			if (card->loadlevel_current != level) {
				card->loadlevel_current = level;
				slic_reg32_write(intagg, level, FLUSH);
			}
		}
	}
	card->events = 0;
	card->loadtimer.expires = jiffies + (SLIC_LOADTIMER_PERIOD * HZ);
	add_timer(&card->loadtimer);
}

static int slic_upr_queue_request(struct adapter *adapter,
			   u32 upr_request,
			   u32 upr_data,
			   u32 upr_data_h,
			   u32 upr_buffer, u32 upr_buffer_h)
{
	struct slic_upr *upr;
	struct slic_upr *uprqueue;

	upr = kmalloc(sizeof(struct slic_upr), GFP_ATOMIC);
	if (!upr)
		return -ENOMEM;

	upr->adapter = adapter->port;
	upr->upr_request = upr_request;
	upr->upr_data = upr_data;
	upr->upr_buffer = upr_buffer;
	upr->upr_data_h = upr_data_h;
	upr->upr_buffer_h = upr_buffer_h;
	upr->next = NULL;
	if (adapter->upr_list) {
		uprqueue = adapter->upr_list;

		while (uprqueue->next)
			uprqueue = uprqueue->next;
		uprqueue->next = upr;
	} else {
		adapter->upr_list = upr;
	}
	return 0;
}

static void slic_upr_start(struct adapter *adapter)
{
	struct slic_upr *upr;
	__iomem struct slic_regs *slic_regs = adapter->slic_regs;
/*
    char * ptr1;
    char * ptr2;
    uint cmdoffset;
*/
	upr = adapter->upr_list;
	if (!upr)
		return;
	if (adapter->upr_busy)
		return;
	adapter->upr_busy = 1;

	switch (upr->upr_request) {
	case SLIC_UPR_STATS:
		if (upr->upr_data_h == 0) {
			slic_reg32_write(&slic_regs->slic_stats, upr->upr_data,
					 FLUSH);
		} else {
			slic_reg64_write(adapter, &slic_regs->slic_stats64,
					 upr->upr_data,
					 &slic_regs->slic_addr_upper,
					 upr->upr_data_h, FLUSH);
		}
		break;

	case SLIC_UPR_RLSR:
		slic_reg64_write(adapter, &slic_regs->slic_rlsr, upr->upr_data,
				 &slic_regs->slic_addr_upper, upr->upr_data_h,
				 FLUSH);
		break;

	case SLIC_UPR_RCONFIG:
		slic_reg64_write(adapter, &slic_regs->slic_rconfig,
				 upr->upr_data, &slic_regs->slic_addr_upper,
				 upr->upr_data_h, FLUSH);
		break;
	case SLIC_UPR_PING:
		slic_reg32_write(&slic_regs->slic_ping, 1, FLUSH);
		break;
	}
}

static int slic_upr_request(struct adapter *adapter,
		     u32 upr_request,
		     u32 upr_data,
		     u32 upr_data_h,
		     u32 upr_buffer, u32 upr_buffer_h)
{
	unsigned long flags;
	int rc;

	spin_lock_irqsave(&adapter->upr_lock, flags);
	rc = slic_upr_queue_request(adapter,
					upr_request,
					upr_data,
					upr_data_h, upr_buffer, upr_buffer_h);
	if (rc)
		goto err_unlock_irq;

	slic_upr_start(adapter);
err_unlock_irq:
	spin_unlock_irqrestore(&adapter->upr_lock, flags);
	return rc;
}

static void slic_link_upr_complete(struct adapter *adapter, u32 isr)
{
	u32 linkstatus = adapter->pshmem->linkstatus;
	uint linkup;
	unsigned char linkspeed;
	unsigned char linkduplex;

	if ((isr & ISR_UPCERR) || (isr & ISR_UPCBSY)) {
		struct slic_shmem *pshmem;

		pshmem = (struct slic_shmem *)(unsigned long)
			 adapter->phys_shmem;
#if BITS_PER_LONG == 64
		slic_upr_queue_request(adapter,
				       SLIC_UPR_RLSR,
				       SLIC_GET_ADDR_LOW(&pshmem->linkstatus),
				       SLIC_GET_ADDR_HIGH(&pshmem->linkstatus),
				       0, 0);
#else
		slic_upr_queue_request(adapter,
				       SLIC_UPR_RLSR,
				       (u32) &pshmem->linkstatus,
				       SLIC_GET_ADDR_HIGH(pshmem), 0, 0);
#endif
		return;
	}
	if (adapter->state != ADAPT_UP)
		return;

	linkup = linkstatus & GIG_LINKUP ? LINK_UP : LINK_DOWN;
	if (linkstatus & GIG_SPEED_1000)
		linkspeed = LINK_1000MB;
	else if (linkstatus & GIG_SPEED_100)
		linkspeed = LINK_100MB;
	else
		linkspeed = LINK_10MB;

	if (linkstatus & GIG_FULLDUPLEX)
		linkduplex = LINK_FULLD;
	else
		linkduplex = LINK_HALFD;

	if ((adapter->linkstate == LINK_DOWN) && (linkup == LINK_DOWN))
		return;

	/* link up event, but nothing has changed */
	if ((adapter->linkstate == LINK_UP) &&
	    (linkup == LINK_UP) &&
	    (adapter->linkspeed == linkspeed) &&
	    (adapter->linkduplex == linkduplex))
		return;

	/* link has changed at this point */

	/* link has gone from up to down */
	if (linkup == LINK_DOWN) {
		adapter->linkstate = LINK_DOWN;
		return;
	}

	/* link has gone from down to up */
	adapter->linkspeed = linkspeed;
	adapter->linkduplex = linkduplex;

	if (adapter->linkstate != LINK_UP) {
		/* setup the mac */
		slic_config_set(adapter, true);
		adapter->linkstate = LINK_UP;
		netif_start_queue(adapter->netdev);
	}
}

static void slic_upr_request_complete(struct adapter *adapter, u32 isr)
{
	struct sliccard *card = adapter->card;
	struct slic_upr *upr;
	unsigned long flags;

	spin_lock_irqsave(&adapter->upr_lock, flags);
	upr = adapter->upr_list;
	if (!upr) {
		spin_unlock_irqrestore(&adapter->upr_lock, flags);
		return;
	}
	adapter->upr_list = upr->next;
	upr->next = NULL;
	adapter->upr_busy = 0;
	switch (upr->upr_request) {
	case SLIC_UPR_STATS:
		{
			struct slic_stats *slicstats =
			    (struct slic_stats *) &adapter->pshmem->inicstats;
			struct slic_stats *newstats = slicstats;
			struct slic_stats  *old = &adapter->inicstats_prev;
			struct slicnet_stats *stst = &adapter->slic_stats;

			if (isr & ISR_UPCERR) {
				dev_err(&adapter->netdev->dev,
					"SLIC_UPR_STATS command failed isr[%x]\n",
					isr);

				break;
			}
			UPDATE_STATS_GB(stst->tcp.xmit_tcp_segs,
					newstats->xmit_tcp_segs_gb,
					old->xmit_tcp_segs_gb);

			UPDATE_STATS_GB(stst->tcp.xmit_tcp_bytes,
					newstats->xmit_tcp_bytes_gb,
					old->xmit_tcp_bytes_gb);

			UPDATE_STATS_GB(stst->tcp.rcv_tcp_segs,
					newstats->rcv_tcp_segs_gb,
					old->rcv_tcp_segs_gb);

			UPDATE_STATS_GB(stst->tcp.rcv_tcp_bytes,
					newstats->rcv_tcp_bytes_gb,
					old->rcv_tcp_bytes_gb);

			UPDATE_STATS_GB(stst->iface.xmt_bytes,
					newstats->xmit_bytes_gb,
					old->xmit_bytes_gb);

			UPDATE_STATS_GB(stst->iface.xmt_ucast,
					newstats->xmit_unicasts_gb,
					old->xmit_unicasts_gb);

			UPDATE_STATS_GB(stst->iface.rcv_bytes,
					newstats->rcv_bytes_gb,
					old->rcv_bytes_gb);

			UPDATE_STATS_GB(stst->iface.rcv_ucast,
					newstats->rcv_unicasts_gb,
					old->rcv_unicasts_gb);

			UPDATE_STATS_GB(stst->iface.xmt_errors,
					newstats->xmit_collisions_gb,
					old->xmit_collisions_gb);

			UPDATE_STATS_GB(stst->iface.xmt_errors,
					newstats->xmit_excess_collisions_gb,
					old->xmit_excess_collisions_gb);

			UPDATE_STATS_GB(stst->iface.xmt_errors,
					newstats->xmit_other_error_gb,
					old->xmit_other_error_gb);

			UPDATE_STATS_GB(stst->iface.rcv_errors,
					newstats->rcv_other_error_gb,
					old->rcv_other_error_gb);

			UPDATE_STATS_GB(stst->iface.rcv_discards,
					newstats->rcv_drops_gb,
					old->rcv_drops_gb);

			if (newstats->rcv_drops_gb > old->rcv_drops_gb) {
				adapter->rcv_drops +=
				    (newstats->rcv_drops_gb -
				     old->rcv_drops_gb);
			}
			memcpy(old, newstats, sizeof(struct slic_stats));
			break;
		}
	case SLIC_UPR_RLSR:
		slic_link_upr_complete(adapter, isr);
		break;
	case SLIC_UPR_RCONFIG:
		break;
	case SLIC_UPR_PING:
		card->pingstatus |= (isr & ISR_PINGDSMASK);
		break;
	}
	kfree(upr);
	slic_upr_start(adapter);
	spin_unlock_irqrestore(&adapter->upr_lock, flags);
}

static int slic_config_get(struct adapter *adapter, u32 config, u32 config_h)
{
	return slic_upr_request(adapter, SLIC_UPR_RCONFIG, config, config_h,
				0, 0);
}

/*
 * Compute a checksum of the EEPROM according to RFC 1071.
 */
static u16 slic_eeprom_cksum(void *eeprom, unsigned len)
{
	u16 *wp = eeprom;
	u32 checksum = 0;

	while (len > 1) {
		checksum += *(wp++);
		len -= 2;
	}

	if (len > 0)
		checksum += *(u8 *) wp;


	while (checksum >> 16)
		checksum = (checksum & 0xFFFF) + ((checksum >> 16) & 0xFFFF);

	return ~checksum;
}

static void slic_rspqueue_free(struct adapter *adapter)
{
	int i;
	struct slic_rspqueue *rspq = &adapter->rspqueue;

	for (i = 0; i < rspq->num_pages; i++) {
		if (rspq->vaddr[i]) {
			pci_free_consistent(adapter->pcidev, PAGE_SIZE,
					    rspq->vaddr[i], rspq->paddr[i]);
		}
		rspq->vaddr[i] = NULL;
		rspq->paddr[i] = 0;
	}
	rspq->offset = 0;
	rspq->pageindex = 0;
	rspq->rspbuf = NULL;
}

static int slic_rspqueue_init(struct adapter *adapter)
{
	int i;
	struct slic_rspqueue *rspq = &adapter->rspqueue;
	__iomem struct slic_regs *slic_regs = adapter->slic_regs;
	u32 paddrh = 0;

	memset(rspq, 0, sizeof(struct slic_rspqueue));

	rspq->num_pages = SLIC_RSPQ_PAGES_GB;

	for (i = 0; i < rspq->num_pages; i++) {
		rspq->vaddr[i] = pci_zalloc_consistent(adapter->pcidev,
						       PAGE_SIZE,
						       &rspq->paddr[i]);
		if (!rspq->vaddr[i]) {
			dev_err(&adapter->pcidev->dev,
				"pci_alloc_consistent failed\n");
			slic_rspqueue_free(adapter);
			return -ENOMEM;
		}

		if (paddrh == 0) {
			slic_reg32_write(&slic_regs->slic_rbar,
				(rspq->paddr[i] | SLIC_RSPQ_BUFSINPAGE),
				DONT_FLUSH);
		} else {
			slic_reg64_write(adapter, &slic_regs->slic_rbar64,
				(rspq->paddr[i] | SLIC_RSPQ_BUFSINPAGE),
				&slic_regs->slic_addr_upper,
				paddrh, DONT_FLUSH);
		}
	}
	rspq->offset = 0;
	rspq->pageindex = 0;
	rspq->rspbuf = (struct slic_rspbuf *)rspq->vaddr[0];
	return 0;
}

static struct slic_rspbuf *slic_rspqueue_getnext(struct adapter *adapter)
{
	struct slic_rspqueue *rspq = &adapter->rspqueue;
	struct slic_rspbuf *buf;

	if (!(rspq->rspbuf->status))
		return NULL;

	buf = rspq->rspbuf;
	if (++rspq->offset < SLIC_RSPQ_BUFSINPAGE) {
		rspq->rspbuf++;
	} else {
		slic_reg64_write(adapter, &adapter->slic_regs->slic_rbar64,
			(rspq->paddr[rspq->pageindex] | SLIC_RSPQ_BUFSINPAGE),
			&adapter->slic_regs->slic_addr_upper, 0, DONT_FLUSH);
		rspq->pageindex = (rspq->pageindex + 1) % rspq->num_pages;
		rspq->offset = 0;
		rspq->rspbuf = (struct slic_rspbuf *)
						rspq->vaddr[rspq->pageindex];
	}

	return buf;
}

static void slic_cmdqmem_free(struct adapter *adapter)
{
	struct slic_cmdqmem *cmdqmem = &adapter->cmdqmem;
	int i;

	for (i = 0; i < SLIC_CMDQ_MAXPAGES; i++) {
		if (cmdqmem->pages[i]) {
			pci_free_consistent(adapter->pcidev,
					    PAGE_SIZE,
					    (void *) cmdqmem->pages[i],
					    cmdqmem->dma_pages[i]);
		}
	}
	memset(cmdqmem, 0, sizeof(struct slic_cmdqmem));
}

static u32 *slic_cmdqmem_addpage(struct adapter *adapter)
{
	struct slic_cmdqmem *cmdqmem = &adapter->cmdqmem;
	u32 *pageaddr;

	if (cmdqmem->pagecnt >= SLIC_CMDQ_MAXPAGES)
		return NULL;
	pageaddr = pci_alloc_consistent(adapter->pcidev,
					PAGE_SIZE,
					&cmdqmem->dma_pages[cmdqmem->pagecnt]);
	if (!pageaddr)
		return NULL;

	cmdqmem->pages[cmdqmem->pagecnt] = pageaddr;
	cmdqmem->pagecnt++;
	return pageaddr;
}

static void slic_cmdq_free(struct adapter *adapter)
{
	struct slic_hostcmd *cmd;

	cmd = adapter->cmdq_all.head;
	while (cmd) {
		if (cmd->busy) {
			struct sk_buff *tempskb;

			tempskb = cmd->skb;
			if (tempskb) {
				cmd->skb = NULL;
				dev_kfree_skb_irq(tempskb);
			}
		}
		cmd = cmd->next_all;
	}
	memset(&adapter->cmdq_all, 0, sizeof(struct slic_cmdqueue));
	memset(&adapter->cmdq_free, 0, sizeof(struct slic_cmdqueue));
	memset(&adapter->cmdq_done, 0, sizeof(struct slic_cmdqueue));
	slic_cmdqmem_free(adapter);
}

static void slic_cmdq_addcmdpage(struct adapter *adapter, u32 *page)
{
	struct slic_hostcmd *cmd;
	struct slic_hostcmd *prev;
	struct slic_hostcmd *tail;
	struct slic_cmdqueue *cmdq;
	int cmdcnt;
	void *cmdaddr;
	ulong phys_addr;
	u32 phys_addrl;
	u32 phys_addrh;
	struct slic_handle *pslic_handle;
	unsigned long flags;

	cmdaddr = page;
	cmd = (struct slic_hostcmd *)cmdaddr;
	cmdcnt = 0;

	phys_addr = virt_to_bus((void *)page);
	phys_addrl = SLIC_GET_ADDR_LOW(phys_addr);
	phys_addrh = SLIC_GET_ADDR_HIGH(phys_addr);

	prev = NULL;
	tail = cmd;
	while ((cmdcnt < SLIC_CMDQ_CMDSINPAGE) &&
	       (adapter->slic_handle_ix < 256)) {
		/* Allocate and initialize a SLIC_HANDLE for this command */
		spin_lock_irqsave(&adapter->handle_lock, flags);
		pslic_handle  =  adapter->pfree_slic_handles;
		adapter->pfree_slic_handles = pslic_handle->next;
		spin_unlock_irqrestore(&adapter->handle_lock, flags);
		pslic_handle->type = SLIC_HANDLE_CMD;
		pslic_handle->address = (void *) cmd;
		pslic_handle->offset = (ushort) adapter->slic_handle_ix++;
		pslic_handle->other_handle = NULL;
		pslic_handle->next = NULL;

		cmd->pslic_handle = pslic_handle;
		cmd->cmd64.hosthandle = pslic_handle->token.handle_token;
		cmd->busy = false;
		cmd->paddrl = phys_addrl;
		cmd->paddrh = phys_addrh;
		cmd->next_all = prev;
		cmd->next = prev;
		prev = cmd;
		phys_addrl += SLIC_HOSTCMD_SIZE;
		cmdaddr += SLIC_HOSTCMD_SIZE;

		cmd = (struct slic_hostcmd *)cmdaddr;
		cmdcnt++;
	}

	cmdq = &adapter->cmdq_all;
	cmdq->count += cmdcnt;	/*  SLIC_CMDQ_CMDSINPAGE;   mooktodo */
	tail->next_all = cmdq->head;
	cmdq->head = prev;
	cmdq = &adapter->cmdq_free;
	spin_lock_irqsave(&cmdq->lock, flags);
	cmdq->count += cmdcnt;	/*  SLIC_CMDQ_CMDSINPAGE;   mooktodo */
	tail->next = cmdq->head;
	cmdq->head = prev;
	spin_unlock_irqrestore(&cmdq->lock, flags);
}

static int slic_cmdq_init(struct adapter *adapter)
{
	int i;
	u32 *pageaddr;

	memset(&adapter->cmdq_all, 0, sizeof(struct slic_cmdqueue));
	memset(&adapter->cmdq_free, 0, sizeof(struct slic_cmdqueue));
	memset(&adapter->cmdq_done, 0, sizeof(struct slic_cmdqueue));
	spin_lock_init(&adapter->cmdq_all.lock);
	spin_lock_init(&adapter->cmdq_free.lock);
	spin_lock_init(&adapter->cmdq_done.lock);
	memset(&adapter->cmdqmem, 0, sizeof(struct slic_cmdqmem));
	adapter->slic_handle_ix = 1;
	for (i = 0; i < SLIC_CMDQ_INITPAGES; i++) {
		pageaddr = slic_cmdqmem_addpage(adapter);
		if (!pageaddr) {
			slic_cmdq_free(adapter);
			return -ENOMEM;
		}
		slic_cmdq_addcmdpage(adapter, pageaddr);
	}
	adapter->slic_handle_ix = 1;

	return 0;
}

static void slic_cmdq_reset(struct adapter *adapter)
{
	struct slic_hostcmd *hcmd;
	struct sk_buff *skb;
	u32 outstanding;
	unsigned long flags;

	spin_lock_irqsave(&adapter->cmdq_free.lock, flags);
	spin_lock(&adapter->cmdq_done.lock);
	outstanding = adapter->cmdq_all.count - adapter->cmdq_done.count;
	outstanding -= adapter->cmdq_free.count;
	hcmd = adapter->cmdq_all.head;
	while (hcmd) {
		if (hcmd->busy) {
			skb = hcmd->skb;
			hcmd->busy = 0;
			hcmd->skb = NULL;
			dev_kfree_skb_irq(skb);
		}
		hcmd = hcmd->next_all;
	}
	adapter->cmdq_free.count = 0;
	adapter->cmdq_free.head = NULL;
	adapter->cmdq_free.tail = NULL;
	adapter->cmdq_done.count = 0;
	adapter->cmdq_done.head = NULL;
	adapter->cmdq_done.tail = NULL;
	adapter->cmdq_free.head = adapter->cmdq_all.head;
	hcmd = adapter->cmdq_all.head;
	while (hcmd) {
		adapter->cmdq_free.count++;
		hcmd->next = hcmd->next_all;
		hcmd = hcmd->next_all;
	}
	if (adapter->cmdq_free.count != adapter->cmdq_all.count) {
		dev_err(&adapter->netdev->dev,
			"free_count %d != all count %d\n",
			adapter->cmdq_free.count, adapter->cmdq_all.count);
	}
	spin_unlock(&adapter->cmdq_done.lock);
	spin_unlock_irqrestore(&adapter->cmdq_free.lock, flags);
}

static void slic_cmdq_getdone(struct adapter *adapter)
{
	struct slic_cmdqueue *done_cmdq = &adapter->cmdq_done;
	struct slic_cmdqueue *free_cmdq = &adapter->cmdq_free;
	unsigned long flags;

	spin_lock_irqsave(&done_cmdq->lock, flags);

	free_cmdq->head = done_cmdq->head;
	free_cmdq->count = done_cmdq->count;
	done_cmdq->head = NULL;
	done_cmdq->tail = NULL;
	done_cmdq->count = 0;
	spin_unlock_irqrestore(&done_cmdq->lock, flags);
}

static struct slic_hostcmd *slic_cmdq_getfree(struct adapter *adapter)
{
	struct slic_cmdqueue *cmdq = &adapter->cmdq_free;
	struct slic_hostcmd *cmd = NULL;
	unsigned long flags;

lock_and_retry:
	spin_lock_irqsave(&cmdq->lock, flags);
retry:
	cmd = cmdq->head;
	if (cmd) {
		cmdq->head = cmd->next;
		cmdq->count--;
		spin_unlock_irqrestore(&cmdq->lock, flags);
	} else {
		slic_cmdq_getdone(adapter);
		cmd = cmdq->head;
		if (cmd) {
			goto retry;
		} else {
			u32 *pageaddr;

			spin_unlock_irqrestore(&cmdq->lock, flags);
			pageaddr = slic_cmdqmem_addpage(adapter);
			if (pageaddr) {
				slic_cmdq_addcmdpage(adapter, pageaddr);
				goto lock_and_retry;
			}
		}
	}
	return cmd;
}

static void slic_cmdq_putdone_irq(struct adapter *adapter,
				struct slic_hostcmd *cmd)
{
	struct slic_cmdqueue *cmdq = &adapter->cmdq_done;

	spin_lock(&cmdq->lock);
	cmd->busy = 0;
	cmd->next = cmdq->head;
	cmdq->head = cmd;
	cmdq->count++;
	if ((adapter->xmitq_full) && (cmdq->count > 10))
		netif_wake_queue(adapter->netdev);
	spin_unlock(&cmdq->lock);
}

static int slic_rcvqueue_fill(struct adapter *adapter)
{
	void *paddr;
	u32 paddrl;
	u32 paddrh;
	struct slic_rcvqueue *rcvq = &adapter->rcvqueue;
	int i = 0;
	struct device *dev = &adapter->netdev->dev;

	while (i < SLIC_RCVQ_FILLENTRIES) {
		struct slic_rcvbuf *rcvbuf;
		struct sk_buff *skb;
#ifdef KLUDGE_FOR_4GB_BOUNDARY
retry_rcvqfill:
#endif
		skb = alloc_skb(SLIC_RCVQ_RCVBUFSIZE, GFP_ATOMIC);
		if (skb) {
			paddr = (void *)(unsigned long)
				pci_map_single(adapter->pcidev,
					       skb->data,
					       SLIC_RCVQ_RCVBUFSIZE,
					       PCI_DMA_FROMDEVICE);
			paddrl = SLIC_GET_ADDR_LOW(paddr);
			paddrh = SLIC_GET_ADDR_HIGH(paddr);

			skb->len = SLIC_RCVBUF_HEADSIZE;
			rcvbuf = (struct slic_rcvbuf *)skb->head;
			rcvbuf->status = 0;
			skb->next = NULL;
#ifdef KLUDGE_FOR_4GB_BOUNDARY
			if (paddrl == 0) {
				dev_err(dev, "%s: LOW 32bits PHYSICAL ADDRESS == 0\n",
					__func__);
				dev_err(dev, "skb[%p] PROBLEM\n", skb);
				dev_err(dev, "         skbdata[%p]\n",
						skb->data);
				dev_err(dev, "         skblen[%x]\n", skb->len);
				dev_err(dev, "         paddr[%p]\n", paddr);
				dev_err(dev, "         paddrl[%x]\n", paddrl);
				dev_err(dev, "         paddrh[%x]\n", paddrh);
				dev_err(dev, "         rcvq->head[%p]\n",
						rcvq->head);
				dev_err(dev, "         rcvq->tail[%p]\n",
						rcvq->tail);
				dev_err(dev, "         rcvq->count[%x]\n",
						rcvq->count);
				dev_err(dev, "SKIP THIS SKB!!!!!!!!\n");
				goto retry_rcvqfill;
			}
#else
			if (paddrl == 0) {
				dev_err(dev, "%s: LOW 32bits PHYSICAL ADDRESS == 0\n",
					__func__);
				dev_err(dev, "skb[%p] PROBLEM\n", skb);
				dev_err(dev, "         skbdata[%p]\n",
						skb->data);
				dev_err(dev, "         skblen[%x]\n", skb->len);
				dev_err(dev, "         paddr[%p]\n", paddr);
				dev_err(dev, "         paddrl[%x]\n", paddrl);
				dev_err(dev, "         paddrh[%x]\n", paddrh);
				dev_err(dev, "         rcvq->head[%p]\n",
						rcvq->head);
				dev_err(dev, "         rcvq->tail[%p]\n",
						rcvq->tail);
				dev_err(dev, "         rcvq->count[%x]\n",
						rcvq->count);
				dev_err(dev, "GIVE TO CARD ANYWAY\n");
			}
#endif
			if (paddrh == 0) {
				slic_reg32_write(&adapter->slic_regs->slic_hbar,
						 (u32)paddrl, DONT_FLUSH);
			} else {
				slic_reg64_write(adapter,
					&adapter->slic_regs->slic_hbar64,
					paddrl,
					&adapter->slic_regs->slic_addr_upper,
					paddrh, DONT_FLUSH);
			}
			if (rcvq->head)
				rcvq->tail->next = skb;
			else
				rcvq->head = skb;
			rcvq->tail = skb;
			rcvq->count++;
			i++;
		} else {
			dev_err(&adapter->netdev->dev,
				"slic_rcvqueue_fill could only get [%d] skbuffs\n",
				i);
			break;
		}
	}
	return i;
}

static void slic_rcvqueue_free(struct adapter *adapter)
{
	struct slic_rcvqueue *rcvq = &adapter->rcvqueue;
	struct sk_buff *skb;

	while (rcvq->head) {
		skb = rcvq->head;
		rcvq->head = rcvq->head->next;
		dev_kfree_skb(skb);
	}
	rcvq->tail = NULL;
	rcvq->head = NULL;
	rcvq->count = 0;
}

static int slic_rcvqueue_init(struct adapter *adapter)
{
	int i, count;
	struct slic_rcvqueue *rcvq = &adapter->rcvqueue;

	rcvq->tail = NULL;
	rcvq->head = NULL;
	rcvq->size = SLIC_RCVQ_ENTRIES;
	rcvq->errors = 0;
	rcvq->count = 0;
	i = SLIC_RCVQ_ENTRIES / SLIC_RCVQ_FILLENTRIES;
	count = 0;
	while (i) {
		count += slic_rcvqueue_fill(adapter);
		i--;
	}
	if (rcvq->count < SLIC_RCVQ_MINENTRIES) {
		slic_rcvqueue_free(adapter);
		return -ENOMEM;
	}
	return 0;
}

static struct sk_buff *slic_rcvqueue_getnext(struct adapter *adapter)
{
	struct slic_rcvqueue *rcvq = &adapter->rcvqueue;
	struct sk_buff *skb;
	struct slic_rcvbuf *rcvbuf;
	int count;

	if (rcvq->count) {
		skb = rcvq->head;
		rcvbuf = (struct slic_rcvbuf *)skb->head;

		if (rcvbuf->status & IRHDDR_SVALID) {
			rcvq->head = rcvq->head->next;
			skb->next = NULL;
			rcvq->count--;
		} else {
			skb = NULL;
		}
	} else {
		dev_err(&adapter->netdev->dev,
			"RcvQ Empty!! rcvq[%p] count[%x]\n", rcvq, rcvq->count);
		skb = NULL;
	}
	while (rcvq->count < SLIC_RCVQ_FILLTHRESH) {
		count = slic_rcvqueue_fill(adapter);
		if (!count)
			break;
	}
	if (skb)
		rcvq->errors = 0;
	return skb;
}

static u32 slic_rcvqueue_reinsert(struct adapter *adapter, struct sk_buff *skb)
{
	struct slic_rcvqueue *rcvq = &adapter->rcvqueue;
	void *paddr;
	u32 paddrl;
	u32 paddrh;
	struct slic_rcvbuf *rcvbuf = (struct slic_rcvbuf *)skb->head;
	struct device *dev;

	paddr = (void *)(unsigned long)
		pci_map_single(adapter->pcidev, skb->head,
			       SLIC_RCVQ_RCVBUFSIZE, PCI_DMA_FROMDEVICE);
	rcvbuf->status = 0;
	skb->next = NULL;

	paddrl = SLIC_GET_ADDR_LOW(paddr);
	paddrh = SLIC_GET_ADDR_HIGH(paddr);

	if (paddrl == 0) {
		dev = &adapter->netdev->dev;
		dev_err(dev, "%s: LOW 32bits PHYSICAL ADDRESS == 0\n",
			__func__);
		dev_err(dev, "skb[%p] PROBLEM\n", skb);
		dev_err(dev, "         skbdata[%p]\n", skb->data);
		dev_err(dev, "         skblen[%x]\n", skb->len);
		dev_err(dev, "         paddr[%p]\n", paddr);
		dev_err(dev, "         paddrl[%x]\n", paddrl);
		dev_err(dev, "         paddrh[%x]\n", paddrh);
		dev_err(dev, "         rcvq->head[%p]\n", rcvq->head);
		dev_err(dev, "         rcvq->tail[%p]\n", rcvq->tail);
		dev_err(dev, "         rcvq->count[%x]\n", rcvq->count);
	}
	if (paddrh == 0) {
		slic_reg32_write(&adapter->slic_regs->slic_hbar, (u32)paddrl,
				 DONT_FLUSH);
	} else {
		slic_reg64_write(adapter, &adapter->slic_regs->slic_hbar64,
				 paddrl, &adapter->slic_regs->slic_addr_upper,
				 paddrh, DONT_FLUSH);
	}
	if (rcvq->head)
		rcvq->tail->next = skb;
	else
		rcvq->head = skb;
	rcvq->tail = skb;
	rcvq->count++;
	return rcvq->count;
}

/*
 * slic_link_event_handler -
 *
 * Initiate a link configuration sequence.  The link configuration begins
 * by issuing a READ_LINK_STATUS command to the Utility Processor on the
 * SLIC.  Since the command finishes asynchronously, the slic_upr_comlete
 * routine will follow it up witha UP configuration write command, which
 * will also complete asynchronously.
 *
 */
static void slic_link_event_handler(struct adapter *adapter)
{
	int status;
	struct slic_shmem *pshmem;

	if (adapter->state != ADAPT_UP) {
		/* Adapter is not operational.  Ignore.  */
		return;
	}

	pshmem = (struct slic_shmem *)(unsigned long)adapter->phys_shmem;

#if BITS_PER_LONG == 64
	status = slic_upr_request(adapter,
				  SLIC_UPR_RLSR,
				  SLIC_GET_ADDR_LOW(&pshmem->linkstatus),
				  SLIC_GET_ADDR_HIGH(&pshmem->linkstatus),
				  0, 0);
#else
	status = slic_upr_request(adapter, SLIC_UPR_RLSR,
		(u32) &pshmem->linkstatus,	/* no 4GB wrap guaranteed */
				  0, 0, 0);
#endif
}

static void slic_init_cleanup(struct adapter *adapter)
{
	if (adapter->intrregistered) {
		adapter->intrregistered = 0;
		free_irq(adapter->netdev->irq, adapter->netdev);

	}
	if (adapter->pshmem) {
		pci_free_consistent(adapter->pcidev,
				    sizeof(struct slic_shmem),
				    adapter->pshmem, adapter->phys_shmem);
		adapter->pshmem = NULL;
		adapter->phys_shmem = (dma_addr_t)(unsigned long)NULL;
	}

	if (adapter->pingtimerset) {
		adapter->pingtimerset = 0;
		del_timer(&adapter->pingtimer);
	}

	slic_rspqueue_free(adapter);
	slic_cmdq_free(adapter);
	slic_rcvqueue_free(adapter);
}

/*
 *  Allocate a mcast_address structure to hold the multicast address.
 *  Link it in.
 */
static int slic_mcast_add_list(struct adapter *adapter, char *address)
{
	struct mcast_address *mcaddr, *mlist;

	/* Check to see if it already exists */
	mlist = adapter->mcastaddrs;
	while (mlist) {
		if (ether_addr_equal(mlist->address, address))
			return 0;
		mlist = mlist->next;
	}

	/* Doesn't already exist.  Allocate a structure to hold it */
	mcaddr = kmalloc(sizeof(struct mcast_address), GFP_ATOMIC);
	if (mcaddr == NULL)
		return 1;

	ether_addr_copy(mcaddr->address, address);

	mcaddr->next = adapter->mcastaddrs;
	adapter->mcastaddrs = mcaddr;

	return 0;
}

static void slic_mcast_set_list(struct net_device *dev)
{
	struct adapter *adapter = netdev_priv(dev);
	int status = 0;
	char *addresses;
	struct netdev_hw_addr *ha;

	netdev_for_each_mc_addr(ha, dev) {
		addresses = (char *) &ha->addr;
		status = slic_mcast_add_list(adapter, addresses);
		if (status != 0)
			break;
		slic_mcast_set_bit(adapter, addresses);
	}

	if (adapter->devflags_prev != dev->flags) {
		adapter->macopts = MAC_DIRECTED;
		if (dev->flags) {
			if (dev->flags & IFF_BROADCAST)
				adapter->macopts |= MAC_BCAST;
			if (dev->flags & IFF_PROMISC)
				adapter->macopts |= MAC_PROMISC;
			if (dev->flags & IFF_ALLMULTI)
				adapter->macopts |= MAC_ALLMCAST;
			if (dev->flags & IFF_MULTICAST)
				adapter->macopts |= MAC_MCAST;
		}
		adapter->devflags_prev = dev->flags;
		slic_config_set(adapter, true);
	} else {
		if (status == 0)
			slic_mcast_set_mask(adapter);
	}
}

#define  XMIT_FAIL_LINK_STATE               1
#define  XMIT_FAIL_ZERO_LENGTH              2
#define  XMIT_FAIL_HOSTCMD_FAIL             3

static void slic_xmit_build_request(struct adapter *adapter,
			     struct slic_hostcmd *hcmd, struct sk_buff *skb)
{
	struct slic_host64_cmd *ihcmd;
	ulong phys_addr;

	ihcmd = &hcmd->cmd64;

	ihcmd->flags = adapter->port << IHFLG_IFSHFT;
	ihcmd->command = IHCMD_XMT_REQ;
	ihcmd->u.slic_buffers.totlen = skb->len;
	phys_addr = pci_map_single(adapter->pcidev, skb->data, skb->len,
			PCI_DMA_TODEVICE);
	ihcmd->u.slic_buffers.bufs[0].paddrl = SLIC_GET_ADDR_LOW(phys_addr);
	ihcmd->u.slic_buffers.bufs[0].paddrh = SLIC_GET_ADDR_HIGH(phys_addr);
	ihcmd->u.slic_buffers.bufs[0].length = skb->len;
#if BITS_PER_LONG == 64
	hcmd->cmdsize = (u32) ((((u64)&ihcmd->u.slic_buffers.bufs[1] -
				     (u64) hcmd) + 31) >> 5);
#else
	hcmd->cmdsize = (((u32)&ihcmd->u.slic_buffers.bufs[1] -
				       (u32)hcmd) + 31) >> 5;
#endif
}

static void slic_xmit_fail(struct adapter *adapter,
		    struct sk_buff *skb,
		    void *cmd, u32 skbtype, u32 status)
{
	if (adapter->xmitq_full)
		netif_stop_queue(adapter->netdev);
	if ((cmd == NULL) && (status <= XMIT_FAIL_HOSTCMD_FAIL)) {
		switch (status) {
		case XMIT_FAIL_LINK_STATE:
			dev_err(&adapter->netdev->dev,
				"reject xmit skb[%p: %x] linkstate[%s] adapter[%s:%d] card[%s:%d]\n",
				skb, skb->pkt_type,
				SLIC_LINKSTATE(adapter->linkstate),
				SLIC_ADAPTER_STATE(adapter->state),
				adapter->state,
				SLIC_CARD_STATE(adapter->card->state),
				adapter->card->state);
			break;
		case XMIT_FAIL_ZERO_LENGTH:
			dev_err(&adapter->netdev->dev,
				"xmit_start skb->len == 0 skb[%p] type[%x]\n",
				skb, skb->pkt_type);
			break;
		case XMIT_FAIL_HOSTCMD_FAIL:
			dev_err(&adapter->netdev->dev,
				"xmit_start skb[%p] type[%x] No host commands available\n",
				skb, skb->pkt_type);
			break;
		}
	}
	dev_kfree_skb(skb);
	adapter->netdev->stats.tx_dropped++;
}

static void slic_rcv_handle_error(struct adapter *adapter,
					struct slic_rcvbuf *rcvbuf)
{
	struct slic_hddr_wds *hdr = (struct slic_hddr_wds *)rcvbuf->data;
	struct net_device *netdev = adapter->netdev;

	if (adapter->devid != SLIC_1GB_DEVICE_ID) {
		if (hdr->frame_status14 & VRHSTAT_802OE)
			adapter->if_events.oflow802++;
		if (hdr->frame_status14 & VRHSTAT_TPOFLO)
			adapter->if_events.Tprtoflow++;
		if (hdr->frame_status_b14 & VRHSTATB_802UE)
			adapter->if_events.uflow802++;
		if (hdr->frame_status_b14 & VRHSTATB_RCVE) {
			adapter->if_events.rcvearly++;
			netdev->stats.rx_fifo_errors++;
		}
		if (hdr->frame_status_b14 & VRHSTATB_BUFF) {
			adapter->if_events.Bufov++;
			netdev->stats.rx_over_errors++;
		}
		if (hdr->frame_status_b14 & VRHSTATB_CARRE) {
			adapter->if_events.Carre++;
			netdev->stats.tx_carrier_errors++;
		}
		if (hdr->frame_status_b14 & VRHSTATB_LONGE)
			adapter->if_events.Longe++;
		if (hdr->frame_status_b14 & VRHSTATB_PREA)
			adapter->if_events.Invp++;
		if (hdr->frame_status_b14 & VRHSTATB_CRC) {
			adapter->if_events.Crc++;
			netdev->stats.rx_crc_errors++;
		}
		if (hdr->frame_status_b14 & VRHSTATB_DRBL)
			adapter->if_events.Drbl++;
		if (hdr->frame_status_b14 & VRHSTATB_CODE)
			adapter->if_events.Code++;
		if (hdr->frame_status_b14 & VRHSTATB_TPCSUM)
			adapter->if_events.TpCsum++;
		if (hdr->frame_status_b14 & VRHSTATB_TPHLEN)
			adapter->if_events.TpHlen++;
		if (hdr->frame_status_b14 & VRHSTATB_IPCSUM)
			adapter->if_events.IpCsum++;
		if (hdr->frame_status_b14 & VRHSTATB_IPLERR)
			adapter->if_events.IpLen++;
		if (hdr->frame_status_b14 & VRHSTATB_IPHERR)
			adapter->if_events.IpHlen++;
	} else {
		if (hdr->frame_statusGB & VGBSTAT_XPERR) {
			u32 xerr = hdr->frame_statusGB >> VGBSTAT_XERRSHFT;

			if (xerr == VGBSTAT_XCSERR)
				adapter->if_events.TpCsum++;
			if (xerr == VGBSTAT_XUFLOW)
				adapter->if_events.Tprtoflow++;
			if (xerr == VGBSTAT_XHLEN)
				adapter->if_events.TpHlen++;
		}
		if (hdr->frame_statusGB & VGBSTAT_NETERR) {
			u32 nerr =
			    (hdr->
			     frame_statusGB >> VGBSTAT_NERRSHFT) &
			    VGBSTAT_NERRMSK;
			if (nerr == VGBSTAT_NCSERR)
				adapter->if_events.IpCsum++;
			if (nerr == VGBSTAT_NUFLOW)
				adapter->if_events.IpLen++;
			if (nerr == VGBSTAT_NHLEN)
				adapter->if_events.IpHlen++;
		}
		if (hdr->frame_statusGB & VGBSTAT_LNKERR) {
			u32 lerr = hdr->frame_statusGB & VGBSTAT_LERRMSK;

			if (lerr == VGBSTAT_LDEARLY)
				adapter->if_events.rcvearly++;
			if (lerr == VGBSTAT_LBOFLO)
				adapter->if_events.Bufov++;
			if (lerr == VGBSTAT_LCODERR)
				adapter->if_events.Code++;
			if (lerr == VGBSTAT_LDBLNBL)
				adapter->if_events.Drbl++;
			if (lerr == VGBSTAT_LCRCERR)
				adapter->if_events.Crc++;
			if (lerr == VGBSTAT_LOFLO)
				adapter->if_events.oflow802++;
			if (lerr == VGBSTAT_LUFLO)
				adapter->if_events.uflow802++;
		}
	}
}

#define TCP_OFFLOAD_FRAME_PUSHFLAG  0x10000000
#define M_FAST_PATH                 0x0040

static void slic_rcv_handler(struct adapter *adapter)
{
	struct net_device *netdev = adapter->netdev;
	struct sk_buff *skb;
	struct slic_rcvbuf *rcvbuf;
	u32 frames = 0;

	while ((skb = slic_rcvqueue_getnext(adapter))) {
		u32 rx_bytes;

		rcvbuf = (struct slic_rcvbuf *)skb->head;
		adapter->card->events++;
		if (rcvbuf->status & IRHDDR_ERR) {
			adapter->rx_errors++;
			slic_rcv_handle_error(adapter, rcvbuf);
			slic_rcvqueue_reinsert(adapter, skb);
			continue;
		}

		if (!slic_mac_filter(adapter, (struct ether_header *)
					rcvbuf->data)) {
			slic_rcvqueue_reinsert(adapter, skb);
			continue;
		}
		skb_pull(skb, SLIC_RCVBUF_HEADSIZE);
		rx_bytes = (rcvbuf->length & IRHDDR_FLEN_MSK);
		skb_put(skb, rx_bytes);
		netdev->stats.rx_packets++;
		netdev->stats.rx_bytes += rx_bytes;
#if SLIC_OFFLOAD_IP_CHECKSUM
		skb->ip_summed = CHECKSUM_UNNECESSARY;
#endif

		skb->dev = adapter->netdev;
		skb->protocol = eth_type_trans(skb, skb->dev);
		netif_rx(skb);

		++frames;
#if SLIC_INTERRUPT_PROCESS_LIMIT
		if (frames >= SLIC_RCVQ_MAX_PROCESS_ISR) {
			adapter->rcv_interrupt_yields++;
			break;
		}
#endif
	}
	adapter->max_isr_rcvs = max(adapter->max_isr_rcvs, frames);
}

static void slic_xmit_complete(struct adapter *adapter)
{
	struct slic_hostcmd *hcmd;
	struct slic_rspbuf *rspbuf;
	u32 frames = 0;
	struct slic_handle_word slic_handle_word;

	do {
		rspbuf = slic_rspqueue_getnext(adapter);
		if (!rspbuf)
			break;
		adapter->xmit_completes++;
		adapter->card->events++;
		/*
		 Get the complete host command buffer
		*/
		slic_handle_word.handle_token = rspbuf->hosthandle;
		hcmd =
		    (struct slic_hostcmd *)
			adapter->slic_handles[slic_handle_word.handle_index].
									address;
/*      hcmd = (struct slic_hostcmd *) rspbuf->hosthandle; */
		if (hcmd->type == SLIC_CMD_DUMB) {
			if (hcmd->skb)
				dev_kfree_skb_irq(hcmd->skb);
			slic_cmdq_putdone_irq(adapter, hcmd);
		}
		rspbuf->status = 0;
		rspbuf->hosthandle = 0;
		frames++;
	} while (1);
	adapter->max_isr_xmits = max(adapter->max_isr_xmits, frames);
}

static void slic_interrupt_card_up(u32 isr, struct adapter *adapter,
			struct net_device *dev)
{
	if (isr & ~ISR_IO) {
		if (isr & ISR_ERR) {
			adapter->error_interrupts++;
			if (isr & ISR_RMISS) {
				int count;
				int pre_count;
				int errors;

				struct slic_rcvqueue *rcvq =
					&adapter->rcvqueue;

				adapter->error_rmiss_interrupts++;

				if (!rcvq->errors)
					rcv_count = rcvq->count;
				pre_count = rcvq->count;
				errors = rcvq->errors;

				while (rcvq->count < SLIC_RCVQ_FILLTHRESH) {
					count = slic_rcvqueue_fill(adapter);
					if (!count)
						break;
				}
			} else if (isr & ISR_XDROP) {
				dev_err(&dev->dev,
						"isr & ISR_ERR [%x] ISR_XDROP\n",
						isr);
			} else {
				dev_err(&dev->dev,
						"isr & ISR_ERR [%x]\n",
						isr);
			}
		}

		if (isr & ISR_LEVENT) {
			adapter->linkevent_interrupts++;
			slic_link_event_handler(adapter);
		}

		if ((isr & ISR_UPC) || (isr & ISR_UPCERR) ||
		    (isr & ISR_UPCBSY)) {
			adapter->upr_interrupts++;
			slic_upr_request_complete(adapter, isr);
		}
	}

	if (isr & ISR_RCV) {
		adapter->rcv_interrupts++;
		slic_rcv_handler(adapter);
	}

	if (isr & ISR_CMD) {
		adapter->xmit_interrupts++;
		slic_xmit_complete(adapter);
	}
}


static irqreturn_t slic_interrupt(int irq, void *dev_id)
{
	struct net_device *dev = (struct net_device *)dev_id;
	struct adapter *adapter = netdev_priv(dev);
	u32 isr;

	if ((adapter->pshmem) && (adapter->pshmem->isr)) {
		slic_reg32_write(&adapter->slic_regs->slic_icr,
				 ICR_INT_MASK, FLUSH);
		isr = adapter->isrcopy = adapter->pshmem->isr;
		adapter->pshmem->isr = 0;
		adapter->num_isrs++;
		switch (adapter->card->state) {
		case CARD_UP:
			slic_interrupt_card_up(isr, adapter, dev);
			break;

		case CARD_DOWN:
			if ((isr & ISR_UPC) ||
			    (isr & ISR_UPCERR) || (isr & ISR_UPCBSY)) {
				adapter->upr_interrupts++;
				slic_upr_request_complete(adapter, isr);
			}
			break;
		}

		adapter->isrcopy = 0;
		adapter->all_reg_writes += 2;
		adapter->isr_reg_writes++;
		slic_reg32_write(&adapter->slic_regs->slic_isr, 0, FLUSH);
	} else {
		adapter->false_interrupts++;
	}
	return IRQ_HANDLED;
}

#define NORMAL_ETHFRAME     0

static netdev_tx_t slic_xmit_start(struct sk_buff *skb, struct net_device *dev)
{
	struct sliccard *card;
	struct adapter *adapter = netdev_priv(dev);
	struct slic_hostcmd *hcmd = NULL;
	u32 status = 0;
	void *offloadcmd = NULL;

	card = adapter->card;
	if ((adapter->linkstate != LINK_UP) ||
	    (adapter->state != ADAPT_UP) || (card->state != CARD_UP)) {
		status = XMIT_FAIL_LINK_STATE;
		goto xmit_fail;

	} else if (skb->len == 0) {
		status = XMIT_FAIL_ZERO_LENGTH;
		goto xmit_fail;
	}

	hcmd = slic_cmdq_getfree(adapter);
	if (!hcmd) {
		adapter->xmitq_full = 1;
		status = XMIT_FAIL_HOSTCMD_FAIL;
		goto xmit_fail;
	}
	hcmd->skb = skb;
	hcmd->busy = 1;
	hcmd->type = SLIC_CMD_DUMB;
	slic_xmit_build_request(adapter, hcmd, skb);
	dev->stats.tx_packets++;
	dev->stats.tx_bytes += skb->len;

#ifdef DEBUG_DUMP
	if (adapter->kill_card) {
		struct slic_host64_cmd ihcmd;

		ihcmd = &hcmd->cmd64;

		ihcmd->flags |= 0x40;
		adapter->kill_card = 0;	/* only do this once */
	}
#endif
	if (hcmd->paddrh == 0) {
		slic_reg32_write(&adapter->slic_regs->slic_cbar,
				 (hcmd->paddrl | hcmd->cmdsize), DONT_FLUSH);
	} else {
		slic_reg64_write(adapter, &adapter->slic_regs->slic_cbar64,
				 (hcmd->paddrl | hcmd->cmdsize),
				 &adapter->slic_regs->slic_addr_upper,
				 hcmd->paddrh, DONT_FLUSH);
	}
xmit_done:
	return NETDEV_TX_OK;
xmit_fail:
	slic_xmit_fail(adapter, skb, offloadcmd, NORMAL_ETHFRAME, status);
	goto xmit_done;
}


static void slic_adapter_freeresources(struct adapter *adapter)
{
	slic_init_cleanup(adapter);
	adapter->error_interrupts = 0;
	adapter->rcv_interrupts = 0;
	adapter->xmit_interrupts = 0;
	adapter->linkevent_interrupts = 0;
	adapter->upr_interrupts = 0;
	adapter->num_isrs = 0;
	adapter->xmit_completes = 0;
	adapter->rcv_broadcasts = 0;
	adapter->rcv_multicasts = 0;
	adapter->rcv_unicasts = 0;
}

static int slic_adapter_allocresources(struct adapter *adapter,
				       unsigned long *flags)
{
	if (!adapter->intrregistered) {
		int retval;

		spin_unlock_irqrestore(&slic_global.driver_lock, *flags);

		retval = request_irq(adapter->netdev->irq,
				     &slic_interrupt,
				     IRQF_SHARED,
				     adapter->netdev->name, adapter->netdev);

		spin_lock_irqsave(&slic_global.driver_lock, *flags);

		if (retval) {
			dev_err(&adapter->netdev->dev,
				"request_irq (%s) FAILED [%x]\n",
				adapter->netdev->name, retval);
			return retval;
		}
		adapter->intrregistered = 1;
	}
	return 0;
}

/*
 *  slic_if_init
 *
 *  Perform initialization of our slic interface.
 *
 */
static int slic_if_init(struct adapter *adapter, unsigned long *flags)
{
	struct sliccard *card = adapter->card;
	struct net_device *dev = adapter->netdev;
	__iomem struct slic_regs *slic_regs = adapter->slic_regs;
	struct slic_shmem *pshmem;
	int rc;

	/* adapter should be down at this point */
	if (adapter->state != ADAPT_DOWN) {
		dev_err(&dev->dev, "%s: adapter->state != ADAPT_DOWN\n",
			__func__);
		rc = -EIO;
		goto err;
	}

	adapter->devflags_prev = dev->flags;
	adapter->macopts = MAC_DIRECTED;
	if (dev->flags) {
		if (dev->flags & IFF_BROADCAST)
			adapter->macopts |= MAC_BCAST;
		if (dev->flags & IFF_PROMISC)
			adapter->macopts |= MAC_PROMISC;
		if (dev->flags & IFF_ALLMULTI)
			adapter->macopts |= MAC_ALLMCAST;
		if (dev->flags & IFF_MULTICAST)
			adapter->macopts |= MAC_MCAST;
	}
	rc = slic_adapter_allocresources(adapter, flags);
	if (rc) {
		dev_err(&dev->dev, "slic_adapter_allocresources FAILED %x\n",
			rc);
		slic_adapter_freeresources(adapter);
		goto err;
	}

	if (!adapter->queues_initialized) {
		rc = slic_rspqueue_init(adapter);
		if (rc)
			goto err;
		rc = slic_cmdq_init(adapter);
		if (rc)
			goto err;
		rc = slic_rcvqueue_init(adapter);
		if (rc)
			goto err;
		adapter->queues_initialized = 1;
	}

	slic_reg32_write(&slic_regs->slic_icr, ICR_INT_OFF, FLUSH);
	mdelay(1);

	if (!adapter->isp_initialized) {
		unsigned long flags;
<<<<<<< HEAD
=======

>>>>>>> 9fe8ecca
		pshmem = (struct slic_shmem *)(unsigned long)
			 adapter->phys_shmem;

		spin_lock_irqsave(&adapter->bit64reglock, flags);

#if BITS_PER_LONG == 64
		slic_reg32_write(&slic_regs->slic_addr_upper,
				 SLIC_GET_ADDR_HIGH(&pshmem->isr), DONT_FLUSH);
		slic_reg32_write(&slic_regs->slic_isp,
				 SLIC_GET_ADDR_LOW(&pshmem->isr), FLUSH);
#else
		slic_reg32_write(&slic_regs->slic_addr_upper, 0, DONT_FLUSH);
		slic_reg32_write(&slic_regs->slic_isp, (u32)&pshmem->isr,
				FLUSH);
#endif
		spin_unlock_irqrestore(&adapter->bit64reglock, flags);
		adapter->isp_initialized = 1;
	}

	adapter->state = ADAPT_UP;
	if (!card->loadtimerset) {
		setup_timer(&card->loadtimer, &slic_timer_load_check,
			    (ulong)card);
		card->loadtimer.expires =
		    jiffies + (SLIC_LOADTIMER_PERIOD * HZ);
		add_timer(&card->loadtimer);

		card->loadtimerset = 1;
	}

	if (!adapter->pingtimerset) {
		setup_timer(&adapter->pingtimer, &slic_timer_ping, (ulong)dev);
		adapter->pingtimer.expires =
		    jiffies + (PING_TIMER_INTERVAL * HZ);
		add_timer(&adapter->pingtimer);
		adapter->pingtimerset = 1;
		adapter->card->pingstatus = ISR_PINGMASK;
	}

	/*
	 *    clear any pending events, then enable interrupts
	 */
	adapter->isrcopy = 0;
	adapter->pshmem->isr = 0;
	slic_reg32_write(&slic_regs->slic_isr, 0, FLUSH);
	slic_reg32_write(&slic_regs->slic_icr, ICR_INT_ON, FLUSH);

	slic_link_config(adapter, LINK_AUTOSPEED, LINK_AUTOD);
	slic_link_event_handler(adapter);

err:
	return rc;
}

static int slic_entry_open(struct net_device *dev)
{
	struct adapter *adapter = netdev_priv(dev);
	struct sliccard *card = adapter->card;
	unsigned long flags;
	int status;

	netif_stop_queue(adapter->netdev);

	spin_lock_irqsave(&slic_global.driver_lock, flags);
	if (!adapter->activated) {
		card->adapters_activated++;
		slic_global.num_slic_ports_active++;
		adapter->activated = 1;
	}
	status = slic_if_init(adapter, &flags);

	if (status != 0) {
		if (adapter->activated) {
			card->adapters_activated--;
			slic_global.num_slic_ports_active--;
			adapter->activated = 0;
		}
		goto spin_unlock;
	}
	if (!card->master)
		card->master = adapter;

spin_unlock:
	spin_unlock_irqrestore(&slic_global.driver_lock, flags);
	return status;
}

static void slic_card_cleanup(struct sliccard *card)
{
	if (card->loadtimerset) {
		card->loadtimerset = 0;
		del_timer_sync(&card->loadtimer);
	}

	kfree(card);
}

static void slic_entry_remove(struct pci_dev *pcidev)
{
	struct net_device *dev = pci_get_drvdata(pcidev);
	struct adapter *adapter = netdev_priv(dev);
	struct sliccard *card;
	struct mcast_address *mcaddr, *mlist;

	unregister_netdev(dev);

	slic_adapter_freeresources(adapter);
	slic_unmap_mmio_space(adapter);

	/* free multicast addresses */
	mlist = adapter->mcastaddrs;
	while (mlist) {
		mcaddr = mlist;
		mlist = mlist->next;
		kfree(mcaddr);
	}
	card = adapter->card;
	card->adapters_allocated--;
	adapter->allocated = 0;
	if (!card->adapters_allocated) {
		struct sliccard *curr_card = slic_global.slic_card;

		if (curr_card == card) {
			slic_global.slic_card = card->next;
		} else {
			while (curr_card->next != card)
				curr_card = curr_card->next;
			curr_card->next = card->next;
		}
		slic_global.num_slic_cards--;
		slic_card_cleanup(card);
	}
	free_netdev(dev);
	pci_release_regions(pcidev);
	pci_disable_device(pcidev);
}

static int slic_entry_halt(struct net_device *dev)
{
	struct adapter *adapter = netdev_priv(dev);
	struct sliccard *card = adapter->card;
	__iomem struct slic_regs *slic_regs = adapter->slic_regs;
	unsigned long flags;

	spin_lock_irqsave(&slic_global.driver_lock, flags);
	netif_stop_queue(adapter->netdev);
	adapter->state = ADAPT_DOWN;
	adapter->linkstate = LINK_DOWN;
	adapter->upr_list = NULL;
	adapter->upr_busy = 0;
	adapter->devflags_prev = 0;
	slic_reg32_write(&slic_regs->slic_icr, ICR_INT_OFF, FLUSH);
	adapter->all_reg_writes++;
	adapter->icr_reg_writes++;
	slic_config_clear(adapter);
	if (adapter->activated) {
		card->adapters_activated--;
		slic_global.num_slic_ports_active--;
		adapter->activated = 0;
	}
#ifdef AUTOMATIC_RESET
	slic_reg32_write(&slic_regs->slic_reset_iface, 0, FLUSH);
#endif
	/*
	 *  Reset the adapter's cmd queues
	 */
	slic_cmdq_reset(adapter);

#ifdef AUTOMATIC_RESET
	if (!card->adapters_activated)
		slic_card_init(card, adapter);
#endif

	spin_unlock_irqrestore(&slic_global.driver_lock, flags);
	return 0;
}

static struct net_device_stats *slic_get_stats(struct net_device *dev)
{
	struct adapter *adapter = netdev_priv(dev);

	dev->stats.collisions = adapter->slic_stats.iface.xmit_collisions;
	dev->stats.rx_errors = adapter->slic_stats.iface.rcv_errors;
	dev->stats.tx_errors = adapter->slic_stats.iface.xmt_errors;
	dev->stats.rx_missed_errors = adapter->slic_stats.iface.rcv_discards;
	dev->stats.tx_heartbeat_errors = 0;
	dev->stats.tx_aborted_errors = 0;
	dev->stats.tx_window_errors = 0;
	dev->stats.tx_fifo_errors = 0;
	dev->stats.rx_frame_errors = 0;
	dev->stats.rx_length_errors = 0;

	return &dev->stats;
}

static int slic_ioctl(struct net_device *dev, struct ifreq *rq, int cmd)
{
	struct adapter *adapter = netdev_priv(dev);
	struct ethtool_cmd edata;
	struct ethtool_cmd ecmd;
	u32 data[7];
	u32 intagg;

	switch (cmd) {
	case SIOCSLICSETINTAGG:
		if (copy_from_user(data, rq->ifr_data, 28))
			return -EFAULT;
		intagg = data[0];
		dev_err(&dev->dev, "set interrupt aggregation to %d\n",
			intagg);
		slic_intagg_set(adapter, intagg);
		return 0;

	case SIOCETHTOOL:
		if (copy_from_user(&ecmd, rq->ifr_data, sizeof(ecmd)))
			return -EFAULT;

		if (ecmd.cmd == ETHTOOL_GSET) {
			memset(&edata, 0, sizeof(edata));
			edata.supported = (SUPPORTED_10baseT_Half |
					   SUPPORTED_10baseT_Full |
					   SUPPORTED_100baseT_Half |
					   SUPPORTED_100baseT_Full |
					   SUPPORTED_Autoneg | SUPPORTED_MII);
			edata.port = PORT_MII;
			edata.transceiver = XCVR_INTERNAL;
			edata.phy_address = 0;
			if (adapter->linkspeed == LINK_100MB)
				edata.speed = SPEED_100;
			else if (adapter->linkspeed == LINK_10MB)
				edata.speed = SPEED_10;
			else
				edata.speed = 0;

			if (adapter->linkduplex == LINK_FULLD)
				edata.duplex = DUPLEX_FULL;
			else
				edata.duplex = DUPLEX_HALF;

			edata.autoneg = AUTONEG_ENABLE;
			edata.maxtxpkt = 1;
			edata.maxrxpkt = 1;
			if (copy_to_user(rq->ifr_data, &edata, sizeof(edata)))
				return -EFAULT;

		} else if (ecmd.cmd == ETHTOOL_SSET) {
			if (!capable(CAP_NET_ADMIN))
				return -EPERM;

			if (adapter->linkspeed == LINK_100MB)
				edata.speed = SPEED_100;
			else if (adapter->linkspeed == LINK_10MB)
				edata.speed = SPEED_10;
			else
				edata.speed = 0;

			if (adapter->linkduplex == LINK_FULLD)
				edata.duplex = DUPLEX_FULL;
			else
				edata.duplex = DUPLEX_HALF;

			edata.autoneg = AUTONEG_ENABLE;
			edata.maxtxpkt = 1;
			edata.maxrxpkt = 1;
			if ((ecmd.speed != edata.speed) ||
			    (ecmd.duplex != edata.duplex)) {
				u32 speed;
				u32 duplex;

				if (ecmd.speed == SPEED_10)
					speed = 0;
				else
					speed = PCR_SPEED_100;
				if (ecmd.duplex == DUPLEX_FULL)
					duplex = PCR_DUPLEX_FULL;
				else
					duplex = 0;
				slic_link_config(adapter, speed, duplex);
				slic_link_event_handler(adapter);
			}
		}
		return 0;
	default:
		return -EOPNOTSUPP;
	}
}

static void slic_config_pci(struct pci_dev *pcidev)
{
	u16 pci_command;
	u16 new_command;

	pci_read_config_word(pcidev, PCI_COMMAND, &pci_command);

	new_command = pci_command | PCI_COMMAND_MASTER
	    | PCI_COMMAND_MEMORY
	    | PCI_COMMAND_INVALIDATE
	    | PCI_COMMAND_PARITY | PCI_COMMAND_SERR | PCI_COMMAND_FAST_BACK;
	if (pci_command != new_command)
		pci_write_config_word(pcidev, PCI_COMMAND, new_command);
}

static int slic_card_init(struct sliccard *card, struct adapter *adapter)
{
	__iomem struct slic_regs *slic_regs = adapter->slic_regs;
	struct slic_eeprom *peeprom;
	struct oslic_eeprom *pOeeprom;
	dma_addr_t phys_config;
	u32 phys_configh;
	u32 phys_configl;
	u32 i = 0;
	struct slic_shmem *pshmem;
	int status;
	uint macaddrs = card->card_size;
	ushort eecodesize;
	ushort dramsize;
	ushort ee_chksum;
	ushort calc_chksum;
	struct slic_config_mac *pmac;
	unsigned char fruformat;
	unsigned char oemfruformat;
	struct atk_fru *patkfru;
	union oemfru *poemfru;
	unsigned long flags;

	/* Reset everything except PCI configuration space */
	slic_soft_reset(adapter);

	/* Download the microcode */
	status = slic_card_download(adapter);
	if (status)
		return status;

	if (!card->config_set) {
		peeprom = pci_alloc_consistent(adapter->pcidev,
					       sizeof(struct slic_eeprom),
					       &phys_config);

		phys_configl = SLIC_GET_ADDR_LOW(phys_config);
		phys_configh = SLIC_GET_ADDR_HIGH(phys_config);

		if (!peeprom) {
			dev_err(&adapter->pcidev->dev,
				"Failed to allocate DMA memory for EEPROM.\n");
			return -ENOMEM;
		}

		memset(peeprom, 0, sizeof(struct slic_eeprom));

		slic_reg32_write(&slic_regs->slic_icr, ICR_INT_OFF, FLUSH);
		mdelay(1);
		pshmem = (struct slic_shmem *)(unsigned long)
			 adapter->phys_shmem;

		spin_lock_irqsave(&adapter->bit64reglock, flags);
		slic_reg32_write(&slic_regs->slic_addr_upper,
				 SLIC_GET_ADDR_HIGH(&pshmem->isr), DONT_FLUSH);
		slic_reg32_write(&slic_regs->slic_isp,
				 SLIC_GET_ADDR_LOW(&pshmem->isr), FLUSH);
		spin_unlock_irqrestore(&adapter->bit64reglock, flags);

		status = slic_config_get(adapter, phys_configl, phys_configh);
		if (status) {
			dev_err(&adapter->pcidev->dev,
				"Failed to fetch config data from device.\n");
			goto card_init_err;
		}

		for (;;) {
			if (adapter->pshmem->isr) {
				if (adapter->pshmem->isr & ISR_UPC) {
					adapter->pshmem->isr = 0;
					slic_reg64_write(adapter,
						&slic_regs->slic_isp, 0,
						&slic_regs->slic_addr_upper,
						0, FLUSH);
					slic_reg32_write(&slic_regs->slic_isr,
							 0, FLUSH);

					slic_upr_request_complete(adapter, 0);
					break;
				}

				adapter->pshmem->isr = 0;
				slic_reg32_write(&slic_regs->slic_isr,
						 0, FLUSH);
			} else {
				mdelay(1);
				i++;
				if (i > 5000) {
					dev_err(&adapter->pcidev->dev,
						"Fetch of config data timed out.\n");
					slic_reg64_write(adapter,
						&slic_regs->slic_isp, 0,
						&slic_regs->slic_addr_upper,
						0, FLUSH);
					status = -EINVAL;
					goto card_init_err;
				}
			}
		}

		switch (adapter->devid) {
		/* Oasis card */
		case SLIC_2GB_DEVICE_ID:
			/* extract EEPROM data and pointers to EEPROM data */
			pOeeprom = (struct oslic_eeprom *) peeprom;
			eecodesize = pOeeprom->EecodeSize;
			dramsize = pOeeprom->DramSize;
			pmac = pOeeprom->MacInfo;
			fruformat = pOeeprom->FruFormat;
			patkfru = &pOeeprom->AtkFru;
			oemfruformat = pOeeprom->OemFruFormat;
			poemfru = &pOeeprom->OemFru;
			macaddrs = 2;
			/* Minor kludge for Oasis card
			     get 2 MAC addresses from the
			     EEPROM to ensure that function 1
			     gets the Port 1 MAC address */
			break;
		default:
			/* extract EEPROM data and pointers to EEPROM data */
			eecodesize = peeprom->EecodeSize;
			dramsize = peeprom->DramSize;
			pmac = peeprom->u2.mac.MacInfo;
			fruformat = peeprom->FruFormat;
			patkfru = &peeprom->AtkFru;
			oemfruformat = peeprom->OemFruFormat;
			poemfru = &peeprom->OemFru;
			break;
		}

		card->config.EepromValid = false;

		/*  see if the EEPROM is valid by checking it's checksum */
		if ((eecodesize <= MAX_EECODE_SIZE) &&
		    (eecodesize >= MIN_EECODE_SIZE)) {

			ee_chksum =
			    *(u16 *) ((char *) peeprom + (eecodesize - 2));
			/*
			    calculate the EEPROM checksum
			*/
			calc_chksum = slic_eeprom_cksum(peeprom,
							eecodesize - 2);
			/*
			    if the ucdoe chksum flag bit worked,
			    we wouldn't need this
			*/
			if (ee_chksum == calc_chksum)
				card->config.EepromValid = true;
		}
		/*  copy in the DRAM size */
		card->config.DramSize = dramsize;

		/*  copy in the MAC address(es) */
		for (i = 0; i < macaddrs; i++) {
			memcpy(&card->config.MacInfo[i],
			       &pmac[i], sizeof(struct slic_config_mac));
		}

		/*  copy the Alacritech FRU information */
		card->config.FruFormat = fruformat;
		memcpy(&card->config.AtkFru, patkfru,
						sizeof(struct atk_fru));

		pci_free_consistent(adapter->pcidev,
				    sizeof(struct slic_eeprom),
				    peeprom, phys_config);

		if (!card->config.EepromValid) {
			slic_reg64_write(adapter, &slic_regs->slic_isp, 0,
					 &slic_regs->slic_addr_upper,
					 0, FLUSH);
			dev_err(&adapter->pcidev->dev, "EEPROM invalid.\n");
			return -EINVAL;
		}

		card->config_set = 1;
	}

	status = slic_card_download_gbrcv(adapter);
	if (status)
		return status;

	if (slic_global.dynamic_intagg)
		slic_intagg_set(adapter, 0);
	else
		slic_intagg_set(adapter, intagg_delay);

	/*
	 *  Initialize ping status to "ok"
	 */
	card->pingstatus = ISR_PINGMASK;

	/*
	 * Lastly, mark our card state as up and return success
	 */
	card->state = CARD_UP;
	card->reset_in_progress = 0;

	return 0;

card_init_err:
	pci_free_consistent(adapter->pcidev, sizeof(struct slic_eeprom),
			    peeprom, phys_config);
	return status;
}

static void slic_init_driver(void)
{
	if (slic_first_init) {
		slic_first_init = 0;
		spin_lock_init(&slic_global.driver_lock);
	}
}

static void slic_init_adapter(struct net_device *netdev,
			      struct pci_dev *pcidev,
			      const struct pci_device_id *pci_tbl_entry,
			      void __iomem *memaddr, int chip_idx)
{
	ushort index;
	struct slic_handle *pslic_handle;
	struct adapter *adapter = netdev_priv(netdev);

/*	adapter->pcidev = pcidev;*/
	adapter->vendid = pci_tbl_entry->vendor;
	adapter->devid = pci_tbl_entry->device;
	adapter->subsysid = pci_tbl_entry->subdevice;
	adapter->busnumber = pcidev->bus->number;
	adapter->slotnumber = ((pcidev->devfn >> 3) & 0x1F);
	adapter->functionnumber = (pcidev->devfn & 0x7);
	adapter->slic_regs = (__iomem struct slic_regs *)memaddr;
	adapter->irq = pcidev->irq;
/*	adapter->netdev = netdev;*/
	adapter->chipid = chip_idx;
	adapter->port = 0;	/*adapter->functionnumber;*/
	adapter->cardindex = adapter->port;
	spin_lock_init(&adapter->upr_lock);
	spin_lock_init(&adapter->bit64reglock);
	spin_lock_init(&adapter->adapter_lock);
	spin_lock_init(&adapter->reset_lock);
	spin_lock_init(&adapter->handle_lock);

	adapter->card_size = 1;
	/*
	  Initialize slic_handle array
	*/
	/*
	 Start with 1.  0 is an invalid host handle.
	*/
	for (index = 1, pslic_handle = &adapter->slic_handles[1];
	     index < SLIC_CMDQ_MAXCMDS; index++, pslic_handle++) {

		pslic_handle->token.handle_index = index;
		pslic_handle->type = SLIC_HANDLE_FREE;
		pslic_handle->next = adapter->pfree_slic_handles;
		adapter->pfree_slic_handles = pslic_handle;
	}
	adapter->pshmem = (struct slic_shmem *)
					pci_alloc_consistent(adapter->pcidev,
					sizeof(struct slic_shmem),
					&adapter->
					phys_shmem);
	if (adapter->pshmem)
		memset(adapter->pshmem, 0, sizeof(struct slic_shmem));
}

static const struct net_device_ops slic_netdev_ops = {
	.ndo_open		= slic_entry_open,
	.ndo_stop		= slic_entry_halt,
	.ndo_start_xmit		= slic_xmit_start,
	.ndo_do_ioctl		= slic_ioctl,
	.ndo_set_mac_address	= slic_mac_set_address,
	.ndo_get_stats		= slic_get_stats,
	.ndo_set_rx_mode	= slic_mcast_set_list,
	.ndo_validate_addr	= eth_validate_addr,
	.ndo_change_mtu		= eth_change_mtu,
};

static u32 slic_card_locate(struct adapter *adapter)
{
	struct sliccard *card = slic_global.slic_card;
	struct physcard *physcard = slic_global.phys_card;
	ushort card_hostid;
	u16 __iomem *hostid_reg;
	uint i;
	uint rdhostid_offset = 0;

	switch (adapter->devid) {
	case SLIC_2GB_DEVICE_ID:
		rdhostid_offset = SLIC_RDHOSTID_2GB;
		break;
	case SLIC_1GB_DEVICE_ID:
		rdhostid_offset = SLIC_RDHOSTID_1GB;
		break;
	default:
		return -ENODEV;
	}

	hostid_reg =
	    (u16 __iomem *) (((u8 __iomem *) (adapter->slic_regs)) +
	    rdhostid_offset);

	/* read the 16 bit hostid from SRAM */
	card_hostid = (ushort) readw(hostid_reg);

	/* Initialize a new card structure if need be */
	if (card_hostid == SLIC_HOSTID_DEFAULT) {
		card = kzalloc(sizeof(struct sliccard), GFP_KERNEL);
		if (card == NULL)
			return -ENOMEM;

		card->next = slic_global.slic_card;
		slic_global.slic_card = card;
		card->busnumber = adapter->busnumber;
		card->slotnumber = adapter->slotnumber;

		/* Find an available cardnum */
		for (i = 0; i < SLIC_MAX_CARDS; i++) {
			if (slic_global.cardnuminuse[i] == 0) {
				slic_global.cardnuminuse[i] = 1;
				card->cardnum = i;
				break;
			}
		}
		slic_global.num_slic_cards++;
	} else {
		/* Card exists, find the card this adapter belongs to */
		while (card) {
			if (card->cardnum == card_hostid)
				break;
			card = card->next;
		}
	}

	if (!card)
		return -ENXIO;
	/* Put the adapter in the card's adapter list */
	if (!card->adapter[adapter->port]) {
		card->adapter[adapter->port] = adapter;
		adapter->card = card;
	}

	card->card_size = 1;	/* one port per *logical* card */

	while (physcard) {
		for (i = 0; i < SLIC_MAX_PORTS; i++) {
			if (physcard->adapter[i])
				break;
		}
		if (i == SLIC_MAX_PORTS)
			break;

		if (physcard->adapter[i]->slotnumber == adapter->slotnumber)
			break;
		physcard = physcard->next;
	}
	if (!physcard) {
		/* no structure allocated for this physical card yet */
		physcard = kzalloc(sizeof(struct physcard), GFP_ATOMIC);
		if (!physcard) {
			if (card_hostid == SLIC_HOSTID_DEFAULT)
				kfree(card);
			return -ENOMEM;
		}

		physcard->next = slic_global.phys_card;
		slic_global.phys_card = physcard;
		physcard->adapters_allocd = 1;
	} else {
		physcard->adapters_allocd++;
	}
	/* Note - this is ZERO relative */
	adapter->physport = physcard->adapters_allocd - 1;

	physcard->adapter[adapter->physport] = adapter;
	adapter->physcard = physcard;

	return 0;
}

static int slic_entry_probe(struct pci_dev *pcidev,
			       const struct pci_device_id *pci_tbl_entry)
{
	static int cards_found;
	static int did_version;
	int err = -ENODEV;
	struct net_device *netdev;
	struct adapter *adapter;
	void __iomem *memmapped_ioaddr = NULL;
	ulong mmio_start = 0;
	ulong mmio_len = 0;
	struct sliccard *card = NULL;
	int pci_using_dac = 0;

	slic_global.dynamic_intagg = dynamic_intagg;

	err = pci_enable_device(pcidev);

	if (err)
		return err;

	if (did_version++ == 0) {
		dev_info(&pcidev->dev, "%s\n", slic_banner);
		dev_info(&pcidev->dev, "%s\n", slic_proc_version);
	}

	if (!pci_set_dma_mask(pcidev, DMA_BIT_MASK(64))) {
		pci_using_dac = 1;
		err = pci_set_consistent_dma_mask(pcidev, DMA_BIT_MASK(64));
		if (err) {
			dev_err(&pcidev->dev, "unable to obtain 64-bit DMA for consistent allocations\n");
			goto err_out_disable_pci;
		}
	} else {
		err = pci_set_dma_mask(pcidev, DMA_BIT_MASK(32));
		if (err) {
			dev_err(&pcidev->dev, "no usable DMA configuration\n");
			goto err_out_disable_pci;
		}
		pci_using_dac = 0;
		pci_set_consistent_dma_mask(pcidev, DMA_BIT_MASK(32));
	}

	err = pci_request_regions(pcidev, DRV_NAME);
	if (err) {
		dev_err(&pcidev->dev, "can't obtain PCI resources\n");
		goto err_out_disable_pci;
	}

	pci_set_master(pcidev);

	netdev = alloc_etherdev(sizeof(struct adapter));
	if (!netdev) {
		err = -ENOMEM;
		goto err_out_exit_slic_probe;
	}

	SET_NETDEV_DEV(netdev, &pcidev->dev);

	pci_set_drvdata(pcidev, netdev);
	adapter = netdev_priv(netdev);
	adapter->netdev = netdev;
	adapter->pcidev = pcidev;
	if (pci_using_dac)
		netdev->features |= NETIF_F_HIGHDMA;

	mmio_start = pci_resource_start(pcidev, 0);
	mmio_len = pci_resource_len(pcidev, 0);


/*	memmapped_ioaddr =  (u32)ioremap_nocache(mmio_start, mmio_len);*/
	memmapped_ioaddr = ioremap(mmio_start, mmio_len);
	if (!memmapped_ioaddr) {
		dev_err(&pcidev->dev, "cannot remap MMIO region %lx @ %lx\n",
			mmio_len, mmio_start);
		err = -ENOMEM;
		goto err_out_free_netdev;
	}

	slic_config_pci(pcidev);

	slic_init_driver();

	slic_init_adapter(netdev,
			  pcidev, pci_tbl_entry, memmapped_ioaddr, cards_found);

	err = slic_card_locate(adapter);
	if (err) {
		dev_err(&pcidev->dev, "cannot locate card\n");
		goto err_out_unmap;
	}

	card = adapter->card;

	if (!adapter->allocated) {
		card->adapters_allocated++;
		adapter->allocated = 1;
	}

	err = slic_card_init(card, adapter);
	if (err)
		goto err_out_unmap;

	slic_adapter_set_hwaddr(adapter);

	netdev->base_addr = (unsigned long) memmapped_ioaddr;
	netdev->irq = adapter->irq;
	netdev->netdev_ops = &slic_netdev_ops;

	strcpy(netdev->name, "eth%d");
	err = register_netdev(netdev);
	if (err) {
		dev_err(&pcidev->dev, "Cannot register net device, aborting.\n");
		goto err_out_unmap;
	}

	cards_found++;

	return 0;

err_out_unmap:
	iounmap(memmapped_ioaddr);
err_out_free_netdev:
	free_netdev(netdev);
err_out_exit_slic_probe:
	pci_release_regions(pcidev);
err_out_disable_pci:
	pci_disable_device(pcidev);
	return err;
}

static struct pci_driver slic_driver = {
	.name = DRV_NAME,
	.id_table = slic_pci_tbl,
	.probe = slic_entry_probe,
	.remove = slic_entry_remove,
};

static int __init slic_module_init(void)
{
	slic_init_driver();

	return pci_register_driver(&slic_driver);
}

static void __exit slic_module_cleanup(void)
{
	pci_unregister_driver(&slic_driver);
}

module_init(slic_module_init);
module_exit(slic_module_cleanup);<|MERGE_RESOLUTION|>--- conflicted
+++ resolved
@@ -2329,10 +2329,7 @@
 
 	if (!adapter->isp_initialized) {
 		unsigned long flags;
-<<<<<<< HEAD
-=======
-
->>>>>>> 9fe8ecca
+
 		pshmem = (struct slic_shmem *)(unsigned long)
 			 adapter->phys_shmem;
 
