/*
 *  qla_target.c SCSI LLD infrastructure for QLogic 22xx/23xx/24xx/25xx
 *
 *  based on qla2x00t.c code:
 *
 *  Copyright (C) 2004 - 2010 Vladislav Bolkhovitin <vst@vlnb.net>
 *  Copyright (C) 2004 - 2005 Leonid Stoljar
 *  Copyright (C) 2006 Nathaniel Clark <nate@misrule.us>
 *  Copyright (C) 2006 - 2010 ID7 Ltd.
 *
 *  Forward port and refactoring to modern qla2xxx and target/configfs
 *
 *  Copyright (C) 2010-2013 Nicholas A. Bellinger <nab@kernel.org>
 *
 *  This program is free software; you can redistribute it and/or
 *  modify it under the terms of the GNU General Public License
 *  as published by the Free Software Foundation, version 2
 *  of the License.
 *
 *  This program is distributed in the hope that it will be useful,
 *  but WITHOUT ANY WARRANTY; without even the implied warranty of
 *  MERCHANTABILITY or FITNESS FOR A PARTICULAR PURPOSE. See the
 *  GNU General Public License for more details.
 */

#include <linux/module.h>
#include <linux/init.h>
#include <linux/types.h>
#include <linux/blkdev.h>
#include <linux/interrupt.h>
#include <linux/pci.h>
#include <linux/delay.h>
#include <linux/list.h>
#include <linux/workqueue.h>
#include <asm/unaligned.h>
#include <scsi/scsi.h>
#include <scsi/scsi_host.h>
#include <scsi/scsi_tcq.h>
#include <target/target_core_base.h>
#include <target/target_core_fabric.h>

#include "qla_def.h"
#include "qla_target.h"

static int ql2xtgt_tape_enable;
module_param(ql2xtgt_tape_enable, int, S_IRUGO|S_IWUSR);
MODULE_PARM_DESC(ql2xtgt_tape_enable,
		"Enables Sequence level error recovery (aka FC Tape). Default is 0 - no SLER. 1 - Enable SLER.");

static char *qlini_mode = QLA2XXX_INI_MODE_STR_ENABLED;
module_param(qlini_mode, charp, S_IRUGO);
MODULE_PARM_DESC(qlini_mode,
	"Determines when initiator mode will be enabled. Possible values: "
	"\"exclusive\" - initiator mode will be enabled on load, "
	"disabled on enabling target mode and then on disabling target mode "
	"enabled back; "
	"\"disabled\" - initiator mode will never be enabled; "
	"\"enabled\" (default) - initiator mode will always stay enabled.");

int ql2x_ini_mode = QLA2XXX_INI_MODE_EXCLUSIVE;

static int temp_sam_status = SAM_STAT_BUSY;

/*
 * From scsi/fc/fc_fcp.h
 */
enum fcp_resp_rsp_codes {
	FCP_TMF_CMPL = 0,
	FCP_DATA_LEN_INVALID = 1,
	FCP_CMND_FIELDS_INVALID = 2,
	FCP_DATA_PARAM_MISMATCH = 3,
	FCP_TMF_REJECTED = 4,
	FCP_TMF_FAILED = 5,
	FCP_TMF_INVALID_LUN = 9,
};

/*
 * fc_pri_ta from scsi/fc/fc_fcp.h
 */
#define FCP_PTA_SIMPLE      0   /* simple task attribute */
#define FCP_PTA_HEADQ       1   /* head of queue task attribute */
#define FCP_PTA_ORDERED     2   /* ordered task attribute */
#define FCP_PTA_ACA         4   /* auto. contingent allegiance */
#define FCP_PTA_MASK        7   /* mask for task attribute field */
#define FCP_PRI_SHIFT       3   /* priority field starts in bit 3 */
#define FCP_PRI_RESVD_MASK  0x80        /* reserved bits in priority field */

/*
 * This driver calls qla2x00_alloc_iocbs() and qla2x00_issue_marker(), which
 * must be called under HW lock and could unlock/lock it inside.
 * It isn't an issue, since in the current implementation on the time when
 * those functions are called:
 *
 *   - Either context is IRQ and only IRQ handler can modify HW data,
 *     including rings related fields,
 *
 *   - Or access to target mode variables from struct qla_tgt doesn't
 *     cross those functions boundaries, except tgt_stop, which
 *     additionally protected by irq_cmd_count.
 */
/* Predefs for callbacks handed to qla2xxx LLD */
static void qlt_24xx_atio_pkt(struct scsi_qla_host *ha,
	struct atio_from_isp *pkt);
static void qlt_response_pkt(struct scsi_qla_host *ha, response_t *pkt);
static int qlt_issue_task_mgmt(struct qla_tgt_sess *sess, uint32_t lun,
	int fn, void *iocb, int flags);
static void qlt_send_term_exchange(struct scsi_qla_host *ha, struct qla_tgt_cmd
	*cmd, struct atio_from_isp *atio, int ha_locked);
static void qlt_reject_free_srr_imm(struct scsi_qla_host *ha,
	struct qla_tgt_srr_imm *imm, int ha_lock);
static void qlt_abort_cmd_on_host_reset(struct scsi_qla_host *vha,
	struct qla_tgt_cmd *cmd);
static void qlt_alloc_qfull_cmd(struct scsi_qla_host *vha,
	struct atio_from_isp *atio, uint16_t status, int qfull);
static void qlt_disable_vha(struct scsi_qla_host *vha);
static void qlt_clear_tgt_db(struct qla_tgt *tgt);
static void qlt_send_notify_ack(struct scsi_qla_host *vha,
	struct imm_ntfy_from_isp *ntfy,
	uint32_t add_flags, uint16_t resp_code, int resp_code_valid,
	uint16_t srr_flags, uint16_t srr_reject_code, uint8_t srr_explan);
/*
 * Global Variables
 */
static struct kmem_cache *qla_tgt_mgmt_cmd_cachep;
static mempool_t *qla_tgt_mgmt_cmd_mempool;
static struct workqueue_struct *qla_tgt_wq;
static DEFINE_MUTEX(qla_tgt_mutex);
static LIST_HEAD(qla_tgt_glist);

/* This API intentionally takes dest as a parameter, rather than returning
 * int value to avoid caller forgetting to issue wmb() after the store */
void qlt_do_generation_tick(struct scsi_qla_host *vha, int *dest)
{
	scsi_qla_host_t *base_vha = pci_get_drvdata(vha->hw->pdev);
	*dest = atomic_inc_return(&base_vha->generation_tick);
	/* memory barrier */
	wmb();
}

/* ha->hardware_lock supposed to be held on entry (to protect tgt->sess_list) */
static struct qla_tgt_sess *qlt_find_sess_by_port_name(
	struct qla_tgt *tgt,
	const uint8_t *port_name)
{
	struct qla_tgt_sess *sess;

	list_for_each_entry(sess, &tgt->sess_list, sess_list_entry) {
		if (!memcmp(sess->port_name, port_name, WWN_SIZE))
			return sess;
	}

	return NULL;
}

/* Might release hw lock, then reaquire!! */
static inline int qlt_issue_marker(struct scsi_qla_host *vha, int vha_locked)
{
	/* Send marker if required */
	if (unlikely(vha->marker_needed != 0)) {
		int rc = qla2x00_issue_marker(vha, vha_locked);
		if (rc != QLA_SUCCESS) {
			ql_dbg(ql_dbg_tgt, vha, 0xe03d,
			    "qla_target(%d): issue_marker() failed\n",
			    vha->vp_idx);
		}
		return rc;
	}
	return QLA_SUCCESS;
}

static inline
struct scsi_qla_host *qlt_find_host_by_d_id(struct scsi_qla_host *vha,
	uint8_t *d_id)
{
	struct qla_hw_data *ha = vha->hw;
	uint8_t vp_idx;

	if ((vha->d_id.b.area != d_id[1]) || (vha->d_id.b.domain != d_id[0]))
		return NULL;

	if (vha->d_id.b.al_pa == d_id[2])
		return vha;

	BUG_ON(ha->tgt.tgt_vp_map == NULL);
	vp_idx = ha->tgt.tgt_vp_map[d_id[2]].idx;
	if (likely(test_bit(vp_idx, ha->vp_idx_map)))
		return ha->tgt.tgt_vp_map[vp_idx].vha;

	return NULL;
}

static inline
struct scsi_qla_host *qlt_find_host_by_vp_idx(struct scsi_qla_host *vha,
	uint16_t vp_idx)
{
	struct qla_hw_data *ha = vha->hw;

	if (vha->vp_idx == vp_idx)
		return vha;

	BUG_ON(ha->tgt.tgt_vp_map == NULL);
	if (likely(test_bit(vp_idx, ha->vp_idx_map)))
		return ha->tgt.tgt_vp_map[vp_idx].vha;

	return NULL;
}

static inline void qlt_incr_num_pend_cmds(struct scsi_qla_host *vha)
{
	unsigned long flags;

	spin_lock_irqsave(&vha->hw->tgt.q_full_lock, flags);

	vha->hw->tgt.num_pend_cmds++;
	if (vha->hw->tgt.num_pend_cmds > vha->hw->qla_stats.stat_max_pend_cmds)
		vha->hw->qla_stats.stat_max_pend_cmds =
			vha->hw->tgt.num_pend_cmds;
	spin_unlock_irqrestore(&vha->hw->tgt.q_full_lock, flags);
}
static inline void qlt_decr_num_pend_cmds(struct scsi_qla_host *vha)
{
	unsigned long flags;

	spin_lock_irqsave(&vha->hw->tgt.q_full_lock, flags);
	vha->hw->tgt.num_pend_cmds--;
	spin_unlock_irqrestore(&vha->hw->tgt.q_full_lock, flags);
}

static void qlt_24xx_atio_pkt_all_vps(struct scsi_qla_host *vha,
	struct atio_from_isp *atio)
{
	ql_dbg(ql_dbg_tgt, vha, 0xe072,
		"%s: qla_target(%d): type %x ox_id %04x\n",
		__func__, vha->vp_idx, atio->u.raw.entry_type,
		be16_to_cpu(atio->u.isp24.fcp_hdr.ox_id));

	switch (atio->u.raw.entry_type) {
	case ATIO_TYPE7:
	{
		struct scsi_qla_host *host = qlt_find_host_by_d_id(vha,
		    atio->u.isp24.fcp_hdr.d_id);
		if (unlikely(NULL == host)) {
			ql_dbg(ql_dbg_tgt, vha, 0xe03e,
			    "qla_target(%d): Received ATIO_TYPE7 "
			    "with unknown d_id %x:%x:%x\n", vha->vp_idx,
			    atio->u.isp24.fcp_hdr.d_id[0],
			    atio->u.isp24.fcp_hdr.d_id[1],
			    atio->u.isp24.fcp_hdr.d_id[2]);
			break;
		}
		qlt_24xx_atio_pkt(host, atio);
		break;
	}

	case IMMED_NOTIFY_TYPE:
	{
		struct scsi_qla_host *host = vha;
		struct imm_ntfy_from_isp *entry =
		    (struct imm_ntfy_from_isp *)atio;

		if ((entry->u.isp24.vp_index != 0xFF) &&
		    (entry->u.isp24.nport_handle != 0xFFFF)) {
			host = qlt_find_host_by_vp_idx(vha,
			    entry->u.isp24.vp_index);
			if (unlikely(!host)) {
				ql_dbg(ql_dbg_tgt, vha, 0xe03f,
				    "qla_target(%d): Received "
				    "ATIO (IMMED_NOTIFY_TYPE) "
				    "with unknown vp_index %d\n",
				    vha->vp_idx, entry->u.isp24.vp_index);
				break;
			}
		}
		qlt_24xx_atio_pkt(host, atio);
		break;
	}

	default:
		ql_dbg(ql_dbg_tgt, vha, 0xe040,
		    "qla_target(%d): Received unknown ATIO atio "
		    "type %x\n", vha->vp_idx, atio->u.raw.entry_type);
		break;
	}

	return;
}

void qlt_response_pkt_all_vps(struct scsi_qla_host *vha, response_t *pkt)
{
	switch (pkt->entry_type) {
	case CTIO_CRC2:
		ql_dbg(ql_dbg_tgt, vha, 0xe073,
			"qla_target(%d):%s: CRC2 Response pkt\n",
			vha->vp_idx, __func__);
	case CTIO_TYPE7:
	{
		struct ctio7_from_24xx *entry = (struct ctio7_from_24xx *)pkt;
		struct scsi_qla_host *host = qlt_find_host_by_vp_idx(vha,
		    entry->vp_index);
		if (unlikely(!host)) {
			ql_dbg(ql_dbg_tgt, vha, 0xe041,
			    "qla_target(%d): Response pkt (CTIO_TYPE7) "
			    "received, with unknown vp_index %d\n",
			    vha->vp_idx, entry->vp_index);
			break;
		}
		qlt_response_pkt(host, pkt);
		break;
	}

	case IMMED_NOTIFY_TYPE:
	{
		struct scsi_qla_host *host = vha;
		struct imm_ntfy_from_isp *entry =
		    (struct imm_ntfy_from_isp *)pkt;

		host = qlt_find_host_by_vp_idx(vha, entry->u.isp24.vp_index);
		if (unlikely(!host)) {
			ql_dbg(ql_dbg_tgt, vha, 0xe042,
			    "qla_target(%d): Response pkt (IMMED_NOTIFY_TYPE) "
			    "received, with unknown vp_index %d\n",
			    vha->vp_idx, entry->u.isp24.vp_index);
			break;
		}
		qlt_response_pkt(host, pkt);
		break;
	}

	case NOTIFY_ACK_TYPE:
	{
		struct scsi_qla_host *host = vha;
		struct nack_to_isp *entry = (struct nack_to_isp *)pkt;

		if (0xFF != entry->u.isp24.vp_index) {
			host = qlt_find_host_by_vp_idx(vha,
			    entry->u.isp24.vp_index);
			if (unlikely(!host)) {
				ql_dbg(ql_dbg_tgt, vha, 0xe043,
				    "qla_target(%d): Response "
				    "pkt (NOTIFY_ACK_TYPE) "
				    "received, with unknown "
				    "vp_index %d\n", vha->vp_idx,
				    entry->u.isp24.vp_index);
				break;
			}
		}
		qlt_response_pkt(host, pkt);
		break;
	}

	case ABTS_RECV_24XX:
	{
		struct abts_recv_from_24xx *entry =
		    (struct abts_recv_from_24xx *)pkt;
		struct scsi_qla_host *host = qlt_find_host_by_vp_idx(vha,
		    entry->vp_index);
		if (unlikely(!host)) {
			ql_dbg(ql_dbg_tgt, vha, 0xe044,
			    "qla_target(%d): Response pkt "
			    "(ABTS_RECV_24XX) received, with unknown "
			    "vp_index %d\n", vha->vp_idx, entry->vp_index);
			break;
		}
		qlt_response_pkt(host, pkt);
		break;
	}

	case ABTS_RESP_24XX:
	{
		struct abts_resp_to_24xx *entry =
		    (struct abts_resp_to_24xx *)pkt;
		struct scsi_qla_host *host = qlt_find_host_by_vp_idx(vha,
		    entry->vp_index);
		if (unlikely(!host)) {
			ql_dbg(ql_dbg_tgt, vha, 0xe045,
			    "qla_target(%d): Response pkt "
			    "(ABTS_RECV_24XX) received, with unknown "
			    "vp_index %d\n", vha->vp_idx, entry->vp_index);
			break;
		}
		qlt_response_pkt(host, pkt);
		break;
	}

	default:
		qlt_response_pkt(vha, pkt);
		break;
	}

}

static void qlt_free_session_done(struct work_struct *work)
{
	struct qla_tgt_sess *sess = container_of(work, struct qla_tgt_sess,
	    free_work);
	struct qla_tgt *tgt = sess->tgt;
	struct scsi_qla_host *vha = sess->vha;
	struct qla_hw_data *ha = vha->hw;
	unsigned long flags;
	bool logout_started = false;
	fc_port_t fcport;

	ql_dbg(ql_dbg_tgt_mgt, vha, 0xf084,
		"%s: se_sess %p / sess %p from port %8phC loop_id %#04x"
		" s_id %02x:%02x:%02x logout %d keep %d plogi %d\n",
		__func__, sess->se_sess, sess, sess->port_name, sess->loop_id,
		sess->s_id.b.domain, sess->s_id.b.area, sess->s_id.b.al_pa,
		sess->logout_on_delete, sess->keep_nport_handle,
		sess->plogi_ack_needed);

	BUG_ON(!tgt);

	if (sess->logout_on_delete) {
		int rc;

		memset(&fcport, 0, sizeof(fcport));
		fcport.loop_id = sess->loop_id;
		fcport.d_id = sess->s_id;
		memcpy(fcport.port_name, sess->port_name, WWN_SIZE);
		fcport.vha = vha;
		fcport.tgt_session = sess;

		rc = qla2x00_post_async_logout_work(vha, &fcport, NULL);
		if (rc != QLA_SUCCESS)
			ql_log(ql_log_warn, vha, 0xf085,
			       "Schedule logo failed sess %p rc %d\n",
			       sess, rc);
		else
			logout_started = true;
	}

	/*
	 * Release the target session for FC Nexus from fabric module code.
	 */
	if (sess->se_sess != NULL)
		ha->tgt.tgt_ops->free_session(sess);

	if (logout_started) {
		bool traced = false;

		while (!ACCESS_ONCE(sess->logout_completed)) {
			if (!traced) {
				ql_dbg(ql_dbg_tgt_mgt, vha, 0xf086,
					"%s: waiting for sess %p logout\n",
					__func__, sess);
				traced = true;
			}
			msleep(100);
		}

		ql_dbg(ql_dbg_tgt_mgt, vha, 0xf087,
			"%s: sess %p logout completed\n",
			__func__, sess);
	}

	spin_lock_irqsave(&ha->hardware_lock, flags);

	if (sess->plogi_ack_needed)
		qlt_send_notify_ack(vha, &sess->tm_iocb,
				    0, 0, 0, 0, 0, 0);

	list_del(&sess->sess_list_entry);

	spin_unlock_irqrestore(&ha->hardware_lock, flags);

	ql_dbg(ql_dbg_tgt_mgt, vha, 0xf001,
	    "Unregistration of sess %p finished\n", sess);

	kfree(sess);
	/*
	 * We need to protect against race, when tgt is freed before or
	 * inside wake_up()
	 */
	tgt->sess_count--;
	if (tgt->sess_count == 0)
		wake_up_all(&tgt->waitQ);
}

/* ha->hardware_lock supposed to be held on entry */
void qlt_unreg_sess(struct qla_tgt_sess *sess)
{
	struct scsi_qla_host *vha = sess->vha;

	vha->hw->tgt.tgt_ops->clear_nacl_from_fcport_map(sess);

	if (!list_empty(&sess->del_list_entry))
		list_del_init(&sess->del_list_entry);
	sess->deleted = QLA_SESS_DELETION_IN_PROGRESS;

	INIT_WORK(&sess->free_work, qlt_free_session_done);
	schedule_work(&sess->free_work);
}
EXPORT_SYMBOL(qlt_unreg_sess);

/* ha->hardware_lock supposed to be held on entry */
static int qlt_reset(struct scsi_qla_host *vha, void *iocb, int mcmd)
{
	struct qla_hw_data *ha = vha->hw;
	struct qla_tgt_sess *sess = NULL;
	uint32_t unpacked_lun, lun = 0;
	uint16_t loop_id;
	int res = 0;
	struct imm_ntfy_from_isp *n = (struct imm_ntfy_from_isp *)iocb;
	struct atio_from_isp *a = (struct atio_from_isp *)iocb;

	loop_id = le16_to_cpu(n->u.isp24.nport_handle);
	if (loop_id == 0xFFFF) {
		/* Global event */
		atomic_inc(&vha->vha_tgt.qla_tgt->tgt_global_resets_count);
		qlt_clear_tgt_db(vha->vha_tgt.qla_tgt);
#if 0 /* FIXME: do we need to choose a session here? */
		if (!list_empty(&ha->tgt.qla_tgt->sess_list)) {
			sess = list_entry(ha->tgt.qla_tgt->sess_list.next,
			    typeof(*sess), sess_list_entry);
			switch (mcmd) {
			case QLA_TGT_NEXUS_LOSS_SESS:
				mcmd = QLA_TGT_NEXUS_LOSS;
				break;
			case QLA_TGT_ABORT_ALL_SESS:
				mcmd = QLA_TGT_ABORT_ALL;
				break;
			case QLA_TGT_NEXUS_LOSS:
			case QLA_TGT_ABORT_ALL:
				break;
			default:
				ql_dbg(ql_dbg_tgt, vha, 0xe046,
				    "qla_target(%d): Not allowed "
				    "command %x in %s", vha->vp_idx,
				    mcmd, __func__);
				sess = NULL;
				break;
			}
		} else
			sess = NULL;
#endif
	} else {
		sess = ha->tgt.tgt_ops->find_sess_by_loop_id(vha, loop_id);
	}

	ql_dbg(ql_dbg_tgt, vha, 0xe000,
	    "Using sess for qla_tgt_reset: %p\n", sess);
	if (!sess) {
		res = -ESRCH;
		return res;
	}

	ql_dbg(ql_dbg_tgt, vha, 0xe047,
	    "scsi(%ld): resetting (session %p from port %8phC mcmd %x, "
	    "loop_id %d)\n", vha->host_no, sess, sess->port_name,
	    mcmd, loop_id);

	lun = a->u.isp24.fcp_cmnd.lun;
	unpacked_lun = scsilun_to_int((struct scsi_lun *)&lun);

	return qlt_issue_task_mgmt(sess, unpacked_lun, mcmd,
	    iocb, QLA24XX_MGMT_SEND_NACK);
}

/* ha->hardware_lock supposed to be held on entry */
static void qlt_schedule_sess_for_deletion(struct qla_tgt_sess *sess,
	bool immediate)
{
	struct qla_tgt *tgt = sess->tgt;
	uint32_t dev_loss_tmo = tgt->ha->port_down_retry_count + 5;

	if (sess->deleted) {
		/* Upgrade to unconditional deletion in case it was temporary */
		if (immediate && sess->deleted == QLA_SESS_DELETION_PENDING)
			list_del(&sess->del_list_entry);
		else
			return;
	}

	ql_dbg(ql_dbg_tgt, sess->vha, 0xe001,
	    "Scheduling sess %p for deletion\n", sess);

	if (immediate) {
		dev_loss_tmo = 0;
		sess->deleted = QLA_SESS_DELETION_IN_PROGRESS;
		list_add(&sess->del_list_entry, &tgt->del_sess_list);
	} else {
		sess->deleted = QLA_SESS_DELETION_PENDING;
		list_add_tail(&sess->del_list_entry, &tgt->del_sess_list);
	}

	sess->expires = jiffies + dev_loss_tmo * HZ;

	ql_dbg(ql_dbg_tgt, sess->vha, 0xe048,
	    "qla_target(%d): session for port %8phC (loop ID %d s_id %02x:%02x:%02x)"
	    " scheduled for deletion in %u secs (expires: %lu) immed: %d, logout: %d, gen: %#x\n",
	    sess->vha->vp_idx, sess->port_name, sess->loop_id,
	    sess->s_id.b.domain, sess->s_id.b.area, sess->s_id.b.al_pa,
	    dev_loss_tmo, sess->expires, immediate, sess->logout_on_delete,
	    sess->generation);

	if (immediate)
		mod_delayed_work(system_wq, &tgt->sess_del_work, 0);
	else
		schedule_delayed_work(&tgt->sess_del_work,
		    sess->expires - jiffies);
}

/* ha->hardware_lock supposed to be held on entry */
static void qlt_clear_tgt_db(struct qla_tgt *tgt)
{
	struct qla_tgt_sess *sess;

	list_for_each_entry(sess, &tgt->sess_list, sess_list_entry)
		qlt_schedule_sess_for_deletion(sess, true);

	/* At this point tgt could be already dead */
}

static int qla24xx_get_loop_id(struct scsi_qla_host *vha, const uint8_t *s_id,
	uint16_t *loop_id)
{
	struct qla_hw_data *ha = vha->hw;
	dma_addr_t gid_list_dma;
	struct gid_list_info *gid_list;
	char *id_iter;
	int res, rc, i;
	uint16_t entries;

	gid_list = dma_alloc_coherent(&ha->pdev->dev, qla2x00_gid_list_size(ha),
	    &gid_list_dma, GFP_KERNEL);
	if (!gid_list) {
		ql_dbg(ql_dbg_tgt_mgt, vha, 0xf044,
		    "qla_target(%d): DMA Alloc failed of %u\n",
		    vha->vp_idx, qla2x00_gid_list_size(ha));
		return -ENOMEM;
	}

	/* Get list of logged in devices */
	rc = qla2x00_get_id_list(vha, gid_list, gid_list_dma, &entries);
	if (rc != QLA_SUCCESS) {
		ql_dbg(ql_dbg_tgt_mgt, vha, 0xf045,
		    "qla_target(%d): get_id_list() failed: %x\n",
		    vha->vp_idx, rc);
		res = -1;
		goto out_free_id_list;
	}

	id_iter = (char *)gid_list;
	res = -1;
	for (i = 0; i < entries; i++) {
		struct gid_list_info *gid = (struct gid_list_info *)id_iter;
		if ((gid->al_pa == s_id[2]) &&
		    (gid->area == s_id[1]) &&
		    (gid->domain == s_id[0])) {
			*loop_id = le16_to_cpu(gid->loop_id);
			res = 0;
			break;
		}
		id_iter += ha->gid_list_info_size;
	}

out_free_id_list:
	dma_free_coherent(&ha->pdev->dev, qla2x00_gid_list_size(ha),
	    gid_list, gid_list_dma);
	return res;
}

/* ha->hardware_lock supposed to be held on entry */
static void qlt_undelete_sess(struct qla_tgt_sess *sess)
{
	BUG_ON(sess->deleted != QLA_SESS_DELETION_PENDING);

	list_del_init(&sess->del_list_entry);
	sess->deleted = 0;
}

static void qlt_del_sess_work_fn(struct delayed_work *work)
{
	struct qla_tgt *tgt = container_of(work, struct qla_tgt,
	    sess_del_work);
	struct scsi_qla_host *vha = tgt->vha;
	struct qla_hw_data *ha = vha->hw;
	struct qla_tgt_sess *sess;
	unsigned long flags, elapsed;

	spin_lock_irqsave(&ha->hardware_lock, flags);
	while (!list_empty(&tgt->del_sess_list)) {
		sess = list_entry(tgt->del_sess_list.next, typeof(*sess),
		    del_list_entry);
		elapsed = jiffies;
		if (time_after_eq(elapsed, sess->expires)) {
			/* No turning back */
			list_del_init(&sess->del_list_entry);
			sess->deleted = QLA_SESS_DELETION_IN_PROGRESS;

			ql_dbg(ql_dbg_tgt_mgt, vha, 0xf004,
			    "Timeout: sess %p about to be deleted\n",
			    sess);
			ha->tgt.tgt_ops->shutdown_sess(sess);
			ha->tgt.tgt_ops->put_sess(sess);
		} else {
			schedule_delayed_work(&tgt->sess_del_work,
			    sess->expires - elapsed);
			break;
		}
	}
	spin_unlock_irqrestore(&ha->hardware_lock, flags);
}

/*
 * Adds an extra ref to allow to drop hw lock after adding sess to the list.
 * Caller must put it.
 */
static struct qla_tgt_sess *qlt_create_sess(
	struct scsi_qla_host *vha,
	fc_port_t *fcport,
	bool local)
{
	struct qla_hw_data *ha = vha->hw;
	struct qla_tgt_sess *sess;
	unsigned long flags;
	unsigned char be_sid[3];

	/* Check to avoid double sessions */
	spin_lock_irqsave(&ha->hardware_lock, flags);
	list_for_each_entry(sess, &vha->vha_tgt.qla_tgt->sess_list,
				sess_list_entry) {
		if (!memcmp(sess->port_name, fcport->port_name, WWN_SIZE)) {
			ql_dbg(ql_dbg_tgt_mgt, vha, 0xf005,
			    "Double sess %p found (s_id %x:%x:%x, "
			    "loop_id %d), updating to d_id %x:%x:%x, "
			    "loop_id %d", sess, sess->s_id.b.domain,
			    sess->s_id.b.al_pa, sess->s_id.b.area,
			    sess->loop_id, fcport->d_id.b.domain,
			    fcport->d_id.b.al_pa, fcport->d_id.b.area,
			    fcport->loop_id);

			/* Cannot undelete at this point */
			if (sess->deleted == QLA_SESS_DELETION_IN_PROGRESS) {
				spin_unlock_irqrestore(&ha->hardware_lock,
				    flags);
				return NULL;
			}

			if (sess->deleted)
				qlt_undelete_sess(sess);

			kref_get(&sess->se_sess->sess_kref);
			ha->tgt.tgt_ops->update_sess(sess, fcport->d_id, fcport->loop_id,
						(fcport->flags & FCF_CONF_COMP_SUPPORTED));

			if (sess->local && !local)
				sess->local = 0;

			qlt_do_generation_tick(vha, &sess->generation);

			spin_unlock_irqrestore(&ha->hardware_lock, flags);

			return sess;
		}
	}
	spin_unlock_irqrestore(&ha->hardware_lock, flags);

	sess = kzalloc(sizeof(*sess), GFP_KERNEL);
	if (!sess) {
		ql_dbg(ql_dbg_tgt_mgt, vha, 0xf04a,
		    "qla_target(%u): session allocation failed, all commands "
		    "from port %8phC will be refused", vha->vp_idx,
		    fcport->port_name);

		return NULL;
	}
	sess->tgt = vha->vha_tgt.qla_tgt;
	sess->vha = vha;
	sess->s_id = fcport->d_id;
	sess->loop_id = fcport->loop_id;
	sess->local = local;
	INIT_LIST_HEAD(&sess->del_list_entry);

	/* Under normal circumstances we want to logout from firmware when
	 * session eventually ends and release corresponding nport handle.
	 * In the exception cases (e.g. when new PLOGI is waiting) corresponding
	 * code will adjust these flags as necessary. */
	sess->logout_on_delete = 1;
	sess->keep_nport_handle = 0;

	ql_dbg(ql_dbg_tgt_mgt, vha, 0xf006,
	    "Adding sess %p to tgt %p via ->check_initiator_node_acl()\n",
	    sess, vha->vha_tgt.qla_tgt);

	be_sid[0] = sess->s_id.b.domain;
	be_sid[1] = sess->s_id.b.area;
	be_sid[2] = sess->s_id.b.al_pa;
	/*
	 * Determine if this fc_port->port_name is allowed to access
	 * target mode using explict NodeACLs+MappedLUNs, or using
	 * TPG demo mode.  If this is successful a target mode FC nexus
	 * is created.
	 */
	if (ha->tgt.tgt_ops->check_initiator_node_acl(vha,
	    &fcport->port_name[0], sess, &be_sid[0], fcport->loop_id) < 0) {
		kfree(sess);
		return NULL;
	}
	/*
	 * Take an extra reference to ->sess_kref here to handle qla_tgt_sess
	 * access across ->hardware_lock reaquire.
	 */
	kref_get(&sess->se_sess->sess_kref);

	sess->conf_compl_supported = (fcport->flags & FCF_CONF_COMP_SUPPORTED);
	BUILD_BUG_ON(sizeof(sess->port_name) != sizeof(fcport->port_name));
	memcpy(sess->port_name, fcport->port_name, sizeof(sess->port_name));

	spin_lock_irqsave(&ha->hardware_lock, flags);
	list_add_tail(&sess->sess_list_entry, &vha->vha_tgt.qla_tgt->sess_list);
	vha->vha_tgt.qla_tgt->sess_count++;
	qlt_do_generation_tick(vha, &sess->generation);
	spin_unlock_irqrestore(&ha->hardware_lock, flags);

	ql_dbg(ql_dbg_tgt_mgt, vha, 0xf04b,
	    "qla_target(%d): %ssession for wwn %8phC (loop_id %d, "
	    "s_id %x:%x:%x, confirmed completion %ssupported) added\n",
	    vha->vp_idx, local ?  "local " : "", fcport->port_name,
	    fcport->loop_id, sess->s_id.b.domain, sess->s_id.b.area,
	    sess->s_id.b.al_pa, sess->conf_compl_supported ?  "" : "not ");

	return sess;
}

/*
 * Called from qla2x00_reg_remote_port()
 */
void qlt_fc_port_added(struct scsi_qla_host *vha, fc_port_t *fcport)
{
	struct qla_hw_data *ha = vha->hw;
	struct qla_tgt *tgt = vha->vha_tgt.qla_tgt;
	struct qla_tgt_sess *sess;
	unsigned long flags;

	if (!vha->hw->tgt.tgt_ops)
		return;

	if (!tgt || (fcport->port_type != FCT_INITIATOR))
		return;

	if (qla_ini_mode_enabled(vha))
		return;

	spin_lock_irqsave(&ha->hardware_lock, flags);
	if (tgt->tgt_stop) {
		spin_unlock_irqrestore(&ha->hardware_lock, flags);
		return;
	}
	sess = qlt_find_sess_by_port_name(tgt, fcport->port_name);
	if (!sess) {
		spin_unlock_irqrestore(&ha->hardware_lock, flags);

		mutex_lock(&vha->vha_tgt.tgt_mutex);
		sess = qlt_create_sess(vha, fcport, false);
		mutex_unlock(&vha->vha_tgt.tgt_mutex);

		spin_lock_irqsave(&ha->hardware_lock, flags);
	} else if (sess->deleted == QLA_SESS_DELETION_IN_PROGRESS) {
		/* Point of no return */
		spin_unlock_irqrestore(&ha->hardware_lock, flags);
		return;
	} else {
		kref_get(&sess->se_sess->sess_kref);

		if (sess->deleted) {
			qlt_undelete_sess(sess);

			ql_dbg(ql_dbg_tgt_mgt, vha, 0xf04c,
			    "qla_target(%u): %ssession for port %8phC "
			    "(loop ID %d) reappeared\n", vha->vp_idx,
			    sess->local ? "local " : "", sess->port_name,
			    sess->loop_id);

			ql_dbg(ql_dbg_tgt_mgt, vha, 0xf007,
			    "Reappeared sess %p\n", sess);
		}
		ha->tgt.tgt_ops->update_sess(sess, fcport->d_id, fcport->loop_id,
					(fcport->flags & FCF_CONF_COMP_SUPPORTED));
	}

	if (sess && sess->local) {
		ql_dbg(ql_dbg_tgt_mgt, vha, 0xf04d,
		    "qla_target(%u): local session for "
		    "port %8phC (loop ID %d) became global\n", vha->vp_idx,
		    fcport->port_name, sess->loop_id);
		sess->local = 0;
	}
	ha->tgt.tgt_ops->put_sess(sess);
	spin_unlock_irqrestore(&ha->hardware_lock, flags);
}

/*
 * max_gen - specifies maximum session generation
 * at which this deletion requestion is still valid
 */
void
qlt_fc_port_deleted(struct scsi_qla_host *vha, fc_port_t *fcport, int max_gen)
{
	struct qla_tgt *tgt = vha->vha_tgt.qla_tgt;
	struct qla_tgt_sess *sess;

	if (!vha->hw->tgt.tgt_ops)
		return;

	if (!tgt)
		return;

	if (tgt->tgt_stop) {
		return;
	}
	sess = qlt_find_sess_by_port_name(tgt, fcport->port_name);
	if (!sess) {
		return;
	}

	if (max_gen - sess->generation < 0) {
		ql_dbg(ql_dbg_tgt_mgt, vha, 0xf092,
		    "Ignoring stale deletion request for se_sess %p / sess %p"
		    " for port %8phC, req_gen %d, sess_gen %d\n",
		    sess->se_sess, sess, sess->port_name, max_gen,
		    sess->generation);
		return;
	}

	ql_dbg(ql_dbg_tgt_mgt, vha, 0xf008, "qla_tgt_fc_port_deleted %p", sess);

	sess->local = 1;
	qlt_schedule_sess_for_deletion(sess, false);
}

static inline int test_tgt_sess_count(struct qla_tgt *tgt)
{
	struct qla_hw_data *ha = tgt->ha;
	unsigned long flags;
	int res;
	/*
	 * We need to protect against race, when tgt is freed before or
	 * inside wake_up()
	 */
	spin_lock_irqsave(&ha->hardware_lock, flags);
	ql_dbg(ql_dbg_tgt, tgt->vha, 0xe002,
	    "tgt %p, empty(sess_list)=%d sess_count=%d\n",
	    tgt, list_empty(&tgt->sess_list), tgt->sess_count);
	res = (tgt->sess_count == 0);
	spin_unlock_irqrestore(&ha->hardware_lock, flags);

	return res;
}

/* Called by tcm_qla2xxx configfs code */
int qlt_stop_phase1(struct qla_tgt *tgt)
{
	struct scsi_qla_host *vha = tgt->vha;
	struct qla_hw_data *ha = tgt->ha;
	unsigned long flags;

	mutex_lock(&qla_tgt_mutex);
	if (!vha->fc_vport) {
		struct Scsi_Host *sh = vha->host;
		struct fc_host_attrs *fc_host = shost_to_fc_host(sh);
		bool npiv_vports;

		spin_lock_irqsave(sh->host_lock, flags);
		npiv_vports = (fc_host->npiv_vports_inuse);
		spin_unlock_irqrestore(sh->host_lock, flags);

		if (npiv_vports) {
			mutex_unlock(&qla_tgt_mutex);
			return -EPERM;
		}
	}
	if (tgt->tgt_stop || tgt->tgt_stopped) {
		ql_dbg(ql_dbg_tgt_mgt, vha, 0xf04e,
		    "Already in tgt->tgt_stop or tgt_stopped state\n");
		mutex_unlock(&qla_tgt_mutex);
		return -EPERM;
	}

	ql_dbg(ql_dbg_tgt, vha, 0xe003, "Stopping target for host %ld(%p)\n",
	    vha->host_no, vha);
	/*
	 * Mutex needed to sync with qla_tgt_fc_port_[added,deleted].
	 * Lock is needed, because we still can get an incoming packet.
	 */
	mutex_lock(&vha->vha_tgt.tgt_mutex);
	spin_lock_irqsave(&ha->hardware_lock, flags);
	tgt->tgt_stop = 1;
	qlt_clear_tgt_db(tgt);
	spin_unlock_irqrestore(&ha->hardware_lock, flags);
	mutex_unlock(&vha->vha_tgt.tgt_mutex);
	mutex_unlock(&qla_tgt_mutex);

	flush_delayed_work(&tgt->sess_del_work);

	ql_dbg(ql_dbg_tgt_mgt, vha, 0xf009,
	    "Waiting for sess works (tgt %p)", tgt);
	spin_lock_irqsave(&tgt->sess_work_lock, flags);
	while (!list_empty(&tgt->sess_works_list)) {
		spin_unlock_irqrestore(&tgt->sess_work_lock, flags);
		flush_scheduled_work();
		spin_lock_irqsave(&tgt->sess_work_lock, flags);
	}
	spin_unlock_irqrestore(&tgt->sess_work_lock, flags);

	ql_dbg(ql_dbg_tgt_mgt, vha, 0xf00a,
	    "Waiting for tgt %p: list_empty(sess_list)=%d "
	    "sess_count=%d\n", tgt, list_empty(&tgt->sess_list),
	    tgt->sess_count);

	wait_event(tgt->waitQ, test_tgt_sess_count(tgt));

	/* Big hammer */
	if (!ha->flags.host_shutting_down && qla_tgt_mode_enabled(vha))
		qlt_disable_vha(vha);

	/* Wait for sessions to clear out (just in case) */
	wait_event(tgt->waitQ, test_tgt_sess_count(tgt));
	return 0;
}
EXPORT_SYMBOL(qlt_stop_phase1);

/* Called by tcm_qla2xxx configfs code */
void qlt_stop_phase2(struct qla_tgt *tgt)
{
	struct qla_hw_data *ha = tgt->ha;
	scsi_qla_host_t *vha = pci_get_drvdata(ha->pdev);
	unsigned long flags;

	if (tgt->tgt_stopped) {
		ql_dbg(ql_dbg_tgt_mgt, vha, 0xf04f,
		    "Already in tgt->tgt_stopped state\n");
		dump_stack();
		return;
	}

	ql_dbg(ql_dbg_tgt_mgt, vha, 0xf00b,
	    "Waiting for %d IRQ commands to complete (tgt %p)",
	    tgt->irq_cmd_count, tgt);

	mutex_lock(&vha->vha_tgt.tgt_mutex);
	spin_lock_irqsave(&ha->hardware_lock, flags);
	while (tgt->irq_cmd_count != 0) {
		spin_unlock_irqrestore(&ha->hardware_lock, flags);
		udelay(2);
		spin_lock_irqsave(&ha->hardware_lock, flags);
	}
	tgt->tgt_stop = 0;
	tgt->tgt_stopped = 1;
	spin_unlock_irqrestore(&ha->hardware_lock, flags);
	mutex_unlock(&vha->vha_tgt.tgt_mutex);

	ql_dbg(ql_dbg_tgt_mgt, vha, 0xf00c, "Stop of tgt %p finished",
	    tgt);
}
EXPORT_SYMBOL(qlt_stop_phase2);

/* Called from qlt_remove_target() -> qla2x00_remove_one() */
static void qlt_release(struct qla_tgt *tgt)
{
	scsi_qla_host_t *vha = tgt->vha;

	if ((vha->vha_tgt.qla_tgt != NULL) && !tgt->tgt_stopped)
		qlt_stop_phase2(tgt);

	vha->vha_tgt.qla_tgt = NULL;

	ql_dbg(ql_dbg_tgt_mgt, vha, 0xf00d,
	    "Release of tgt %p finished\n", tgt);

	kfree(tgt);
}

/* ha->hardware_lock supposed to be held on entry */
static int qlt_sched_sess_work(struct qla_tgt *tgt, int type,
	const void *param, unsigned int param_size)
{
	struct qla_tgt_sess_work_param *prm;
	unsigned long flags;

	prm = kzalloc(sizeof(*prm), GFP_ATOMIC);
	if (!prm) {
		ql_dbg(ql_dbg_tgt_mgt, tgt->vha, 0xf050,
		    "qla_target(%d): Unable to create session "
		    "work, command will be refused", 0);
		return -ENOMEM;
	}

	ql_dbg(ql_dbg_tgt_mgt, tgt->vha, 0xf00e,
	    "Scheduling work (type %d, prm %p)"
	    " to find session for param %p (size %d, tgt %p)\n",
	    type, prm, param, param_size, tgt);

	prm->type = type;
	memcpy(&prm->tm_iocb, param, param_size);

	spin_lock_irqsave(&tgt->sess_work_lock, flags);
	list_add_tail(&prm->sess_works_list_entry, &tgt->sess_works_list);
	spin_unlock_irqrestore(&tgt->sess_work_lock, flags);

	schedule_work(&tgt->sess_work);

	return 0;
}

/*
 * ha->hardware_lock supposed to be held on entry. Might drop it, then reaquire
 */
static void qlt_send_notify_ack(struct scsi_qla_host *vha,
	struct imm_ntfy_from_isp *ntfy,
	uint32_t add_flags, uint16_t resp_code, int resp_code_valid,
	uint16_t srr_flags, uint16_t srr_reject_code, uint8_t srr_explan)
{
	struct qla_hw_data *ha = vha->hw;
	request_t *pkt;
	struct nack_to_isp *nack;

	ql_dbg(ql_dbg_tgt, vha, 0xe004, "Sending NOTIFY_ACK (ha=%p)\n", ha);

	/* Send marker if required */
	if (qlt_issue_marker(vha, 1) != QLA_SUCCESS)
		return;

	pkt = (request_t *)qla2x00_alloc_iocbs(vha, NULL);
	if (!pkt) {
		ql_dbg(ql_dbg_tgt, vha, 0xe049,
		    "qla_target(%d): %s failed: unable to allocate "
		    "request packet\n", vha->vp_idx, __func__);
		return;
	}

	if (vha->vha_tgt.qla_tgt != NULL)
		vha->vha_tgt.qla_tgt->notify_ack_expected++;

	pkt->entry_type = NOTIFY_ACK_TYPE;
	pkt->entry_count = 1;

	nack = (struct nack_to_isp *)pkt;
	nack->ox_id = ntfy->ox_id;

	nack->u.isp24.nport_handle = ntfy->u.isp24.nport_handle;
	if (le16_to_cpu(ntfy->u.isp24.status) == IMM_NTFY_ELS) {
		nack->u.isp24.flags = ntfy->u.isp24.flags &
			__constant_cpu_to_le32(NOTIFY24XX_FLAGS_PUREX_IOCB);
	}
	nack->u.isp24.srr_rx_id = ntfy->u.isp24.srr_rx_id;
	nack->u.isp24.status = ntfy->u.isp24.status;
	nack->u.isp24.status_subcode = ntfy->u.isp24.status_subcode;
	nack->u.isp24.fw_handle = ntfy->u.isp24.fw_handle;
	nack->u.isp24.exchange_address = ntfy->u.isp24.exchange_address;
	nack->u.isp24.srr_rel_offs = ntfy->u.isp24.srr_rel_offs;
	nack->u.isp24.srr_ui = ntfy->u.isp24.srr_ui;
	nack->u.isp24.srr_flags = cpu_to_le16(srr_flags);
	nack->u.isp24.srr_reject_code = srr_reject_code;
	nack->u.isp24.srr_reject_code_expl = srr_explan;
	nack->u.isp24.vp_index = ntfy->u.isp24.vp_index;

	ql_dbg(ql_dbg_tgt, vha, 0xe005,
	    "qla_target(%d): Sending 24xx Notify Ack %d\n",
	    vha->vp_idx, nack->u.isp24.status);

	/* Memory Barrier */
	wmb();
	qla2x00_start_iocbs(vha, vha->req);
}

/*
 * ha->hardware_lock supposed to be held on entry. Might drop it, then reaquire
 */
static void qlt_24xx_send_abts_resp(struct scsi_qla_host *vha,
	struct abts_recv_from_24xx *abts, uint32_t status,
	bool ids_reversed)
{
	struct qla_hw_data *ha = vha->hw;
	struct abts_resp_to_24xx *resp;
	uint32_t f_ctl;
	uint8_t *p;

	ql_dbg(ql_dbg_tgt, vha, 0xe006,
	    "Sending task mgmt ABTS response (ha=%p, atio=%p, status=%x\n",
	    ha, abts, status);

	/* Send marker if required */
	if (qlt_issue_marker(vha, 1) != QLA_SUCCESS)
		return;

	resp = (struct abts_resp_to_24xx *)qla2x00_alloc_iocbs_ready(vha, NULL);
	if (!resp) {
		ql_dbg(ql_dbg_tgt, vha, 0xe04a,
		    "qla_target(%d): %s failed: unable to allocate "
		    "request packet", vha->vp_idx, __func__);
		return;
	}

	resp->entry_type = ABTS_RESP_24XX;
	resp->entry_count = 1;
	resp->nport_handle = abts->nport_handle;
	resp->vp_index = vha->vp_idx;
	resp->sof_type = abts->sof_type;
	resp->exchange_address = abts->exchange_address;
	resp->fcp_hdr_le = abts->fcp_hdr_le;
	f_ctl = __constant_cpu_to_le32(F_CTL_EXCH_CONTEXT_RESP |
	    F_CTL_LAST_SEQ | F_CTL_END_SEQ |
	    F_CTL_SEQ_INITIATIVE);
	p = (uint8_t *)&f_ctl;
	resp->fcp_hdr_le.f_ctl[0] = *p++;
	resp->fcp_hdr_le.f_ctl[1] = *p++;
	resp->fcp_hdr_le.f_ctl[2] = *p;
	if (ids_reversed) {
		resp->fcp_hdr_le.d_id[0] = abts->fcp_hdr_le.d_id[0];
		resp->fcp_hdr_le.d_id[1] = abts->fcp_hdr_le.d_id[1];
		resp->fcp_hdr_le.d_id[2] = abts->fcp_hdr_le.d_id[2];
		resp->fcp_hdr_le.s_id[0] = abts->fcp_hdr_le.s_id[0];
		resp->fcp_hdr_le.s_id[1] = abts->fcp_hdr_le.s_id[1];
		resp->fcp_hdr_le.s_id[2] = abts->fcp_hdr_le.s_id[2];
	} else {
		resp->fcp_hdr_le.d_id[0] = abts->fcp_hdr_le.s_id[0];
		resp->fcp_hdr_le.d_id[1] = abts->fcp_hdr_le.s_id[1];
		resp->fcp_hdr_le.d_id[2] = abts->fcp_hdr_le.s_id[2];
		resp->fcp_hdr_le.s_id[0] = abts->fcp_hdr_le.d_id[0];
		resp->fcp_hdr_le.s_id[1] = abts->fcp_hdr_le.d_id[1];
		resp->fcp_hdr_le.s_id[2] = abts->fcp_hdr_le.d_id[2];
	}
	resp->exchange_addr_to_abort = abts->exchange_addr_to_abort;
	if (status == FCP_TMF_CMPL) {
		resp->fcp_hdr_le.r_ctl = R_CTL_BASIC_LINK_SERV | R_CTL_B_ACC;
		resp->payload.ba_acct.seq_id_valid = SEQ_ID_INVALID;
		resp->payload.ba_acct.low_seq_cnt = 0x0000;
		resp->payload.ba_acct.high_seq_cnt = 0xFFFF;
		resp->payload.ba_acct.ox_id = abts->fcp_hdr_le.ox_id;
		resp->payload.ba_acct.rx_id = abts->fcp_hdr_le.rx_id;
	} else {
		resp->fcp_hdr_le.r_ctl = R_CTL_BASIC_LINK_SERV | R_CTL_B_RJT;
		resp->payload.ba_rjt.reason_code =
			BA_RJT_REASON_CODE_UNABLE_TO_PERFORM;
		/* Other bytes are zero */
	}

	vha->vha_tgt.qla_tgt->abts_resp_expected++;

	/* Memory Barrier */
	wmb();
	qla2x00_start_iocbs(vha, vha->req);
}

/*
 * ha->hardware_lock supposed to be held on entry. Might drop it, then reaquire
 */
static void qlt_24xx_retry_term_exchange(struct scsi_qla_host *vha,
	struct abts_resp_from_24xx_fw *entry)
{
	struct ctio7_to_24xx *ctio;

	ql_dbg(ql_dbg_tgt, vha, 0xe007,
	    "Sending retry TERM EXCH CTIO7 (ha=%p)\n", vha->hw);
	/* Send marker if required */
	if (qlt_issue_marker(vha, 1) != QLA_SUCCESS)
		return;

	ctio = (struct ctio7_to_24xx *)qla2x00_alloc_iocbs_ready(vha, NULL);
	if (ctio == NULL) {
		ql_dbg(ql_dbg_tgt, vha, 0xe04b,
		    "qla_target(%d): %s failed: unable to allocate "
		    "request packet\n", vha->vp_idx, __func__);
		return;
	}

	/*
	 * We've got on entrance firmware's response on by us generated
	 * ABTS response. So, in it ID fields are reversed.
	 */

	ctio->entry_type = CTIO_TYPE7;
	ctio->entry_count = 1;
	ctio->nport_handle = entry->nport_handle;
	ctio->handle = QLA_TGT_SKIP_HANDLE |	CTIO_COMPLETION_HANDLE_MARK;
	ctio->timeout = __constant_cpu_to_le16(QLA_TGT_TIMEOUT);
	ctio->vp_index = vha->vp_idx;
	ctio->initiator_id[0] = entry->fcp_hdr_le.d_id[0];
	ctio->initiator_id[1] = entry->fcp_hdr_le.d_id[1];
	ctio->initiator_id[2] = entry->fcp_hdr_le.d_id[2];
	ctio->exchange_addr = entry->exchange_addr_to_abort;
	ctio->u.status1.flags =
	    __constant_cpu_to_le16(CTIO7_FLAGS_STATUS_MODE_1 |
		CTIO7_FLAGS_TERMINATE);
	ctio->u.status1.ox_id = cpu_to_le16(entry->fcp_hdr_le.ox_id);

	/* Memory Barrier */
	wmb();
	qla2x00_start_iocbs(vha, vha->req);

	qlt_24xx_send_abts_resp(vha, (struct abts_recv_from_24xx *)entry,
	    FCP_TMF_CMPL, true);
}

static int abort_cmd_for_tag(struct scsi_qla_host *vha, uint32_t tag)
{
	struct qla_tgt_sess_op *op;
	struct qla_tgt_cmd *cmd;

	spin_lock(&vha->cmd_list_lock);

	list_for_each_entry(op, &vha->qla_sess_op_cmd_list, cmd_list) {
		if (tag == op->atio.u.isp24.exchange_addr) {
			op->aborted = true;
			spin_unlock(&vha->cmd_list_lock);
			return 1;
		}
	}

	list_for_each_entry(cmd, &vha->qla_cmd_list, cmd_list) {
		if (tag == cmd->atio.u.isp24.exchange_addr) {
			cmd->state = QLA_TGT_STATE_ABORTED;
			spin_unlock(&vha->cmd_list_lock);
			return 1;
		}
	}

	spin_unlock(&vha->cmd_list_lock);
	return 0;
}

/* drop cmds for the given lun
 * XXX only looks for cmds on the port through which lun reset was recieved
 * XXX does not go through the list of other port (which may have cmds
 *     for the same lun)
 */
static void abort_cmds_for_lun(struct scsi_qla_host *vha,
				uint32_t lun, uint8_t *s_id)
{
	struct qla_tgt_sess_op *op;
	struct qla_tgt_cmd *cmd;
	uint32_t key;

	key = sid_to_key(s_id);
	spin_lock(&vha->cmd_list_lock);
	list_for_each_entry(op, &vha->qla_sess_op_cmd_list, cmd_list) {
		uint32_t op_key;
		uint32_t op_lun;

		op_key = sid_to_key(op->atio.u.isp24.fcp_hdr.s_id);
		op_lun = scsilun_to_int(
			(struct scsi_lun *)&op->atio.u.isp24.fcp_cmnd.lun);
		if (op_key == key && op_lun == lun)
			op->aborted = true;
	}
	list_for_each_entry(cmd, &vha->qla_cmd_list, cmd_list) {
		uint32_t cmd_key;
		uint32_t cmd_lun;

		cmd_key = sid_to_key(cmd->atio.u.isp24.fcp_hdr.s_id);
		cmd_lun = scsilun_to_int(
			(struct scsi_lun *)&cmd->atio.u.isp24.fcp_cmnd.lun);
		if (cmd_key == key && cmd_lun == lun)
			cmd->state = QLA_TGT_STATE_ABORTED;
	}
	spin_unlock(&vha->cmd_list_lock);
}

/* ha->hardware_lock supposed to be held on entry */
static int __qlt_24xx_handle_abts(struct scsi_qla_host *vha,
	struct abts_recv_from_24xx *abts, struct qla_tgt_sess *sess)
{
	struct qla_hw_data *ha = vha->hw;
	struct se_session *se_sess = sess->se_sess;
	struct qla_tgt_mgmt_cmd *mcmd;
	struct se_cmd *se_cmd;
	u32 lun = 0;
	int rc;
	bool found_lun = false;

	spin_lock(&se_sess->sess_cmd_lock);
	list_for_each_entry(se_cmd, &se_sess->sess_cmd_list, se_cmd_list) {
		struct qla_tgt_cmd *cmd =
			container_of(se_cmd, struct qla_tgt_cmd, se_cmd);
		if (se_cmd->tag == abts->exchange_addr_to_abort) {
			lun = cmd->unpacked_lun;
			found_lun = true;
			break;
		}
	}
	spin_unlock(&se_sess->sess_cmd_lock);

	/* cmd not in LIO lists, look in qla list */
	if (!found_lun) {
		if (abort_cmd_for_tag(vha, abts->exchange_addr_to_abort)) {
			/* send TASK_ABORT response immediately */
			qlt_24xx_send_abts_resp(vha, abts, FCP_TMF_CMPL, false);
			return 0;
		} else {
			ql_dbg(ql_dbg_tgt_mgt, vha, 0xf081,
			    "unable to find cmd in driver or LIO for tag 0x%x\n",
			    abts->exchange_addr_to_abort);
			return -ENOENT;
		}
	}

	ql_dbg(ql_dbg_tgt_mgt, vha, 0xf00f,
	    "qla_target(%d): task abort (tag=%d)\n",
	    vha->vp_idx, abts->exchange_addr_to_abort);

	mcmd = mempool_alloc(qla_tgt_mgmt_cmd_mempool, GFP_ATOMIC);
	if (mcmd == NULL) {
		ql_dbg(ql_dbg_tgt_mgt, vha, 0xf051,
		    "qla_target(%d): %s: Allocation of ABORT cmd failed",
		    vha->vp_idx, __func__);
		return -ENOMEM;
	}
	memset(mcmd, 0, sizeof(*mcmd));

	mcmd->sess = sess;
	memcpy(&mcmd->orig_iocb.abts, abts, sizeof(mcmd->orig_iocb.abts));
	mcmd->reset_count = vha->hw->chip_reset;

	rc = ha->tgt.tgt_ops->handle_tmr(mcmd, lun, TMR_ABORT_TASK,
	    abts->exchange_addr_to_abort);
	if (rc != 0) {
		ql_dbg(ql_dbg_tgt_mgt, vha, 0xf052,
		    "qla_target(%d):  tgt_ops->handle_tmr()"
		    " failed: %d", vha->vp_idx, rc);
		mempool_free(mcmd, qla_tgt_mgmt_cmd_mempool);
		return -EFAULT;
	}

	return 0;
}

/*
 * ha->hardware_lock supposed to be held on entry. Might drop it, then reaquire
 */
static void qlt_24xx_handle_abts(struct scsi_qla_host *vha,
	struct abts_recv_from_24xx *abts)
{
	struct qla_hw_data *ha = vha->hw;
	struct qla_tgt_sess *sess;
	uint32_t tag = abts->exchange_addr_to_abort;
	uint8_t s_id[3];
	int rc;

	if (le32_to_cpu(abts->fcp_hdr_le.parameter) & ABTS_PARAM_ABORT_SEQ) {
		ql_dbg(ql_dbg_tgt_mgt, vha, 0xf053,
		    "qla_target(%d): ABTS: Abort Sequence not "
		    "supported\n", vha->vp_idx);
		qlt_24xx_send_abts_resp(vha, abts, FCP_TMF_REJECTED, false);
		return;
	}

	if (tag == ATIO_EXCHANGE_ADDRESS_UNKNOWN) {
		ql_dbg(ql_dbg_tgt_mgt, vha, 0xf010,
		    "qla_target(%d): ABTS: Unknown Exchange "
		    "Address received\n", vha->vp_idx);
		qlt_24xx_send_abts_resp(vha, abts, FCP_TMF_REJECTED, false);
		return;
	}

	ql_dbg(ql_dbg_tgt_mgt, vha, 0xf011,
	    "qla_target(%d): task abort (s_id=%x:%x:%x, "
	    "tag=%d, param=%x)\n", vha->vp_idx, abts->fcp_hdr_le.s_id[2],
	    abts->fcp_hdr_le.s_id[1], abts->fcp_hdr_le.s_id[0], tag,
	    le32_to_cpu(abts->fcp_hdr_le.parameter));

	s_id[0] = abts->fcp_hdr_le.s_id[2];
	s_id[1] = abts->fcp_hdr_le.s_id[1];
	s_id[2] = abts->fcp_hdr_le.s_id[0];

	sess = ha->tgt.tgt_ops->find_sess_by_s_id(vha, s_id);
	if (!sess) {
		ql_dbg(ql_dbg_tgt_mgt, vha, 0xf012,
		    "qla_target(%d): task abort for non-existant session\n",
		    vha->vp_idx);
		rc = qlt_sched_sess_work(vha->vha_tgt.qla_tgt,
		    QLA_TGT_SESS_WORK_ABORT, abts, sizeof(*abts));
		if (rc != 0) {
			qlt_24xx_send_abts_resp(vha, abts, FCP_TMF_REJECTED,
			    false);
		}
		return;
	}

	if (sess->deleted == QLA_SESS_DELETION_IN_PROGRESS) {
		qlt_24xx_send_abts_resp(vha, abts, FCP_TMF_REJECTED, false);
		return;
	}

	rc = __qlt_24xx_handle_abts(vha, abts, sess);
	if (rc != 0) {
		ql_dbg(ql_dbg_tgt_mgt, vha, 0xf054,
		    "qla_target(%d): __qlt_24xx_handle_abts() failed: %d\n",
		    vha->vp_idx, rc);
		qlt_24xx_send_abts_resp(vha, abts, FCP_TMF_REJECTED, false);
		return;
	}
}

/*
 * ha->hardware_lock supposed to be held on entry. Might drop it, then reaquire
 */
static void qlt_24xx_send_task_mgmt_ctio(struct scsi_qla_host *ha,
	struct qla_tgt_mgmt_cmd *mcmd, uint32_t resp_code)
{
	struct atio_from_isp *atio = &mcmd->orig_iocb.atio;
	struct ctio7_to_24xx *ctio;
	uint16_t temp;

	ql_dbg(ql_dbg_tgt, ha, 0xe008,
	    "Sending task mgmt CTIO7 (ha=%p, atio=%p, resp_code=%x\n",
	    ha, atio, resp_code);

	/* Send marker if required */
	if (qlt_issue_marker(ha, 1) != QLA_SUCCESS)
		return;

	ctio = (struct ctio7_to_24xx *)qla2x00_alloc_iocbs(ha, NULL);
	if (ctio == NULL) {
		ql_dbg(ql_dbg_tgt, ha, 0xe04c,
		    "qla_target(%d): %s failed: unable to allocate "
		    "request packet\n", ha->vp_idx, __func__);
		return;
	}

	ctio->entry_type = CTIO_TYPE7;
	ctio->entry_count = 1;
	ctio->handle = QLA_TGT_SKIP_HANDLE | CTIO_COMPLETION_HANDLE_MARK;
	ctio->nport_handle = mcmd->sess->loop_id;
	ctio->timeout = __constant_cpu_to_le16(QLA_TGT_TIMEOUT);
	ctio->vp_index = ha->vp_idx;
	ctio->initiator_id[0] = atio->u.isp24.fcp_hdr.s_id[2];
	ctio->initiator_id[1] = atio->u.isp24.fcp_hdr.s_id[1];
	ctio->initiator_id[2] = atio->u.isp24.fcp_hdr.s_id[0];
	ctio->exchange_addr = atio->u.isp24.exchange_addr;
	ctio->u.status1.flags = (atio->u.isp24.attr << 9) |
	    __constant_cpu_to_le16(CTIO7_FLAGS_STATUS_MODE_1 |
		CTIO7_FLAGS_SEND_STATUS);
	temp = be16_to_cpu(atio->u.isp24.fcp_hdr.ox_id);
	ctio->u.status1.ox_id = cpu_to_le16(temp);
	ctio->u.status1.scsi_status =
	    __constant_cpu_to_le16(SS_RESPONSE_INFO_LEN_VALID);
	ctio->u.status1.response_len = __constant_cpu_to_le16(8);
	ctio->u.status1.sense_data[0] = resp_code;

	/* Memory Barrier */
	wmb();
	qla2x00_start_iocbs(ha, ha->req);
}

void qlt_free_mcmd(struct qla_tgt_mgmt_cmd *mcmd)
{
	mempool_free(mcmd, qla_tgt_mgmt_cmd_mempool);
}
EXPORT_SYMBOL(qlt_free_mcmd);

/* callback from target fabric module code */
void qlt_xmit_tm_rsp(struct qla_tgt_mgmt_cmd *mcmd)
{
	struct scsi_qla_host *vha = mcmd->sess->vha;
	struct qla_hw_data *ha = vha->hw;
	unsigned long flags;

	ql_dbg(ql_dbg_tgt_mgt, vha, 0xf013,
	    "TM response mcmd (%p) status %#x state %#x",
	    mcmd, mcmd->fc_tm_rsp, mcmd->flags);

	spin_lock_irqsave(&ha->hardware_lock, flags);

	if (qla2x00_reset_active(vha) || mcmd->reset_count != ha->chip_reset) {
		/*
		 * Either a chip reset is active or this request was from
		 * previous life, just abort the processing.
		 */
		ql_dbg(ql_dbg_async, vha, 0xe100,
			"RESET-TMR active/old-count/new-count = %d/%d/%d.\n",
			qla2x00_reset_active(vha), mcmd->reset_count,
			ha->chip_reset);
		ha->tgt.tgt_ops->free_mcmd(mcmd);
		spin_unlock_irqrestore(&ha->hardware_lock, flags);
		return;
	}

	if (mcmd->flags == QLA24XX_MGMT_SEND_NACK)
		qlt_send_notify_ack(vha, &mcmd->orig_iocb.imm_ntfy,
		    0, 0, 0, 0, 0, 0);
	else {
		if (mcmd->se_cmd.se_tmr_req->function == TMR_ABORT_TASK)
			qlt_24xx_send_abts_resp(vha, &mcmd->orig_iocb.abts,
			    mcmd->fc_tm_rsp, false);
		else
			qlt_24xx_send_task_mgmt_ctio(vha, mcmd,
			    mcmd->fc_tm_rsp);
	}
	/*
	 * Make the callback for ->free_mcmd() to queue_work() and invoke
	 * target_put_sess_cmd() to drop cmd_kref to 1.  The final
	 * target_put_sess_cmd() call will be made from TFO->check_stop_free()
	 * -> tcm_qla2xxx_check_stop_free() to release the TMR associated se_cmd
	 * descriptor after TFO->queue_tm_rsp() -> tcm_qla2xxx_queue_tm_rsp() ->
	 * qlt_xmit_tm_rsp() returns here..
	 */
	ha->tgt.tgt_ops->free_mcmd(mcmd);
	spin_unlock_irqrestore(&ha->hardware_lock, flags);
}
EXPORT_SYMBOL(qlt_xmit_tm_rsp);

/* No locks */
static int qlt_pci_map_calc_cnt(struct qla_tgt_prm *prm)
{
	struct qla_tgt_cmd *cmd = prm->cmd;

	BUG_ON(cmd->sg_cnt == 0);

	prm->sg = (struct scatterlist *)cmd->sg;
	prm->seg_cnt = pci_map_sg(prm->tgt->ha->pdev, cmd->sg,
	    cmd->sg_cnt, cmd->dma_data_direction);
	if (unlikely(prm->seg_cnt == 0))
		goto out_err;

	prm->cmd->sg_mapped = 1;

	if (cmd->se_cmd.prot_op == TARGET_PROT_NORMAL) {
		/*
		 * If greater than four sg entries then we need to allocate
		 * the continuation entries
		 */
		if (prm->seg_cnt > prm->tgt->datasegs_per_cmd)
			prm->req_cnt += DIV_ROUND_UP(prm->seg_cnt -
			prm->tgt->datasegs_per_cmd,
			prm->tgt->datasegs_per_cont);
	} else {
		/* DIF */
		if ((cmd->se_cmd.prot_op == TARGET_PROT_DIN_INSERT) ||
		    (cmd->se_cmd.prot_op == TARGET_PROT_DOUT_STRIP)) {
			prm->seg_cnt = DIV_ROUND_UP(cmd->bufflen, cmd->blk_sz);
			prm->tot_dsds = prm->seg_cnt;
		} else
			prm->tot_dsds = prm->seg_cnt;

		if (cmd->prot_sg_cnt) {
			prm->prot_sg      = cmd->prot_sg;
			prm->prot_seg_cnt = pci_map_sg(prm->tgt->ha->pdev,
				cmd->prot_sg, cmd->prot_sg_cnt,
				cmd->dma_data_direction);
			if (unlikely(prm->prot_seg_cnt == 0))
				goto out_err;

			if ((cmd->se_cmd.prot_op == TARGET_PROT_DIN_INSERT) ||
			    (cmd->se_cmd.prot_op == TARGET_PROT_DOUT_STRIP)) {
				/* Dif Bundling not support here */
				prm->prot_seg_cnt = DIV_ROUND_UP(cmd->bufflen,
								cmd->blk_sz);
				prm->tot_dsds += prm->prot_seg_cnt;
			} else
				prm->tot_dsds += prm->prot_seg_cnt;
		}
	}

	return 0;

out_err:
	ql_dbg(ql_dbg_tgt, prm->cmd->vha, 0xe04d,
	    "qla_target(%d): PCI mapping failed: sg_cnt=%d",
	    0, prm->cmd->sg_cnt);
	return -1;
}

static void qlt_unmap_sg(struct scsi_qla_host *vha, struct qla_tgt_cmd *cmd)
{
	struct qla_hw_data *ha = vha->hw;

	if (!cmd->sg_mapped)
		return;

	pci_unmap_sg(ha->pdev, cmd->sg, cmd->sg_cnt, cmd->dma_data_direction);
	cmd->sg_mapped = 0;

	if (cmd->prot_sg_cnt)
		pci_unmap_sg(ha->pdev, cmd->prot_sg, cmd->prot_sg_cnt,
			cmd->dma_data_direction);

	if (cmd->ctx_dsd_alloced)
		qla2x00_clean_dsd_pool(ha, NULL, cmd);

	if (cmd->ctx)
		dma_pool_free(ha->dl_dma_pool, cmd->ctx, cmd->ctx->crc_ctx_dma);
}

static int qlt_check_reserve_free_req(struct scsi_qla_host *vha,
	uint32_t req_cnt)
{
	uint32_t cnt, cnt_in;

	if (vha->req->cnt < (req_cnt + 2)) {
		cnt = (uint16_t)RD_REG_DWORD(vha->req->req_q_out);
		cnt_in = (uint16_t)RD_REG_DWORD(vha->req->req_q_in);

		if  (vha->req->ring_index < cnt)
			vha->req->cnt = cnt - vha->req->ring_index;
		else
			vha->req->cnt = vha->req->length -
			    (vha->req->ring_index - cnt);
	}

	if (unlikely(vha->req->cnt < (req_cnt + 2))) {
		ql_dbg(ql_dbg_io, vha, 0x305a,
		    "qla_target(%d): There is no room in the request ring: vha->req->ring_index=%d, vha->req->cnt=%d, req_cnt=%d Req-out=%d Req-in=%d Req-Length=%d\n",
		    vha->vp_idx, vha->req->ring_index,
		    vha->req->cnt, req_cnt, cnt, cnt_in, vha->req->length);
		return -EAGAIN;
	}
	vha->req->cnt -= req_cnt;

	return 0;
}

/*
 * ha->hardware_lock supposed to be held on entry. Might drop it, then reaquire
 */
static inline void *qlt_get_req_pkt(struct scsi_qla_host *vha)
{
	/* Adjust ring index. */
	vha->req->ring_index++;
	if (vha->req->ring_index == vha->req->length) {
		vha->req->ring_index = 0;
		vha->req->ring_ptr = vha->req->ring;
	} else {
		vha->req->ring_ptr++;
	}
	return (cont_entry_t *)vha->req->ring_ptr;
}

/* ha->hardware_lock supposed to be held on entry */
static inline uint32_t qlt_make_handle(struct scsi_qla_host *vha)
{
	struct qla_hw_data *ha = vha->hw;
	uint32_t h;

	h = ha->tgt.current_handle;
	/* always increment cmd handle */
	do {
		++h;
		if (h > DEFAULT_OUTSTANDING_COMMANDS)
			h = 1; /* 0 is QLA_TGT_NULL_HANDLE */
		if (h == ha->tgt.current_handle) {
			ql_dbg(ql_dbg_io, vha, 0x305b,
			    "qla_target(%d): Ran out of "
			    "empty cmd slots in ha %p\n", vha->vp_idx, ha);
			h = QLA_TGT_NULL_HANDLE;
			break;
		}
	} while ((h == QLA_TGT_NULL_HANDLE) ||
	    (h == QLA_TGT_SKIP_HANDLE) ||
	    (ha->tgt.cmds[h-1] != NULL));

	if (h != QLA_TGT_NULL_HANDLE)
		ha->tgt.current_handle = h;

	return h;
}

/* ha->hardware_lock supposed to be held on entry */
static int qlt_24xx_build_ctio_pkt(struct qla_tgt_prm *prm,
	struct scsi_qla_host *vha)
{
	uint32_t h;
	struct ctio7_to_24xx *pkt;
	struct qla_hw_data *ha = vha->hw;
	struct atio_from_isp *atio = &prm->cmd->atio;
	uint16_t temp;

	pkt = (struct ctio7_to_24xx *)vha->req->ring_ptr;
	prm->pkt = pkt;
	memset(pkt, 0, sizeof(*pkt));

	pkt->entry_type = CTIO_TYPE7;
	pkt->entry_count = (uint8_t)prm->req_cnt;
	pkt->vp_index = vha->vp_idx;

	h = qlt_make_handle(vha);
	if (unlikely(h == QLA_TGT_NULL_HANDLE)) {
		/*
		 * CTIO type 7 from the firmware doesn't provide a way to
		 * know the initiator's LOOP ID, hence we can't find
		 * the session and, so, the command.
		 */
		return -EAGAIN;
	} else
		ha->tgt.cmds[h-1] = prm->cmd;

	pkt->handle = h | CTIO_COMPLETION_HANDLE_MARK;
	pkt->nport_handle = prm->cmd->loop_id;
	pkt->timeout = __constant_cpu_to_le16(QLA_TGT_TIMEOUT);
	pkt->initiator_id[0] = atio->u.isp24.fcp_hdr.s_id[2];
	pkt->initiator_id[1] = atio->u.isp24.fcp_hdr.s_id[1];
	pkt->initiator_id[2] = atio->u.isp24.fcp_hdr.s_id[0];
	pkt->exchange_addr = atio->u.isp24.exchange_addr;
	pkt->u.status0.flags |= (atio->u.isp24.attr << 9);
	temp = be16_to_cpu(atio->u.isp24.fcp_hdr.ox_id);
	pkt->u.status0.ox_id = cpu_to_le16(temp);
	pkt->u.status0.relative_offset = cpu_to_le32(prm->cmd->offset);

	return 0;
}

/*
 * ha->hardware_lock supposed to be held on entry. We have already made sure
 * that there is sufficient amount of request entries to not drop it.
 */
static void qlt_load_cont_data_segments(struct qla_tgt_prm *prm,
	struct scsi_qla_host *vha)
{
	int cnt;
	uint32_t *dword_ptr;
	int enable_64bit_addressing = prm->tgt->tgt_enable_64bit_addr;

	/* Build continuation packets */
	while (prm->seg_cnt > 0) {
		cont_a64_entry_t *cont_pkt64 =
			(cont_a64_entry_t *)qlt_get_req_pkt(vha);

		/*
		 * Make sure that from cont_pkt64 none of
		 * 64-bit specific fields used for 32-bit
		 * addressing. Cast to (cont_entry_t *) for
		 * that.
		 */

		memset(cont_pkt64, 0, sizeof(*cont_pkt64));

		cont_pkt64->entry_count = 1;
		cont_pkt64->sys_define = 0;

		if (enable_64bit_addressing) {
			cont_pkt64->entry_type = CONTINUE_A64_TYPE;
			dword_ptr =
			    (uint32_t *)&cont_pkt64->dseg_0_address;
		} else {
			cont_pkt64->entry_type = CONTINUE_TYPE;
			dword_ptr =
			    (uint32_t *)&((cont_entry_t *)
				cont_pkt64)->dseg_0_address;
		}

		/* Load continuation entry data segments */
		for (cnt = 0;
		    cnt < prm->tgt->datasegs_per_cont && prm->seg_cnt;
		    cnt++, prm->seg_cnt--) {
			*dword_ptr++ =
			    cpu_to_le32(pci_dma_lo32
				(sg_dma_address(prm->sg)));
			if (enable_64bit_addressing) {
				*dword_ptr++ =
				    cpu_to_le32(pci_dma_hi32
					(sg_dma_address
					(prm->sg)));
			}
			*dword_ptr++ = cpu_to_le32(sg_dma_len(prm->sg));

			prm->sg = sg_next(prm->sg);
		}
	}
}

/*
 * ha->hardware_lock supposed to be held on entry. We have already made sure
 * that there is sufficient amount of request entries to not drop it.
 */
static void qlt_load_data_segments(struct qla_tgt_prm *prm,
	struct scsi_qla_host *vha)
{
	int cnt;
	uint32_t *dword_ptr;
	int enable_64bit_addressing = prm->tgt->tgt_enable_64bit_addr;
	struct ctio7_to_24xx *pkt24 = (struct ctio7_to_24xx *)prm->pkt;

	pkt24->u.status0.transfer_length = cpu_to_le32(prm->cmd->bufflen);

	/* Setup packet address segment pointer */
	dword_ptr = pkt24->u.status0.dseg_0_address;

	/* Set total data segment count */
	if (prm->seg_cnt)
		pkt24->dseg_count = cpu_to_le16(prm->seg_cnt);

	if (prm->seg_cnt == 0) {
		/* No data transfer */
		*dword_ptr++ = 0;
		*dword_ptr = 0;
		return;
	}

	/* If scatter gather */

	/* Load command entry data segments */
	for (cnt = 0;
	    (cnt < prm->tgt->datasegs_per_cmd) && prm->seg_cnt;
	    cnt++, prm->seg_cnt--) {
		*dword_ptr++ =
		    cpu_to_le32(pci_dma_lo32(sg_dma_address(prm->sg)));
		if (enable_64bit_addressing) {
			*dword_ptr++ =
			    cpu_to_le32(pci_dma_hi32(
				sg_dma_address(prm->sg)));
		}
		*dword_ptr++ = cpu_to_le32(sg_dma_len(prm->sg));

		prm->sg = sg_next(prm->sg);
	}

	qlt_load_cont_data_segments(prm, vha);
}

static inline int qlt_has_data(struct qla_tgt_cmd *cmd)
{
	return cmd->bufflen > 0;
}

/*
 * Called without ha->hardware_lock held
 */
static int qlt_pre_xmit_response(struct qla_tgt_cmd *cmd,
	struct qla_tgt_prm *prm, int xmit_type, uint8_t scsi_status,
	uint32_t *full_req_cnt)
{
	struct qla_tgt *tgt = cmd->tgt;
	struct scsi_qla_host *vha = tgt->vha;
	struct qla_hw_data *ha = vha->hw;
	struct se_cmd *se_cmd = &cmd->se_cmd;

<<<<<<< HEAD
	if (unlikely(cmd->aborted)) {
		ql_dbg(ql_dbg_tgt_mgt, vha, 0xf014,
		       "qla_target(%d): terminating exchange for aborted cmd=%p (se_cmd=%p, tag=%lld)",
		       vha->vp_idx, cmd, se_cmd, se_cmd->tag);

		cmd->state = QLA_TGT_STATE_ABORTED;
		cmd->cmd_flags |= BIT_6;

		qlt_send_term_exchange(vha, cmd, &cmd->atio, 0);

		/* !! At this point cmd could be already freed !! */
		return QLA_TGT_PRE_XMIT_RESP_CMD_ABORTED;
	}

=======
>>>>>>> 3cb5ff02
	prm->cmd = cmd;
	prm->tgt = tgt;
	prm->rq_result = scsi_status;
	prm->sense_buffer = &cmd->sense_buffer[0];
	prm->sense_buffer_len = TRANSPORT_SENSE_BUFFER;
	prm->sg = NULL;
	prm->seg_cnt = -1;
	prm->req_cnt = 1;
	prm->add_status_pkt = 0;

	/* Send marker if required */
	if (qlt_issue_marker(vha, 0) != QLA_SUCCESS)
		return -EFAULT;

	if ((xmit_type & QLA_TGT_XMIT_DATA) && qlt_has_data(cmd)) {
		if  (qlt_pci_map_calc_cnt(prm) != 0)
			return -EAGAIN;
	}

	*full_req_cnt = prm->req_cnt;

	if (se_cmd->se_cmd_flags & SCF_UNDERFLOW_BIT) {
		prm->residual = se_cmd->residual_count;
		ql_dbg(ql_dbg_io + ql_dbg_verbose, vha, 0x305c,
		    "Residual underflow: %d (tag %lld, op %x, bufflen %d, rq_result %x)\n",
		       prm->residual, se_cmd->tag,
		       se_cmd->t_task_cdb ? se_cmd->t_task_cdb[0] : 0,
		       cmd->bufflen, prm->rq_result);
		prm->rq_result |= SS_RESIDUAL_UNDER;
	} else if (se_cmd->se_cmd_flags & SCF_OVERFLOW_BIT) {
		prm->residual = se_cmd->residual_count;
		ql_dbg(ql_dbg_io, vha, 0x305d,
		    "Residual overflow: %d (tag %lld, op %x, bufflen %d, rq_result %x)\n",
		       prm->residual, se_cmd->tag, se_cmd->t_task_cdb ?
		       se_cmd->t_task_cdb[0] : 0, cmd->bufflen, prm->rq_result);
		prm->rq_result |= SS_RESIDUAL_OVER;
	}

	if (xmit_type & QLA_TGT_XMIT_STATUS) {
		/*
		 * If QLA_TGT_XMIT_DATA is not set, add_status_pkt will be
		 * ignored in *xmit_response() below
		 */
		if (qlt_has_data(cmd)) {
			if (QLA_TGT_SENSE_VALID(prm->sense_buffer) ||
			    (IS_FWI2_CAPABLE(ha) &&
			    (prm->rq_result != 0))) {
				prm->add_status_pkt = 1;
				(*full_req_cnt)++;
			}
		}
	}

	return 0;
}

static inline int qlt_need_explicit_conf(struct qla_hw_data *ha,
	struct qla_tgt_cmd *cmd, int sending_sense)
{
	if (ha->tgt.enable_class_2)
		return 0;

	if (sending_sense)
		return cmd->conf_compl_supported;
	else
		return ha->tgt.enable_explicit_conf &&
		    cmd->conf_compl_supported;
}

#ifdef CONFIG_QLA_TGT_DEBUG_SRR
/*
 *  Original taken from the XFS code
 */
static unsigned long qlt_srr_random(void)
{
	static int Inited;
	static unsigned long RandomValue;
	static DEFINE_SPINLOCK(lock);
	/* cycles pseudo-randomly through all values between 1 and 2^31 - 2 */
	register long rv;
	register long lo;
	register long hi;
	unsigned long flags;

	spin_lock_irqsave(&lock, flags);
	if (!Inited) {
		RandomValue = jiffies;
		Inited = 1;
	}
	rv = RandomValue;
	hi = rv / 127773;
	lo = rv % 127773;
	rv = 16807 * lo - 2836 * hi;
	if (rv <= 0)
		rv += 2147483647;
	RandomValue = rv;
	spin_unlock_irqrestore(&lock, flags);
	return rv;
}

static void qlt_check_srr_debug(struct qla_tgt_cmd *cmd, int *xmit_type)
{
#if 0 /* This is not a real status packets lost, so it won't lead to SRR */
	if ((*xmit_type & QLA_TGT_XMIT_STATUS) && (qlt_srr_random() % 200)
	    == 50) {
		*xmit_type &= ~QLA_TGT_XMIT_STATUS;
		ql_dbg(ql_dbg_tgt_mgt, cmd->vha, 0xf015,
		    "Dropping cmd %p (tag %d) status", cmd, se_cmd->tag);
	}
#endif
	/*
	 * It's currently not possible to simulate SRRs for FCP_WRITE without
	 * a physical link layer failure, so don't even try here..
	 */
	if (cmd->dma_data_direction != DMA_FROM_DEVICE)
		return;

	if (qlt_has_data(cmd) && (cmd->sg_cnt > 1) &&
	    ((qlt_srr_random() % 100) == 20)) {
		int i, leave = 0;
		unsigned int tot_len = 0;

		while (leave == 0)
			leave = qlt_srr_random() % cmd->sg_cnt;

		for (i = 0; i < leave; i++)
			tot_len += cmd->sg[i].length;

		ql_dbg(ql_dbg_tgt_mgt, cmd->vha, 0xf016,
		    "Cutting cmd %p (tag %d) buffer"
		    " tail to len %d, sg_cnt %d (cmd->bufflen %d,"
		    " cmd->sg_cnt %d)", cmd, se_cmd->tag, tot_len, leave,
		    cmd->bufflen, cmd->sg_cnt);

		cmd->bufflen = tot_len;
		cmd->sg_cnt = leave;
	}

	if (qlt_has_data(cmd) && ((qlt_srr_random() % 100) == 70)) {
		unsigned int offset = qlt_srr_random() % cmd->bufflen;

		ql_dbg(ql_dbg_tgt_mgt, cmd->vha, 0xf017,
		    "Cutting cmd %p (tag %d) buffer head "
		    "to offset %d (cmd->bufflen %d)", cmd, se_cmd->tag, offset,
		    cmd->bufflen);
		if (offset == 0)
			*xmit_type &= ~QLA_TGT_XMIT_DATA;
		else if (qlt_set_data_offset(cmd, offset)) {
			ql_dbg(ql_dbg_tgt_mgt, cmd->vha, 0xf018,
			    "qlt_set_data_offset() failed (tag %d)", se_cmd->tag);
		}
	}
}
#else
static inline void qlt_check_srr_debug(struct qla_tgt_cmd *cmd, int *xmit_type)
{}
#endif

static void qlt_24xx_init_ctio_to_isp(struct ctio7_to_24xx *ctio,
	struct qla_tgt_prm *prm)
{
	prm->sense_buffer_len = min_t(uint32_t, prm->sense_buffer_len,
	    (uint32_t)sizeof(ctio->u.status1.sense_data));
	ctio->u.status0.flags |=
	    __constant_cpu_to_le16(CTIO7_FLAGS_SEND_STATUS);
	if (qlt_need_explicit_conf(prm->tgt->ha, prm->cmd, 0)) {
		ctio->u.status0.flags |= __constant_cpu_to_le16(
		    CTIO7_FLAGS_EXPLICIT_CONFORM |
		    CTIO7_FLAGS_CONFORM_REQ);
	}
	ctio->u.status0.residual = cpu_to_le32(prm->residual);
	ctio->u.status0.scsi_status = cpu_to_le16(prm->rq_result);
	if (QLA_TGT_SENSE_VALID(prm->sense_buffer)) {
		int i;

		if (qlt_need_explicit_conf(prm->tgt->ha, prm->cmd, 1)) {
			if (prm->cmd->se_cmd.scsi_status != 0) {
				ql_dbg(ql_dbg_tgt, prm->cmd->vha, 0xe017,
				    "Skipping EXPLICIT_CONFORM and "
				    "CTIO7_FLAGS_CONFORM_REQ for FCP READ w/ "
				    "non GOOD status\n");
				goto skip_explict_conf;
			}
			ctio->u.status1.flags |= __constant_cpu_to_le16(
			    CTIO7_FLAGS_EXPLICIT_CONFORM |
			    CTIO7_FLAGS_CONFORM_REQ);
		}
skip_explict_conf:
		ctio->u.status1.flags &=
		    ~__constant_cpu_to_le16(CTIO7_FLAGS_STATUS_MODE_0);
		ctio->u.status1.flags |=
		    __constant_cpu_to_le16(CTIO7_FLAGS_STATUS_MODE_1);
		ctio->u.status1.scsi_status |=
		    __constant_cpu_to_le16(SS_SENSE_LEN_VALID);
		ctio->u.status1.sense_length =
		    cpu_to_le16(prm->sense_buffer_len);
		for (i = 0; i < prm->sense_buffer_len/4; i++)
			((uint32_t *)ctio->u.status1.sense_data)[i] =
				cpu_to_be32(((uint32_t *)prm->sense_buffer)[i]);
#if 0
		if (unlikely((prm->sense_buffer_len % 4) != 0)) {
			static int q;
			if (q < 10) {
				ql_dbg(ql_dbg_tgt, vha, 0xe04f,
				    "qla_target(%d): %d bytes of sense "
				    "lost", prm->tgt->ha->vp_idx,
				    prm->sense_buffer_len % 4);
				q++;
			}
		}
#endif
	} else {
		ctio->u.status1.flags &=
		    ~__constant_cpu_to_le16(CTIO7_FLAGS_STATUS_MODE_0);
		ctio->u.status1.flags |=
		    __constant_cpu_to_le16(CTIO7_FLAGS_STATUS_MODE_1);
		ctio->u.status1.sense_length = 0;
		memset(ctio->u.status1.sense_data, 0,
		    sizeof(ctio->u.status1.sense_data));
	}

	/* Sense with len > 24, is it possible ??? */
}



/* diff  */
static inline int
qlt_hba_err_chk_enabled(struct se_cmd *se_cmd)
{
	/*
	 * Uncomment when corresponding SCSI changes are done.
	 *
	 if (!sp->cmd->prot_chk)
	 return 0;
	 *
	 */
	switch (se_cmd->prot_op) {
	case TARGET_PROT_DOUT_INSERT:
	case TARGET_PROT_DIN_STRIP:
		if (ql2xenablehba_err_chk >= 1)
			return 1;
		break;
	case TARGET_PROT_DOUT_PASS:
	case TARGET_PROT_DIN_PASS:
		if (ql2xenablehba_err_chk >= 2)
			return 1;
		break;
	case TARGET_PROT_DIN_INSERT:
	case TARGET_PROT_DOUT_STRIP:
		return 1;
	default:
		break;
	}
	return 0;
}

/*
 * qla24xx_set_t10dif_tags_from_cmd - Extract Ref and App tags from SCSI command
 *
 */
static inline void
qlt_set_t10dif_tags(struct se_cmd *se_cmd, struct crc_context *ctx)
{
	uint32_t lba = 0xffffffff & se_cmd->t_task_lba;

	/* wait til Mode Sense/Select cmd, modepage Ah, subpage 2
	 * have been immplemented by TCM, before AppTag is avail.
	 * Look for modesense_handlers[]
	 */
	ctx->app_tag = 0;
	ctx->app_tag_mask[0] = 0x0;
	ctx->app_tag_mask[1] = 0x0;

	switch (se_cmd->prot_type) {
	case TARGET_DIF_TYPE0_PROT:
		/*
		 * No check for ql2xenablehba_err_chk, as it would be an
		 * I/O error if hba tag generation is not done.
		 */
		ctx->ref_tag = cpu_to_le32(lba);

		if (!qlt_hba_err_chk_enabled(se_cmd))
			break;

		/* enable ALL bytes of the ref tag */
		ctx->ref_tag_mask[0] = 0xff;
		ctx->ref_tag_mask[1] = 0xff;
		ctx->ref_tag_mask[2] = 0xff;
		ctx->ref_tag_mask[3] = 0xff;
		break;
	/*
	 * For TYpe 1 protection: 16 bit GUARD tag, 32 bit REF tag, and
	 * 16 bit app tag.
	 */
	case TARGET_DIF_TYPE1_PROT:
		ctx->ref_tag = cpu_to_le32(lba);

		if (!qlt_hba_err_chk_enabled(se_cmd))
			break;

		/* enable ALL bytes of the ref tag */
		ctx->ref_tag_mask[0] = 0xff;
		ctx->ref_tag_mask[1] = 0xff;
		ctx->ref_tag_mask[2] = 0xff;
		ctx->ref_tag_mask[3] = 0xff;
		break;
	/*
	 * For TYPE 2 protection: 16 bit GUARD + 32 bit REF tag has to
	 * match LBA in CDB + N
	 */
	case TARGET_DIF_TYPE2_PROT:
		ctx->ref_tag = cpu_to_le32(lba);

		if (!qlt_hba_err_chk_enabled(se_cmd))
			break;

		/* enable ALL bytes of the ref tag */
		ctx->ref_tag_mask[0] = 0xff;
		ctx->ref_tag_mask[1] = 0xff;
		ctx->ref_tag_mask[2] = 0xff;
		ctx->ref_tag_mask[3] = 0xff;
		break;

	/* For Type 3 protection: 16 bit GUARD only */
	case TARGET_DIF_TYPE3_PROT:
		ctx->ref_tag_mask[0] = ctx->ref_tag_mask[1] =
			ctx->ref_tag_mask[2] = ctx->ref_tag_mask[3] = 0x00;
		break;
	}
}


static inline int
qlt_build_ctio_crc2_pkt(struct qla_tgt_prm *prm, scsi_qla_host_t *vha)
{
	uint32_t		*cur_dsd;
	int			sgc;
	uint32_t		transfer_length = 0;
	uint32_t		data_bytes;
	uint32_t		dif_bytes;
	uint8_t			bundling = 1;
	uint8_t			*clr_ptr;
	struct crc_context	*crc_ctx_pkt = NULL;
	struct qla_hw_data	*ha;
	struct ctio_crc2_to_fw	*pkt;
	dma_addr_t		crc_ctx_dma;
	uint16_t		fw_prot_opts = 0;
	struct qla_tgt_cmd	*cmd = prm->cmd;
	struct se_cmd		*se_cmd = &cmd->se_cmd;
	uint32_t h;
	struct atio_from_isp *atio = &prm->cmd->atio;
	uint16_t t16;

	sgc = 0;
	ha = vha->hw;

	pkt = (struct ctio_crc2_to_fw *)vha->req->ring_ptr;
	prm->pkt = pkt;
	memset(pkt, 0, sizeof(*pkt));

	ql_dbg(ql_dbg_tgt, vha, 0xe071,
		"qla_target(%d):%s: se_cmd[%p] CRC2 prot_op[0x%x] cmd prot sg:cnt[%p:%x] lba[%llu]\n",
		vha->vp_idx, __func__, se_cmd, se_cmd->prot_op,
		prm->prot_sg, prm->prot_seg_cnt, se_cmd->t_task_lba);

	if ((se_cmd->prot_op == TARGET_PROT_DIN_INSERT) ||
	    (se_cmd->prot_op == TARGET_PROT_DOUT_STRIP))
		bundling = 0;

	/* Compute dif len and adjust data len to incude protection */
	data_bytes = cmd->bufflen;
	dif_bytes  = (data_bytes / cmd->blk_sz) * 8;

	switch (se_cmd->prot_op) {
	case TARGET_PROT_DIN_INSERT:
	case TARGET_PROT_DOUT_STRIP:
		transfer_length = data_bytes;
		data_bytes += dif_bytes;
		break;

	case TARGET_PROT_DIN_STRIP:
	case TARGET_PROT_DOUT_INSERT:
	case TARGET_PROT_DIN_PASS:
	case TARGET_PROT_DOUT_PASS:
		transfer_length = data_bytes + dif_bytes;
		break;

	default:
		BUG();
		break;
	}

	if (!qlt_hba_err_chk_enabled(se_cmd))
		fw_prot_opts |= 0x10; /* Disable Guard tag checking */
	/* HBA error checking enabled */
	else if (IS_PI_UNINIT_CAPABLE(ha)) {
		if ((se_cmd->prot_type == TARGET_DIF_TYPE1_PROT) ||
		    (se_cmd->prot_type == TARGET_DIF_TYPE2_PROT))
			fw_prot_opts |= PO_DIS_VALD_APP_ESC;
		else if (se_cmd->prot_type == TARGET_DIF_TYPE3_PROT)
			fw_prot_opts |= PO_DIS_VALD_APP_REF_ESC;
	}

	switch (se_cmd->prot_op) {
	case TARGET_PROT_DIN_INSERT:
	case TARGET_PROT_DOUT_INSERT:
		fw_prot_opts |= PO_MODE_DIF_INSERT;
		break;
	case TARGET_PROT_DIN_STRIP:
	case TARGET_PROT_DOUT_STRIP:
		fw_prot_opts |= PO_MODE_DIF_REMOVE;
		break;
	case TARGET_PROT_DIN_PASS:
	case TARGET_PROT_DOUT_PASS:
		fw_prot_opts |= PO_MODE_DIF_PASS;
		/* FUTURE: does tcm require T10CRC<->IPCKSUM conversion? */
		break;
	default:/* Normal Request */
		fw_prot_opts |= PO_MODE_DIF_PASS;
		break;
	}


	/* ---- PKT ---- */
	/* Update entry type to indicate Command Type CRC_2 IOCB */
	pkt->entry_type  = CTIO_CRC2;
	pkt->entry_count = 1;
	pkt->vp_index = vha->vp_idx;

	h = qlt_make_handle(vha);
	if (unlikely(h == QLA_TGT_NULL_HANDLE)) {
		/*
		 * CTIO type 7 from the firmware doesn't provide a way to
		 * know the initiator's LOOP ID, hence we can't find
		 * the session and, so, the command.
		 */
		return -EAGAIN;
	} else
		ha->tgt.cmds[h-1] = prm->cmd;


	pkt->handle  = h | CTIO_COMPLETION_HANDLE_MARK;
	pkt->nport_handle = prm->cmd->loop_id;
	pkt->timeout = __constant_cpu_to_le16(QLA_TGT_TIMEOUT);
	pkt->initiator_id[0] = atio->u.isp24.fcp_hdr.s_id[2];
	pkt->initiator_id[1] = atio->u.isp24.fcp_hdr.s_id[1];
	pkt->initiator_id[2] = atio->u.isp24.fcp_hdr.s_id[0];
	pkt->exchange_addr   = atio->u.isp24.exchange_addr;

	/* silence compile warning */
	t16 = be16_to_cpu(atio->u.isp24.fcp_hdr.ox_id);
	pkt->ox_id  = cpu_to_le16(t16);

	t16 = (atio->u.isp24.attr << 9);
	pkt->flags |= cpu_to_le16(t16);
	pkt->relative_offset = cpu_to_le32(prm->cmd->offset);

	/* Set transfer direction */
	if (cmd->dma_data_direction == DMA_TO_DEVICE)
		pkt->flags = __constant_cpu_to_le16(CTIO7_FLAGS_DATA_IN);
	else if (cmd->dma_data_direction == DMA_FROM_DEVICE)
		pkt->flags = __constant_cpu_to_le16(CTIO7_FLAGS_DATA_OUT);


	pkt->dseg_count = prm->tot_dsds;
	/* Fibre channel byte count */
	pkt->transfer_length = cpu_to_le32(transfer_length);


	/* ----- CRC context -------- */

	/* Allocate CRC context from global pool */
	crc_ctx_pkt = cmd->ctx =
	    dma_pool_alloc(ha->dl_dma_pool, GFP_ATOMIC, &crc_ctx_dma);

	if (!crc_ctx_pkt)
		goto crc_queuing_error;

	/* Zero out CTX area. */
	clr_ptr = (uint8_t *)crc_ctx_pkt;
	memset(clr_ptr, 0, sizeof(*crc_ctx_pkt));

	crc_ctx_pkt->crc_ctx_dma = crc_ctx_dma;
	INIT_LIST_HEAD(&crc_ctx_pkt->dsd_list);

	/* Set handle */
	crc_ctx_pkt->handle = pkt->handle;

	qlt_set_t10dif_tags(se_cmd, crc_ctx_pkt);

	pkt->crc_context_address[0] = cpu_to_le32(LSD(crc_ctx_dma));
	pkt->crc_context_address[1] = cpu_to_le32(MSD(crc_ctx_dma));
	pkt->crc_context_len = CRC_CONTEXT_LEN_FW;


	if (!bundling) {
		cur_dsd = (uint32_t *) &crc_ctx_pkt->u.nobundling.data_address;
	} else {
		/*
		 * Configure Bundling if we need to fetch interlaving
		 * protection PCI accesses
		 */
		fw_prot_opts |= PO_ENABLE_DIF_BUNDLING;
		crc_ctx_pkt->u.bundling.dif_byte_count = cpu_to_le32(dif_bytes);
		crc_ctx_pkt->u.bundling.dseg_count =
			cpu_to_le16(prm->tot_dsds - prm->prot_seg_cnt);
		cur_dsd = (uint32_t *) &crc_ctx_pkt->u.bundling.data_address;
	}

	/* Finish the common fields of CRC pkt */
	crc_ctx_pkt->blk_size   = cpu_to_le16(cmd->blk_sz);
	crc_ctx_pkt->prot_opts  = cpu_to_le16(fw_prot_opts);
	crc_ctx_pkt->byte_count = cpu_to_le32(data_bytes);
	crc_ctx_pkt->guard_seed = __constant_cpu_to_le16(0);


	/* Walks data segments */
	pkt->flags |= __constant_cpu_to_le16(CTIO7_FLAGS_DSD_PTR);

	if (!bundling && prm->prot_seg_cnt) {
		if (qla24xx_walk_and_build_sglist_no_difb(ha, NULL, cur_dsd,
			prm->tot_dsds, cmd))
			goto crc_queuing_error;
	} else if (qla24xx_walk_and_build_sglist(ha, NULL, cur_dsd,
		(prm->tot_dsds - prm->prot_seg_cnt), cmd))
		goto crc_queuing_error;

	if (bundling && prm->prot_seg_cnt) {
		/* Walks dif segments */
		pkt->add_flags |= CTIO_CRC2_AF_DIF_DSD_ENA;

		cur_dsd = (uint32_t *) &crc_ctx_pkt->u.bundling.dif_address;
		if (qla24xx_walk_and_build_prot_sglist(ha, NULL, cur_dsd,
			prm->prot_seg_cnt, cmd))
			goto crc_queuing_error;
	}
	return QLA_SUCCESS;

crc_queuing_error:
	/* Cleanup will be performed by the caller */

	return QLA_FUNCTION_FAILED;
}


/*
 * Callback to setup response of xmit_type of QLA_TGT_XMIT_DATA and *
 * QLA_TGT_XMIT_STATUS for >= 24xx silicon
 */
int qlt_xmit_response(struct qla_tgt_cmd *cmd, int xmit_type,
	uint8_t scsi_status)
{
	struct scsi_qla_host *vha = cmd->vha;
	struct qla_hw_data *ha = vha->hw;
	struct ctio7_to_24xx *pkt;
	struct qla_tgt_prm prm;
	uint32_t full_req_cnt = 0;
	unsigned long flags = 0;
	int res;

	spin_lock_irqsave(&ha->hardware_lock, flags);
	if (cmd->sess && cmd->sess->deleted == QLA_SESS_DELETION_IN_PROGRESS) {
		cmd->state = QLA_TGT_STATE_PROCESSED;
		if (cmd->sess->logout_completed)
			/* no need to terminate. FW already freed exchange. */
			qlt_abort_cmd_on_host_reset(cmd->vha, cmd);
		else
			qlt_send_term_exchange(vha, cmd, &cmd->atio, 1);
		spin_unlock_irqrestore(&ha->hardware_lock, flags);
		return 0;
	}
	spin_unlock_irqrestore(&ha->hardware_lock, flags);

	memset(&prm, 0, sizeof(prm));
	qlt_check_srr_debug(cmd, &xmit_type);

	ql_dbg(ql_dbg_tgt, cmd->vha, 0xe018,
	    "is_send_status=%d, cmd->bufflen=%d, cmd->sg_cnt=%d, cmd->dma_data_direction=%d se_cmd[%p]\n",
	    (xmit_type & QLA_TGT_XMIT_STATUS) ?
	    1 : 0, cmd->bufflen, cmd->sg_cnt, cmd->dma_data_direction,
	    &cmd->se_cmd);

	res = qlt_pre_xmit_response(cmd, &prm, xmit_type, scsi_status,
	    &full_req_cnt);
	if (unlikely(res != 0)) {
		return res;
	}

	spin_lock_irqsave(&ha->hardware_lock, flags);

	if (qla2x00_reset_active(vha) || cmd->reset_count != ha->chip_reset) {
		/*
		 * Either a chip reset is active or this request was from
		 * previous life, just abort the processing.
		 */
		cmd->state = QLA_TGT_STATE_PROCESSED;
		qlt_abort_cmd_on_host_reset(cmd->vha, cmd);
		ql_dbg(ql_dbg_async, vha, 0xe101,
			"RESET-RSP active/old-count/new-count = %d/%d/%d.\n",
			qla2x00_reset_active(vha), cmd->reset_count,
			ha->chip_reset);
		spin_unlock_irqrestore(&ha->hardware_lock, flags);
		return 0;
	}

	/* Does F/W have an IOCBs for this request */
	res = qlt_check_reserve_free_req(vha, full_req_cnt);
	if (unlikely(res))
		goto out_unmap_unlock;

	if (cmd->se_cmd.prot_op && (xmit_type & QLA_TGT_XMIT_DATA))
		res = qlt_build_ctio_crc2_pkt(&prm, vha);
	else
		res = qlt_24xx_build_ctio_pkt(&prm, vha);
	if (unlikely(res != 0)) {
		vha->req->cnt += full_req_cnt;
		goto out_unmap_unlock;
	}

	pkt = (struct ctio7_to_24xx *)prm.pkt;

	if (qlt_has_data(cmd) && (xmit_type & QLA_TGT_XMIT_DATA)) {
		pkt->u.status0.flags |=
		    __constant_cpu_to_le16(CTIO7_FLAGS_DATA_IN |
			CTIO7_FLAGS_STATUS_MODE_0);

		if (cmd->se_cmd.prot_op == TARGET_PROT_NORMAL)
			qlt_load_data_segments(&prm, vha);

		if (prm.add_status_pkt == 0) {
			if (xmit_type & QLA_TGT_XMIT_STATUS) {
				pkt->u.status0.scsi_status =
				    cpu_to_le16(prm.rq_result);
				pkt->u.status0.residual =
				    cpu_to_le32(prm.residual);
				pkt->u.status0.flags |= __constant_cpu_to_le16(
				    CTIO7_FLAGS_SEND_STATUS);
				if (qlt_need_explicit_conf(ha, cmd, 0)) {
					pkt->u.status0.flags |=
					    __constant_cpu_to_le16(
						CTIO7_FLAGS_EXPLICIT_CONFORM |
						CTIO7_FLAGS_CONFORM_REQ);
				}
			}

		} else {
			/*
			 * We have already made sure that there is sufficient
			 * amount of request entries to not drop HW lock in
			 * req_pkt().
			 */
			struct ctio7_to_24xx *ctio =
				(struct ctio7_to_24xx *)qlt_get_req_pkt(vha);

			ql_dbg(ql_dbg_io, vha, 0x305e,
			    "Building additional status packet 0x%p.\n",
			    ctio);

			/*
			 * T10Dif: ctio_crc2_to_fw overlay ontop of
			 * ctio7_to_24xx
			 */
			memcpy(ctio, pkt, sizeof(*ctio));
			/* reset back to CTIO7 */
			ctio->entry_count = 1;
			ctio->entry_type = CTIO_TYPE7;
			ctio->dseg_count = 0;
			ctio->u.status1.flags &= ~__constant_cpu_to_le16(
			    CTIO7_FLAGS_DATA_IN);

			/* Real finish is ctio_m1's finish */
			pkt->handle |= CTIO_INTERMEDIATE_HANDLE_MARK;
			pkt->u.status0.flags |= __constant_cpu_to_le16(
			    CTIO7_FLAGS_DONT_RET_CTIO);

			/* qlt_24xx_init_ctio_to_isp will correct
			 * all neccessary fields that's part of CTIO7.
			 * There should be no residual of CTIO-CRC2 data.
			 */
			qlt_24xx_init_ctio_to_isp((struct ctio7_to_24xx *)ctio,
			    &prm);
			pr_debug("Status CTIO7: %p\n", ctio);
		}
	} else
		qlt_24xx_init_ctio_to_isp(pkt, &prm);


	cmd->state = QLA_TGT_STATE_PROCESSED; /* Mid-level is done processing */
	cmd->cmd_sent_to_fw = 1;

	/* Memory Barrier */
	wmb();
	qla2x00_start_iocbs(vha, vha->req);
	spin_unlock_irqrestore(&ha->hardware_lock, flags);

	return 0;

out_unmap_unlock:
	qlt_unmap_sg(vha, cmd);
	spin_unlock_irqrestore(&ha->hardware_lock, flags);

	return res;
}
EXPORT_SYMBOL(qlt_xmit_response);

int qlt_rdy_to_xfer(struct qla_tgt_cmd *cmd)
{
	struct ctio7_to_24xx *pkt;
	struct scsi_qla_host *vha = cmd->vha;
	struct qla_hw_data *ha = vha->hw;
	struct qla_tgt *tgt = cmd->tgt;
	struct qla_tgt_prm prm;
	unsigned long flags;
	int res = 0;

	memset(&prm, 0, sizeof(prm));
	prm.cmd = cmd;
	prm.tgt = tgt;
	prm.sg = NULL;
	prm.req_cnt = 1;

	/* Send marker if required */
	if (qlt_issue_marker(vha, 0) != QLA_SUCCESS)
		return -EIO;

	/* Calculate number of entries and segments required */
	if (qlt_pci_map_calc_cnt(&prm) != 0)
		return -EAGAIN;

	spin_lock_irqsave(&ha->hardware_lock, flags);

	if (qla2x00_reset_active(vha) || (cmd->reset_count != ha->chip_reset) ||
	    (cmd->sess && cmd->sess->deleted == QLA_SESS_DELETION_IN_PROGRESS)) {
		/*
		 * Either a chip reset is active or this request was from
		 * previous life, just abort the processing.
		 */
		cmd->state = QLA_TGT_STATE_NEED_DATA;
		qlt_abort_cmd_on_host_reset(cmd->vha, cmd);
		ql_dbg(ql_dbg_async, vha, 0xe102,
			"RESET-XFR active/old-count/new-count = %d/%d/%d.\n",
			qla2x00_reset_active(vha), cmd->reset_count,
			ha->chip_reset);
		spin_unlock_irqrestore(&ha->hardware_lock, flags);
		return 0;
	}

	/* Does F/W have an IOCBs for this request */
	res = qlt_check_reserve_free_req(vha, prm.req_cnt);
	if (res != 0)
		goto out_unlock_free_unmap;
	if (cmd->se_cmd.prot_op)
		res = qlt_build_ctio_crc2_pkt(&prm, vha);
	else
		res = qlt_24xx_build_ctio_pkt(&prm, vha);

	if (unlikely(res != 0)) {
		vha->req->cnt += prm.req_cnt;
		goto out_unlock_free_unmap;
	}

	pkt = (struct ctio7_to_24xx *)prm.pkt;
	pkt->u.status0.flags |= __constant_cpu_to_le16(CTIO7_FLAGS_DATA_OUT |
	    CTIO7_FLAGS_STATUS_MODE_0);

	if (cmd->se_cmd.prot_op == TARGET_PROT_NORMAL)
		qlt_load_data_segments(&prm, vha);

	cmd->state = QLA_TGT_STATE_NEED_DATA;
	cmd->cmd_sent_to_fw = 1;

	/* Memory Barrier */
	wmb();
	qla2x00_start_iocbs(vha, vha->req);
	spin_unlock_irqrestore(&ha->hardware_lock, flags);

	return res;

out_unlock_free_unmap:
	qlt_unmap_sg(vha, cmd);
	spin_unlock_irqrestore(&ha->hardware_lock, flags);

	return res;
}
EXPORT_SYMBOL(qlt_rdy_to_xfer);


/*
 * Checks the guard or meta-data for the type of error
 * detected by the HBA.
 */
static inline int
qlt_handle_dif_error(struct scsi_qla_host *vha, struct qla_tgt_cmd *cmd,
		struct ctio_crc_from_fw *sts)
{
	uint8_t		*ap = &sts->actual_dif[0];
	uint8_t		*ep = &sts->expected_dif[0];
	uint32_t	e_ref_tag, a_ref_tag;
	uint16_t	e_app_tag, a_app_tag;
	uint16_t	e_guard, a_guard;
	uint64_t	lba = cmd->se_cmd.t_task_lba;

	a_guard   = be16_to_cpu(*(uint16_t *)(ap + 0));
	a_app_tag = be16_to_cpu(*(uint16_t *)(ap + 2));
	a_ref_tag = be32_to_cpu(*(uint32_t *)(ap + 4));

	e_guard   = be16_to_cpu(*(uint16_t *)(ep + 0));
	e_app_tag = be16_to_cpu(*(uint16_t *)(ep + 2));
	e_ref_tag = be32_to_cpu(*(uint32_t *)(ep + 4));

	ql_dbg(ql_dbg_tgt, vha, 0xe075,
	    "iocb(s) %p Returned STATUS.\n", sts);

	ql_dbg(ql_dbg_tgt, vha, 0xf075,
	    "dif check TGT cdb 0x%x lba 0x%llx: [Actual|Expected] Ref Tag[0x%x|0x%x], App Tag [0x%x|0x%x], Guard [0x%x|0x%x]\n",
	    cmd->atio.u.isp24.fcp_cmnd.cdb[0], lba,
	    a_ref_tag, e_ref_tag, a_app_tag, e_app_tag, a_guard, e_guard);

	/*
	 * Ignore sector if:
	 * For type     3: ref & app tag is all 'f's
	 * For type 0,1,2: app tag is all 'f's
	 */
	if ((a_app_tag == 0xffff) &&
	    ((cmd->se_cmd.prot_type != TARGET_DIF_TYPE3_PROT) ||
	     (a_ref_tag == 0xffffffff))) {
		uint32_t blocks_done;

		/* 2TB boundary case covered automatically with this */
		blocks_done = e_ref_tag - (uint32_t)lba + 1;
		cmd->se_cmd.bad_sector = e_ref_tag;
		cmd->se_cmd.pi_err = 0;
		ql_dbg(ql_dbg_tgt, vha, 0xf074,
			"need to return scsi good\n");

		/* Update protection tag */
		if (cmd->prot_sg_cnt) {
			uint32_t i, j = 0, k = 0, num_ent;
			struct scatterlist *sg, *sgl;


			sgl = cmd->prot_sg;

			/* Patch the corresponding protection tags */
			for_each_sg(sgl, sg, cmd->prot_sg_cnt, i) {
				num_ent = sg_dma_len(sg) / 8;
				if (k + num_ent < blocks_done) {
					k += num_ent;
					continue;
				}
				j = blocks_done - k - 1;
				k = blocks_done;
				break;
			}

			if (k != blocks_done) {
				ql_log(ql_log_warn, vha, 0xf076,
				    "unexpected tag values tag:lba=%u:%llu)\n",
				    e_ref_tag, (unsigned long long)lba);
				goto out;
			}

#if 0
			struct sd_dif_tuple *spt;
			/* TODO:
			 * This section came from initiator. Is it valid here?
			 * should ulp be override with actual val???
			 */
			spt = page_address(sg_page(sg)) + sg->offset;
			spt += j;

			spt->app_tag = 0xffff;
			if (cmd->se_cmd.prot_type == SCSI_PROT_DIF_TYPE3)
				spt->ref_tag = 0xffffffff;
#endif
		}

		return 0;
	}

	/* check guard */
	if (e_guard != a_guard) {
		cmd->se_cmd.pi_err = TCM_LOGICAL_BLOCK_GUARD_CHECK_FAILED;
		cmd->se_cmd.bad_sector = cmd->se_cmd.t_task_lba;

		ql_log(ql_log_warn, vha, 0xe076,
		    "Guard ERR: cdb 0x%x lba 0x%llx: [Actual|Expected] Ref Tag[0x%x|0x%x], App Tag [0x%x|0x%x], Guard [0x%x|0x%x] cmd=%p\n",
		    cmd->atio.u.isp24.fcp_cmnd.cdb[0], lba,
		    a_ref_tag, e_ref_tag, a_app_tag, e_app_tag,
		    a_guard, e_guard, cmd);
		goto out;
	}

	/* check ref tag */
	if (e_ref_tag != a_ref_tag) {
		cmd->se_cmd.pi_err = TCM_LOGICAL_BLOCK_REF_TAG_CHECK_FAILED;
		cmd->se_cmd.bad_sector = e_ref_tag;

		ql_log(ql_log_warn, vha, 0xe077,
			"Ref Tag ERR: cdb 0x%x lba 0x%llx: [Actual|Expected] Ref Tag[0x%x|0x%x], App Tag [0x%x|0x%x], Guard [0x%x|0x%x] cmd=%p\n",
			cmd->atio.u.isp24.fcp_cmnd.cdb[0], lba,
			a_ref_tag, e_ref_tag, a_app_tag, e_app_tag,
			a_guard, e_guard, cmd);
		goto out;
	}

	/* check appl tag */
	if (e_app_tag != a_app_tag) {
		cmd->se_cmd.pi_err = TCM_LOGICAL_BLOCK_APP_TAG_CHECK_FAILED;
		cmd->se_cmd.bad_sector = cmd->se_cmd.t_task_lba;

		ql_log(ql_log_warn, vha, 0xe078,
			"App Tag ERR: cdb 0x%x lba 0x%llx: [Actual|Expected] Ref Tag[0x%x|0x%x], App Tag [0x%x|0x%x], Guard [0x%x|0x%x] cmd=%p\n",
			cmd->atio.u.isp24.fcp_cmnd.cdb[0], lba,
			a_ref_tag, e_ref_tag, a_app_tag, e_app_tag,
			a_guard, e_guard, cmd);
		goto out;
	}
out:
	return 1;
}


/* If hardware_lock held on entry, might drop it, then reaquire */
/* This function sends the appropriate CTIO to ISP 2xxx or 24xx */
static int __qlt_send_term_imm_notif(struct scsi_qla_host *vha,
	struct imm_ntfy_from_isp *ntfy)
{
	struct nack_to_isp *nack;
	struct qla_hw_data *ha = vha->hw;
	request_t *pkt;
	int ret = 0;

	ql_dbg(ql_dbg_tgt_tmr, vha, 0xe01c,
	    "Sending TERM ELS CTIO (ha=%p)\n", ha);

	pkt = (request_t *)qla2x00_alloc_iocbs_ready(vha, NULL);
	if (pkt == NULL) {
		ql_dbg(ql_dbg_tgt, vha, 0xe080,
		    "qla_target(%d): %s failed: unable to allocate "
		    "request packet\n", vha->vp_idx, __func__);
		return -ENOMEM;
	}

	pkt->entry_type = NOTIFY_ACK_TYPE;
	pkt->entry_count = 1;
	pkt->handle = QLA_TGT_SKIP_HANDLE | CTIO_COMPLETION_HANDLE_MARK;

	nack = (struct nack_to_isp *)pkt;
	nack->ox_id = ntfy->ox_id;

	nack->u.isp24.nport_handle = ntfy->u.isp24.nport_handle;
	if (le16_to_cpu(ntfy->u.isp24.status) == IMM_NTFY_ELS) {
		nack->u.isp24.flags = ntfy->u.isp24.flags &
			__constant_cpu_to_le32(NOTIFY24XX_FLAGS_PUREX_IOCB);
	}

	/* terminate */
	nack->u.isp24.flags |=
		__constant_cpu_to_le16(NOTIFY_ACK_FLAGS_TERMINATE);

	nack->u.isp24.srr_rx_id = ntfy->u.isp24.srr_rx_id;
	nack->u.isp24.status = ntfy->u.isp24.status;
	nack->u.isp24.status_subcode = ntfy->u.isp24.status_subcode;
	nack->u.isp24.fw_handle = ntfy->u.isp24.fw_handle;
	nack->u.isp24.exchange_address = ntfy->u.isp24.exchange_address;
	nack->u.isp24.srr_rel_offs = ntfy->u.isp24.srr_rel_offs;
	nack->u.isp24.srr_ui = ntfy->u.isp24.srr_ui;
	nack->u.isp24.vp_index = ntfy->u.isp24.vp_index;

	qla2x00_start_iocbs(vha, vha->req);
	return ret;
}

static void qlt_send_term_imm_notif(struct scsi_qla_host *vha,
	struct imm_ntfy_from_isp *imm, int ha_locked)
{
	unsigned long flags = 0;
	int rc;

	if (qlt_issue_marker(vha, ha_locked) < 0)
		return;

	if (ha_locked) {
		rc = __qlt_send_term_imm_notif(vha, imm);

#if 0	/* Todo  */
		if (rc == -ENOMEM)
			qlt_alloc_qfull_cmd(vha, imm, 0, 0);
#endif
		goto done;
	}

	spin_lock_irqsave(&vha->hw->hardware_lock, flags);
	rc = __qlt_send_term_imm_notif(vha, imm);

#if 0	/* Todo */
	if (rc == -ENOMEM)
		qlt_alloc_qfull_cmd(vha, imm, 0, 0);
#endif

done:
	if (!ha_locked)
		spin_unlock_irqrestore(&vha->hw->hardware_lock, flags);
}

/* If hardware_lock held on entry, might drop it, then reaquire */
/* This function sends the appropriate CTIO to ISP 2xxx or 24xx */
static int __qlt_send_term_exchange(struct scsi_qla_host *vha,
	struct qla_tgt_cmd *cmd,
	struct atio_from_isp *atio)
{
	struct ctio7_to_24xx *ctio24;
	struct qla_hw_data *ha = vha->hw;
	request_t *pkt;
	int ret = 0;
	uint16_t temp;

	ql_dbg(ql_dbg_tgt, vha, 0xe01c, "Sending TERM EXCH CTIO (ha=%p)\n", ha);

	pkt = (request_t *)qla2x00_alloc_iocbs_ready(vha, NULL);
	if (pkt == NULL) {
		ql_dbg(ql_dbg_tgt, vha, 0xe050,
		    "qla_target(%d): %s failed: unable to allocate "
		    "request packet\n", vha->vp_idx, __func__);
		return -ENOMEM;
	}

	if (cmd != NULL) {
		if (cmd->state < QLA_TGT_STATE_PROCESSED) {
			ql_dbg(ql_dbg_tgt, vha, 0xe051,
			    "qla_target(%d): Terminating cmd %p with "
			    "incorrect state %d\n", vha->vp_idx, cmd,
			    cmd->state);
		} else
			ret = 1;
	}

	pkt->entry_count = 1;
	pkt->handle = QLA_TGT_SKIP_HANDLE | CTIO_COMPLETION_HANDLE_MARK;

	ctio24 = (struct ctio7_to_24xx *)pkt;
	ctio24->entry_type = CTIO_TYPE7;
	ctio24->nport_handle = cmd ? cmd->loop_id : CTIO7_NHANDLE_UNRECOGNIZED;
	ctio24->timeout = __constant_cpu_to_le16(QLA_TGT_TIMEOUT);
	ctio24->vp_index = vha->vp_idx;
	ctio24->initiator_id[0] = atio->u.isp24.fcp_hdr.s_id[2];
	ctio24->initiator_id[1] = atio->u.isp24.fcp_hdr.s_id[1];
	ctio24->initiator_id[2] = atio->u.isp24.fcp_hdr.s_id[0];
	ctio24->exchange_addr = atio->u.isp24.exchange_addr;
	ctio24->u.status1.flags = (atio->u.isp24.attr << 9) |
	    __constant_cpu_to_le16(CTIO7_FLAGS_STATUS_MODE_1 |
		CTIO7_FLAGS_TERMINATE);
	temp = be16_to_cpu(atio->u.isp24.fcp_hdr.ox_id);
	ctio24->u.status1.ox_id = cpu_to_le16(temp);

	/* Most likely, it isn't needed */
	ctio24->u.status1.residual = get_unaligned((uint32_t *)
	    &atio->u.isp24.fcp_cmnd.add_cdb[
	    atio->u.isp24.fcp_cmnd.add_cdb_len]);
	if (ctio24->u.status1.residual != 0)
		ctio24->u.status1.scsi_status |= SS_RESIDUAL_UNDER;

	/* Memory Barrier */
	wmb();
	qla2x00_start_iocbs(vha, vha->req);
	return ret;
}

static void qlt_send_term_exchange(struct scsi_qla_host *vha,
	struct qla_tgt_cmd *cmd, struct atio_from_isp *atio, int ha_locked)
{
	unsigned long flags = 0;
	int rc;

	if (qlt_issue_marker(vha, ha_locked) < 0)
		return;

	if (ha_locked) {
		rc = __qlt_send_term_exchange(vha, cmd, atio);
		if (rc == -ENOMEM)
			qlt_alloc_qfull_cmd(vha, atio, 0, 0);
		goto done;
	}
	spin_lock_irqsave(&vha->hw->hardware_lock, flags);
	rc = __qlt_send_term_exchange(vha, cmd, atio);
	if (rc == -ENOMEM)
		qlt_alloc_qfull_cmd(vha, atio, 0, 0);

done:
	if (cmd && ((cmd->state != QLA_TGT_STATE_ABORTED) ||
	    !cmd->cmd_sent_to_fw)) {
		if (cmd->sg_mapped)
			qlt_unmap_sg(vha, cmd);
		vha->hw->tgt.tgt_ops->free_cmd(cmd);
	}

	if (!ha_locked)
		spin_unlock_irqrestore(&vha->hw->hardware_lock, flags);

	return;
}

static void qlt_init_term_exchange(struct scsi_qla_host *vha)
{
	struct list_head free_list;
	struct qla_tgt_cmd *cmd, *tcmd;

	vha->hw->tgt.leak_exchg_thresh_hold =
	    (vha->hw->fw_xcb_count/100) * LEAK_EXCHG_THRESH_HOLD_PERCENT;

	cmd = tcmd = NULL;
	if (!list_empty(&vha->hw->tgt.q_full_list)) {
		INIT_LIST_HEAD(&free_list);
		list_splice_init(&vha->hw->tgt.q_full_list, &free_list);

		list_for_each_entry_safe(cmd, tcmd, &free_list, cmd_list) {
			list_del(&cmd->cmd_list);
			/* This cmd was never sent to TCM.  There is no need
			 * to schedule free or call free_cmd
			 */
			qlt_free_cmd(cmd);
			vha->hw->tgt.num_qfull_cmds_alloc--;
		}
	}
	vha->hw->tgt.num_qfull_cmds_dropped = 0;
}

static void qlt_chk_exch_leak_thresh_hold(struct scsi_qla_host *vha)
{
	uint32_t total_leaked;

	total_leaked = vha->hw->tgt.num_qfull_cmds_dropped;

	if (vha->hw->tgt.leak_exchg_thresh_hold &&
	    (total_leaked > vha->hw->tgt.leak_exchg_thresh_hold)) {

		ql_dbg(ql_dbg_tgt, vha, 0xe079,
		    "Chip reset due to exchange starvation: %d/%d.\n",
		    total_leaked, vha->hw->fw_xcb_count);

		if (IS_P3P_TYPE(vha->hw))
			set_bit(FCOE_CTX_RESET_NEEDED, &vha->dpc_flags);
		else
			set_bit(ISP_ABORT_NEEDED, &vha->dpc_flags);
		qla2xxx_wake_dpc(vha);
	}

}

void qlt_abort_cmd(struct qla_tgt_cmd *cmd)
{
	struct qla_tgt *tgt = cmd->tgt;
	struct scsi_qla_host *vha = tgt->vha;
	struct se_cmd *se_cmd = &cmd->se_cmd;

	ql_dbg(ql_dbg_tgt_mgt, vha, 0xf014,
	    "qla_target(%d): terminating exchange for aborted cmd=%p "
	    "(se_cmd=%p, tag=%llu)", vha->vp_idx, cmd, &cmd->se_cmd,
	    se_cmd->tag);

	cmd->state = QLA_TGT_STATE_ABORTED;
	cmd->cmd_flags |= BIT_6;

	qlt_send_term_exchange(vha, cmd, &cmd->atio, 0);
}
EXPORT_SYMBOL(qlt_abort_cmd);

void qlt_free_cmd(struct qla_tgt_cmd *cmd)
{
	struct qla_tgt_sess *sess = cmd->sess;

	ql_dbg(ql_dbg_tgt, cmd->vha, 0xe074,
	    "%s: se_cmd[%p] ox_id %04x\n",
	    __func__, &cmd->se_cmd,
	    be16_to_cpu(cmd->atio.u.isp24.fcp_hdr.ox_id));

	BUG_ON(cmd->cmd_in_wq);

	if (!cmd->q_full)
		qlt_decr_num_pend_cmds(cmd->vha);

	BUG_ON(cmd->sg_mapped);
	cmd->jiffies_at_free = get_jiffies_64();
	if (unlikely(cmd->free_sg))
		kfree(cmd->sg);

	if (!sess || !sess->se_sess) {
		WARN_ON(1);
		return;
	}
	cmd->jiffies_at_free = get_jiffies_64();
	percpu_ida_free(&sess->se_sess->sess_tag_pool, cmd->se_cmd.map_tag);
}
EXPORT_SYMBOL(qlt_free_cmd);

/* ha->hardware_lock supposed to be held on entry */
static int qlt_prepare_srr_ctio(struct scsi_qla_host *vha,
	struct qla_tgt_cmd *cmd, void *ctio)
{
	struct qla_tgt_srr_ctio *sc;
	struct qla_tgt *tgt = vha->vha_tgt.qla_tgt;
	struct qla_tgt_srr_imm *imm;

	tgt->ctio_srr_id++;
	cmd->cmd_flags |= BIT_15;

	ql_dbg(ql_dbg_tgt_mgt, vha, 0xf019,
	    "qla_target(%d): CTIO with SRR status received\n", vha->vp_idx);

	if (!ctio) {
		ql_dbg(ql_dbg_tgt_mgt, vha, 0xf055,
		    "qla_target(%d): SRR CTIO, but ctio is NULL\n",
		    vha->vp_idx);
		return -EINVAL;
	}

	sc = kzalloc(sizeof(*sc), GFP_ATOMIC);
	if (sc != NULL) {
		sc->cmd = cmd;
		/* IRQ is already OFF */
		spin_lock(&tgt->srr_lock);
		sc->srr_id = tgt->ctio_srr_id;
		list_add_tail(&sc->srr_list_entry,
		    &tgt->srr_ctio_list);
		ql_dbg(ql_dbg_tgt_mgt, vha, 0xf01a,
		    "CTIO SRR %p added (id %d)\n", sc, sc->srr_id);
		if (tgt->imm_srr_id == tgt->ctio_srr_id) {
			int found = 0;
			list_for_each_entry(imm, &tgt->srr_imm_list,
			    srr_list_entry) {
				if (imm->srr_id == sc->srr_id) {
					found = 1;
					break;
				}
			}
			if (found) {
				ql_dbg(ql_dbg_tgt_mgt, vha, 0xf01b,
				    "Scheduling srr work\n");
				schedule_work(&tgt->srr_work);
			} else {
				ql_dbg(ql_dbg_tgt_mgt, vha, 0xf056,
				    "qla_target(%d): imm_srr_id "
				    "== ctio_srr_id (%d), but there is no "
				    "corresponding SRR IMM, deleting CTIO "
				    "SRR %p\n", vha->vp_idx,
				    tgt->ctio_srr_id, sc);
				list_del(&sc->srr_list_entry);
				spin_unlock(&tgt->srr_lock);

				kfree(sc);
				return -EINVAL;
			}
		}
		spin_unlock(&tgt->srr_lock);
	} else {
		struct qla_tgt_srr_imm *ti;

		ql_dbg(ql_dbg_tgt_mgt, vha, 0xf057,
		    "qla_target(%d): Unable to allocate SRR CTIO entry\n",
		    vha->vp_idx);
		spin_lock(&tgt->srr_lock);
		list_for_each_entry_safe(imm, ti, &tgt->srr_imm_list,
		    srr_list_entry) {
			if (imm->srr_id == tgt->ctio_srr_id) {
				ql_dbg(ql_dbg_tgt_mgt, vha, 0xf01c,
				    "IMM SRR %p deleted (id %d)\n",
				    imm, imm->srr_id);
				list_del(&imm->srr_list_entry);
				qlt_reject_free_srr_imm(vha, imm, 1);
			}
		}
		spin_unlock(&tgt->srr_lock);

		return -ENOMEM;
	}

	return 0;
}

/*
 * ha->hardware_lock supposed to be held on entry. Might drop it, then reaquire
 */
static int qlt_term_ctio_exchange(struct scsi_qla_host *vha, void *ctio,
	struct qla_tgt_cmd *cmd, uint32_t status)
{
	int term = 0;

	if (ctio != NULL) {
		struct ctio7_from_24xx *c = (struct ctio7_from_24xx *)ctio;
		term = !(c->flags &
		    __constant_cpu_to_le16(OF_TERM_EXCH));
	} else
		term = 1;

	if (term)
		qlt_send_term_exchange(vha, cmd, &cmd->atio, 1);

	return term;
}

/* ha->hardware_lock supposed to be held on entry */
static inline struct qla_tgt_cmd *qlt_get_cmd(struct scsi_qla_host *vha,
	uint32_t handle)
{
	struct qla_hw_data *ha = vha->hw;

	handle--;
	if (ha->tgt.cmds[handle] != NULL) {
		struct qla_tgt_cmd *cmd = ha->tgt.cmds[handle];
		ha->tgt.cmds[handle] = NULL;
		return cmd;
	} else
		return NULL;
}

/* ha->hardware_lock supposed to be held on entry */
static struct qla_tgt_cmd *qlt_ctio_to_cmd(struct scsi_qla_host *vha,
	uint32_t handle, void *ctio)
{
	struct qla_tgt_cmd *cmd = NULL;

	/* Clear out internal marks */
	handle &= ~(CTIO_COMPLETION_HANDLE_MARK |
	    CTIO_INTERMEDIATE_HANDLE_MARK);

	if (handle != QLA_TGT_NULL_HANDLE) {
		if (unlikely(handle == QLA_TGT_SKIP_HANDLE))
			return NULL;

		/* handle-1 is actually used */
		if (unlikely(handle > DEFAULT_OUTSTANDING_COMMANDS)) {
			ql_dbg(ql_dbg_tgt, vha, 0xe052,
			    "qla_target(%d): Wrong handle %x received\n",
			    vha->vp_idx, handle);
			return NULL;
		}
		cmd = qlt_get_cmd(vha, handle);
		if (unlikely(cmd == NULL)) {
			ql_dbg(ql_dbg_tgt, vha, 0xe053,
			    "qla_target(%d): Suspicious: unable to "
			    "find the command with handle %x\n", vha->vp_idx,
			    handle);
			return NULL;
		}
	} else if (ctio != NULL) {
		/* We can't get loop ID from CTIO7 */
		ql_dbg(ql_dbg_tgt, vha, 0xe054,
		    "qla_target(%d): Wrong CTIO received: QLA24xx doesn't "
		    "support NULL handles\n", vha->vp_idx);
		return NULL;
	}

	return cmd;
}

/* hardware_lock should be held by caller. */
static void
qlt_abort_cmd_on_host_reset(struct scsi_qla_host *vha, struct qla_tgt_cmd *cmd)
{
	struct qla_hw_data *ha = vha->hw;
	uint32_t handle;

	if (cmd->sg_mapped)
		qlt_unmap_sg(vha, cmd);

	handle = qlt_make_handle(vha);

	/* TODO: fix debug message type and ids. */
	if (cmd->state == QLA_TGT_STATE_PROCESSED) {
		ql_dbg(ql_dbg_io, vha, 0xff00,
		    "HOST-ABORT: handle=%d, state=PROCESSED.\n", handle);
	} else if (cmd->state == QLA_TGT_STATE_NEED_DATA) {
		cmd->write_data_transferred = 0;
		cmd->state = QLA_TGT_STATE_DATA_IN;

		ql_dbg(ql_dbg_io, vha, 0xff01,
		    "HOST-ABORT: handle=%d, state=DATA_IN.\n", handle);

		ha->tgt.tgt_ops->handle_data(cmd);
		return;
	} else if (cmd->state == QLA_TGT_STATE_ABORTED) {
		ql_dbg(ql_dbg_io, vha, 0xff02,
		    "HOST-ABORT: handle=%d, state=ABORTED.\n", handle);
	} else {
		ql_dbg(ql_dbg_io, vha, 0xff03,
		    "HOST-ABORT: handle=%d, state=BAD(%d).\n", handle,
		    cmd->state);
		dump_stack();
	}

	cmd->cmd_flags |= BIT_17;
	ha->tgt.tgt_ops->free_cmd(cmd);
}

void
qlt_host_reset_handler(struct qla_hw_data *ha)
{
	struct qla_tgt_cmd *cmd;
	unsigned long flags;
	scsi_qla_host_t *base_vha = pci_get_drvdata(ha->pdev);
	scsi_qla_host_t *vha = NULL;
	struct qla_tgt *tgt = base_vha->vha_tgt.qla_tgt;
	uint32_t i;

	if (!base_vha->hw->tgt.tgt_ops)
		return;

	if (!tgt || qla_ini_mode_enabled(base_vha)) {
		ql_dbg(ql_dbg_tgt_mgt, vha, 0xf003,
			"Target mode disabled\n");
		return;
	}

	ql_dbg(ql_dbg_tgt_mgt, vha, 0xff10,
	    "HOST-ABORT-HNDLR: base_vha->dpc_flags=%lx.\n",
	    base_vha->dpc_flags);

	spin_lock_irqsave(&ha->hardware_lock, flags);
	for (i = 1; i < DEFAULT_OUTSTANDING_COMMANDS + 1; i++) {
		cmd = qlt_get_cmd(base_vha, i);
		if (!cmd)
			continue;
		/* ha->tgt.cmds entry is cleared by qlt_get_cmd. */
		vha = cmd->vha;
		qlt_abort_cmd_on_host_reset(vha, cmd);
	}
	spin_unlock_irqrestore(&ha->hardware_lock, flags);
}


/*
 * ha->hardware_lock supposed to be held on entry. Might drop it, then reaquire
 */
static void qlt_do_ctio_completion(struct scsi_qla_host *vha, uint32_t handle,
	uint32_t status, void *ctio)
{
	struct qla_hw_data *ha = vha->hw;
	struct se_cmd *se_cmd;
	const struct target_core_fabric_ops *tfo;
	struct qla_tgt_cmd *cmd;

	if (handle & CTIO_INTERMEDIATE_HANDLE_MARK) {
		/* That could happen only in case of an error/reset/abort */
		if (status != CTIO_SUCCESS) {
			ql_dbg(ql_dbg_tgt_mgt, vha, 0xf01d,
			    "Intermediate CTIO received"
			    " (status %x)\n", status);
		}
		return;
	}

	cmd = qlt_ctio_to_cmd(vha, handle, ctio);
	if (cmd == NULL)
		return;

	se_cmd = &cmd->se_cmd;
	tfo = se_cmd->se_tfo;
	cmd->cmd_sent_to_fw = 0;

	qlt_unmap_sg(vha, cmd);

	if (unlikely(status != CTIO_SUCCESS)) {
		switch (status & 0xFFFF) {
		case CTIO_LIP_RESET:
		case CTIO_TARGET_RESET:
		case CTIO_ABORTED:
			/* driver request abort via Terminate exchange */
		case CTIO_TIMEOUT:
		case CTIO_INVALID_RX_ID:
			/* They are OK */
			ql_dbg(ql_dbg_tgt_mgt, vha, 0xf058,
			    "qla_target(%d): CTIO with "
			    "status %#x received, state %x, se_cmd %p, "
			    "(LIP_RESET=e, ABORTED=2, TARGET_RESET=17, "
			    "TIMEOUT=b, INVALID_RX_ID=8)\n", vha->vp_idx,
			    status, cmd->state, se_cmd);
			break;

		case CTIO_PORT_LOGGED_OUT:
		case CTIO_PORT_UNAVAILABLE:
			ql_dbg(ql_dbg_tgt_mgt, vha, 0xf059,
			    "qla_target(%d): CTIO with PORT LOGGED "
			    "OUT (29) or PORT UNAVAILABLE (28) status %x "
			    "received (state %x, se_cmd %p)\n", vha->vp_idx,
			    status, cmd->state, se_cmd);
			break;

		case CTIO_SRR_RECEIVED:
			ql_dbg(ql_dbg_tgt_mgt, vha, 0xf05a,
			    "qla_target(%d): CTIO with SRR_RECEIVED"
			    " status %x received (state %x, se_cmd %p)\n",
			    vha->vp_idx, status, cmd->state, se_cmd);
			if (qlt_prepare_srr_ctio(vha, cmd, ctio) != 0)
				break;
			else
				return;

		case CTIO_DIF_ERROR: {
			struct ctio_crc_from_fw *crc =
				(struct ctio_crc_from_fw *)ctio;
			ql_dbg(ql_dbg_tgt_mgt, vha, 0xf073,
			    "qla_target(%d): CTIO with DIF_ERROR status %x received (state %x, se_cmd %p) actual_dif[0x%llx] expect_dif[0x%llx]\n",
			    vha->vp_idx, status, cmd->state, se_cmd,
			    *((u64 *)&crc->actual_dif[0]),
			    *((u64 *)&crc->expected_dif[0]));

			if (qlt_handle_dif_error(vha, cmd, ctio)) {
				if (cmd->state == QLA_TGT_STATE_NEED_DATA) {
					/* scsi Write/xfer rdy complete */
					goto skip_term;
				} else {
					/* scsi read/xmit respond complete
					 * call handle dif to send scsi status
					 * rather than terminate exchange.
					 */
					cmd->state = QLA_TGT_STATE_PROCESSED;
					ha->tgt.tgt_ops->handle_dif_err(cmd);
					return;
				}
			} else {
				/* Need to generate a SCSI good completion.
				 * because FW did not send scsi status.
				 */
				status = 0;
				goto skip_term;
			}
			break;
		}
		default:
			ql_dbg(ql_dbg_tgt_mgt, vha, 0xf05b,
			    "qla_target(%d): CTIO with error status 0x%x received (state %x, se_cmd %p\n",
			    vha->vp_idx, status, cmd->state, se_cmd);
			break;
		}


		/* "cmd->state == QLA_TGT_STATE_ABORTED" means
		 * cmd is already aborted/terminated, we don't
		 * need to terminate again.  The exchange is already
		 * cleaned up/freed at FW level.  Just cleanup at driver
		 * level.
		 */
		if ((cmd->state != QLA_TGT_STATE_NEED_DATA) &&
		    (cmd->state != QLA_TGT_STATE_ABORTED)) {
			cmd->cmd_flags |= BIT_13;
			if (qlt_term_ctio_exchange(vha, ctio, cmd, status))
				return;
		}
	}
skip_term:

	if (cmd->state == QLA_TGT_STATE_PROCESSED) {
		cmd->cmd_flags |= BIT_12;
	} else if (cmd->state == QLA_TGT_STATE_NEED_DATA) {
		int rx_status = 0;

		cmd->state = QLA_TGT_STATE_DATA_IN;

		if (unlikely(status != CTIO_SUCCESS))
			rx_status = -EIO;
		else
			cmd->write_data_transferred = 1;

		ha->tgt.tgt_ops->handle_data(cmd);
		return;
	} else if (cmd->state == QLA_TGT_STATE_ABORTED) {
		cmd->cmd_flags |= BIT_18;
		ql_dbg(ql_dbg_tgt_mgt, vha, 0xf01e,
		  "Aborted command %p (tag %lld) finished\n", cmd, se_cmd->tag);
	} else {
		cmd->cmd_flags |= BIT_19;
		ql_dbg(ql_dbg_tgt_mgt, vha, 0xf05c,
		    "qla_target(%d): A command in state (%d) should "
		    "not return a CTIO complete\n", vha->vp_idx, cmd->state);
	}

	if (unlikely(status != CTIO_SUCCESS) &&
		(cmd->state != QLA_TGT_STATE_ABORTED)) {
		ql_dbg(ql_dbg_tgt_mgt, vha, 0xf01f, "Finishing failed CTIO\n");
		dump_stack();
	}

	ha->tgt.tgt_ops->free_cmd(cmd);
}

static inline int qlt_get_fcp_task_attr(struct scsi_qla_host *vha,
	uint8_t task_codes)
{
	int fcp_task_attr;

	switch (task_codes) {
	case ATIO_SIMPLE_QUEUE:
		fcp_task_attr = TCM_SIMPLE_TAG;
		break;
	case ATIO_HEAD_OF_QUEUE:
		fcp_task_attr = TCM_HEAD_TAG;
		break;
	case ATIO_ORDERED_QUEUE:
		fcp_task_attr = TCM_ORDERED_TAG;
		break;
	case ATIO_ACA_QUEUE:
		fcp_task_attr = TCM_ACA_TAG;
		break;
	case ATIO_UNTAGGED:
		fcp_task_attr = TCM_SIMPLE_TAG;
		break;
	default:
		ql_dbg(ql_dbg_tgt_mgt, vha, 0xf05d,
		    "qla_target: unknown task code %x, use ORDERED instead\n",
		    task_codes);
		fcp_task_attr = TCM_ORDERED_TAG;
		break;
	}

	return fcp_task_attr;
}

static struct qla_tgt_sess *qlt_make_local_sess(struct scsi_qla_host *,
					uint8_t *);
/*
 * Process context for I/O path into tcm_qla2xxx code
 */
static void __qlt_do_work(struct qla_tgt_cmd *cmd)
{
	scsi_qla_host_t *vha = cmd->vha;
	struct qla_hw_data *ha = vha->hw;
	struct qla_tgt *tgt = vha->vha_tgt.qla_tgt;
	struct qla_tgt_sess *sess = cmd->sess;
	struct atio_from_isp *atio = &cmd->atio;
	unsigned char *cdb;
	unsigned long flags;
	uint32_t data_length;
	int ret, fcp_task_attr, data_dir, bidi = 0;

	cmd->cmd_in_wq = 0;
	cmd->cmd_flags |= BIT_1;
	if (tgt->tgt_stop)
		goto out_term;

	if (cmd->state == QLA_TGT_STATE_ABORTED) {
		ql_dbg(ql_dbg_tgt_mgt, vha, 0xf082,
		    "cmd with tag %u is aborted\n",
		    cmd->atio.u.isp24.exchange_addr);
		goto out_term;
	}

	cdb = &atio->u.isp24.fcp_cmnd.cdb[0];
	cmd->se_cmd.tag = atio->u.isp24.exchange_addr;
	cmd->unpacked_lun = scsilun_to_int(
	    (struct scsi_lun *)&atio->u.isp24.fcp_cmnd.lun);

	if (atio->u.isp24.fcp_cmnd.rddata &&
	    atio->u.isp24.fcp_cmnd.wrdata) {
		bidi = 1;
		data_dir = DMA_TO_DEVICE;
	} else if (atio->u.isp24.fcp_cmnd.rddata)
		data_dir = DMA_FROM_DEVICE;
	else if (atio->u.isp24.fcp_cmnd.wrdata)
		data_dir = DMA_TO_DEVICE;
	else
		data_dir = DMA_NONE;

	fcp_task_attr = qlt_get_fcp_task_attr(vha,
	    atio->u.isp24.fcp_cmnd.task_attr);
	data_length = be32_to_cpu(get_unaligned((uint32_t *)
	    &atio->u.isp24.fcp_cmnd.add_cdb[
	    atio->u.isp24.fcp_cmnd.add_cdb_len]));

	ret = ha->tgt.tgt_ops->handle_cmd(vha, cmd, cdb, data_length,
				          fcp_task_attr, data_dir, bidi);
	if (ret != 0)
		goto out_term;
	/*
	 * Drop extra session reference from qla_tgt_handle_cmd_for_atio*(
	 */
	spin_lock_irqsave(&ha->hardware_lock, flags);
	ha->tgt.tgt_ops->put_sess(sess);
	spin_unlock_irqrestore(&ha->hardware_lock, flags);
	return;

out_term:
	ql_dbg(ql_dbg_io, vha, 0x3060, "Terminating work cmd %p", cmd);
	/*
	 * cmd has not sent to target yet, so pass NULL as the second
	 * argument to qlt_send_term_exchange() and free the memory here.
	 */
	cmd->cmd_flags |= BIT_2;
	spin_lock_irqsave(&ha->hardware_lock, flags);
	qlt_send_term_exchange(vha, NULL, &cmd->atio, 1);

	qlt_decr_num_pend_cmds(vha);
	percpu_ida_free(&sess->se_sess->sess_tag_pool, cmd->se_cmd.map_tag);
	ha->tgt.tgt_ops->put_sess(sess);
	spin_unlock_irqrestore(&ha->hardware_lock, flags);
}

static void qlt_do_work(struct work_struct *work)
{
	struct qla_tgt_cmd *cmd = container_of(work, struct qla_tgt_cmd, work);
	scsi_qla_host_t *vha = cmd->vha;
	unsigned long flags;

	spin_lock_irqsave(&vha->cmd_list_lock, flags);
	list_del(&cmd->cmd_list);
	spin_unlock_irqrestore(&vha->cmd_list_lock, flags);

	__qlt_do_work(cmd);
}

static struct qla_tgt_cmd *qlt_get_tag(scsi_qla_host_t *vha,
				       struct qla_tgt_sess *sess,
				       struct atio_from_isp *atio)
{
	struct se_session *se_sess = sess->se_sess;
	struct qla_tgt_cmd *cmd;
	int tag;

	tag = percpu_ida_alloc(&se_sess->sess_tag_pool, TASK_RUNNING);
	if (tag < 0)
		return NULL;

	cmd = &((struct qla_tgt_cmd *)se_sess->sess_cmd_map)[tag];
	memset(cmd, 0, sizeof(struct qla_tgt_cmd));

	memcpy(&cmd->atio, atio, sizeof(*atio));
	cmd->state = QLA_TGT_STATE_NEW;
	cmd->tgt = vha->vha_tgt.qla_tgt;
	qlt_incr_num_pend_cmds(vha);
	cmd->vha = vha;
	cmd->se_cmd.map_tag = tag;
	cmd->sess = sess;
	cmd->loop_id = sess->loop_id;
	cmd->conf_compl_supported = sess->conf_compl_supported;

	cmd->cmd_flags = 0;
	cmd->jiffies_at_alloc = get_jiffies_64();

	cmd->reset_count = vha->hw->chip_reset;

	return cmd;
}

static void qlt_send_busy(struct scsi_qla_host *, struct atio_from_isp *,
			  uint16_t);

static void qlt_create_sess_from_atio(struct work_struct *work)
{
	struct qla_tgt_sess_op *op = container_of(work,
					struct qla_tgt_sess_op, work);
	scsi_qla_host_t *vha = op->vha;
	struct qla_hw_data *ha = vha->hw;
	struct qla_tgt_sess *sess;
	struct qla_tgt_cmd *cmd;
	unsigned long flags;
	uint8_t *s_id = op->atio.u.isp24.fcp_hdr.s_id;

	spin_lock_irqsave(&vha->cmd_list_lock, flags);
	list_del(&op->cmd_list);
	spin_unlock_irqrestore(&vha->cmd_list_lock, flags);

	if (op->aborted) {
		ql_dbg(ql_dbg_tgt_mgt, vha, 0xf083,
		    "sess_op with tag %u is aborted\n",
		    op->atio.u.isp24.exchange_addr);
		goto out_term;
	}

	ql_dbg(ql_dbg_tgt_mgt, vha, 0xf022,
	    "qla_target(%d): Unable to find wwn login"
	    " (s_id %x:%x:%x), trying to create it manually\n",
	    vha->vp_idx, s_id[0], s_id[1], s_id[2]);

	if (op->atio.u.raw.entry_count > 1) {
		ql_dbg(ql_dbg_tgt_mgt, vha, 0xf023,
		    "Dropping multy entry atio %p\n", &op->atio);
		goto out_term;
	}

	mutex_lock(&vha->vha_tgt.tgt_mutex);
	sess = qlt_make_local_sess(vha, s_id);
	/* sess has an extra creation ref. */
	mutex_unlock(&vha->vha_tgt.tgt_mutex);

	if (!sess)
		goto out_term;
	/*
	 * Now obtain a pre-allocated session tag using the original op->atio
	 * packet header, and dispatch into __qlt_do_work() using the existing
	 * process context.
	 */
	cmd = qlt_get_tag(vha, sess, &op->atio);
	if (!cmd) {
		spin_lock_irqsave(&ha->hardware_lock, flags);
		qlt_send_busy(vha, &op->atio, SAM_STAT_BUSY);
		ha->tgt.tgt_ops->put_sess(sess);
		spin_unlock_irqrestore(&ha->hardware_lock, flags);
		kfree(op);
		return;
	}
	/*
	 * __qlt_do_work() will call ha->tgt.tgt_ops->put_sess() to release
	 * the extra reference taken above by qlt_make_local_sess()
	 */
	__qlt_do_work(cmd);
	kfree(op);
	return;

out_term:
	spin_lock_irqsave(&ha->hardware_lock, flags);
	qlt_send_term_exchange(vha, NULL, &op->atio, 1);
	spin_unlock_irqrestore(&ha->hardware_lock, flags);
	kfree(op);

}

/* ha->hardware_lock supposed to be held on entry */
static int qlt_handle_cmd_for_atio(struct scsi_qla_host *vha,
	struct atio_from_isp *atio)
{
	struct qla_hw_data *ha = vha->hw;
	struct qla_tgt *tgt = vha->vha_tgt.qla_tgt;
	struct qla_tgt_sess *sess;
	struct qla_tgt_cmd *cmd;

	if (unlikely(tgt->tgt_stop)) {
		ql_dbg(ql_dbg_io, vha, 0x3061,
		    "New command while device %p is shutting down\n", tgt);
		return -EFAULT;
	}

	sess = ha->tgt.tgt_ops->find_sess_by_s_id(vha, atio->u.isp24.fcp_hdr.s_id);
	if (unlikely(!sess)) {
		struct qla_tgt_sess_op *op = kzalloc(sizeof(struct qla_tgt_sess_op),
						     GFP_ATOMIC);
		if (!op)
			return -ENOMEM;

		memcpy(&op->atio, atio, sizeof(*atio));
		op->vha = vha;

		spin_lock(&vha->cmd_list_lock);
		list_add_tail(&op->cmd_list, &vha->qla_sess_op_cmd_list);
		spin_unlock(&vha->cmd_list_lock);

		INIT_WORK(&op->work, qlt_create_sess_from_atio);
		queue_work(qla_tgt_wq, &op->work);
		return 0;
	}

	/* Another WWN used to have our s_id. Our PLOGI scheduled its
	 * session deletion, but it's still in sess_del_work wq */
	if (sess->deleted == QLA_SESS_DELETION_IN_PROGRESS) {
		ql_dbg(ql_dbg_io, vha, 0x3061,
		    "New command while old session %p is being deleted\n",
		    sess);
		return -EFAULT;
	}

	/*
	 * Do kref_get() before returning + dropping qla_hw_data->hardware_lock.
	 */
	kref_get(&sess->se_sess->sess_kref);

	cmd = qlt_get_tag(vha, sess, atio);
	if (!cmd) {
		ql_dbg(ql_dbg_io, vha, 0x3062,
		    "qla_target(%d): Allocation of cmd failed\n", vha->vp_idx);
		ha->tgt.tgt_ops->put_sess(sess);
		return -ENOMEM;
	}

	cmd->cmd_in_wq = 1;
	cmd->cmd_flags |= BIT_0;

	spin_lock(&vha->cmd_list_lock);
	list_add_tail(&cmd->cmd_list, &vha->qla_cmd_list);
	spin_unlock(&vha->cmd_list_lock);

	INIT_WORK(&cmd->work, qlt_do_work);
	queue_work(qla_tgt_wq, &cmd->work);
	return 0;

}

/* ha->hardware_lock supposed to be held on entry */
static int qlt_issue_task_mgmt(struct qla_tgt_sess *sess, uint32_t lun,
	int fn, void *iocb, int flags)
{
	struct scsi_qla_host *vha = sess->vha;
	struct qla_hw_data *ha = vha->hw;
	struct qla_tgt_mgmt_cmd *mcmd;
	struct atio_from_isp *a = (struct atio_from_isp *)iocb;
	int res;
	uint8_t tmr_func;

	mcmd = mempool_alloc(qla_tgt_mgmt_cmd_mempool, GFP_ATOMIC);
	if (!mcmd) {
		ql_dbg(ql_dbg_tgt_tmr, vha, 0x10009,
		    "qla_target(%d): Allocation of management "
		    "command failed, some commands and their data could "
		    "leak\n", vha->vp_idx);
		return -ENOMEM;
	}
	memset(mcmd, 0, sizeof(*mcmd));
	mcmd->sess = sess;

	if (iocb) {
		memcpy(&mcmd->orig_iocb.imm_ntfy, iocb,
		    sizeof(mcmd->orig_iocb.imm_ntfy));
	}
	mcmd->tmr_func = fn;
	mcmd->flags = flags;
	mcmd->reset_count = vha->hw->chip_reset;

	switch (fn) {
	case QLA_TGT_CLEAR_ACA:
		ql_dbg(ql_dbg_tgt_tmr, vha, 0x10000,
		    "qla_target(%d): CLEAR_ACA received\n", sess->vha->vp_idx);
		tmr_func = TMR_CLEAR_ACA;
		break;

	case QLA_TGT_TARGET_RESET:
		ql_dbg(ql_dbg_tgt_tmr, vha, 0x10001,
		    "qla_target(%d): TARGET_RESET received\n",
		    sess->vha->vp_idx);
		tmr_func = TMR_TARGET_WARM_RESET;
		break;

	case QLA_TGT_LUN_RESET:
		ql_dbg(ql_dbg_tgt_tmr, vha, 0x10002,
		    "qla_target(%d): LUN_RESET received\n", sess->vha->vp_idx);
		tmr_func = TMR_LUN_RESET;
		abort_cmds_for_lun(vha, lun, a->u.isp24.fcp_hdr.s_id);
		break;

	case QLA_TGT_CLEAR_TS:
		ql_dbg(ql_dbg_tgt_tmr, vha, 0x10003,
		    "qla_target(%d): CLEAR_TS received\n", sess->vha->vp_idx);
		tmr_func = TMR_CLEAR_TASK_SET;
		break;

	case QLA_TGT_ABORT_TS:
		ql_dbg(ql_dbg_tgt_tmr, vha, 0x10004,
		    "qla_target(%d): ABORT_TS received\n", sess->vha->vp_idx);
		tmr_func = TMR_ABORT_TASK_SET;
		break;
#if 0
	case QLA_TGT_ABORT_ALL:
		ql_dbg(ql_dbg_tgt_tmr, vha, 0x10005,
		    "qla_target(%d): Doing ABORT_ALL_TASKS\n",
		    sess->vha->vp_idx);
		tmr_func = 0;
		break;

	case QLA_TGT_ABORT_ALL_SESS:
		ql_dbg(ql_dbg_tgt_tmr, vha, 0x10006,
		    "qla_target(%d): Doing ABORT_ALL_TASKS_SESS\n",
		    sess->vha->vp_idx);
		tmr_func = 0;
		break;

	case QLA_TGT_NEXUS_LOSS_SESS:
		ql_dbg(ql_dbg_tgt_tmr, vha, 0x10007,
		    "qla_target(%d): Doing NEXUS_LOSS_SESS\n",
		    sess->vha->vp_idx);
		tmr_func = 0;
		break;

	case QLA_TGT_NEXUS_LOSS:
		ql_dbg(ql_dbg_tgt_tmr, vha, 0x10008,
		    "qla_target(%d): Doing NEXUS_LOSS\n", sess->vha->vp_idx);
		tmr_func = 0;
		break;
#endif
	default:
		ql_dbg(ql_dbg_tgt_tmr, vha, 0x1000a,
		    "qla_target(%d): Unknown task mgmt fn 0x%x\n",
		    sess->vha->vp_idx, fn);
		mempool_free(mcmd, qla_tgt_mgmt_cmd_mempool);
		return -ENOSYS;
	}

	res = ha->tgt.tgt_ops->handle_tmr(mcmd, lun, tmr_func, 0);
	if (res != 0) {
		ql_dbg(ql_dbg_tgt_tmr, vha, 0x1000b,
		    "qla_target(%d): tgt.tgt_ops->handle_tmr() failed: %d\n",
		    sess->vha->vp_idx, res);
		mempool_free(mcmd, qla_tgt_mgmt_cmd_mempool);
		return -EFAULT;
	}

	return 0;
}

/* ha->hardware_lock supposed to be held on entry */
static int qlt_handle_task_mgmt(struct scsi_qla_host *vha, void *iocb)
{
	struct atio_from_isp *a = (struct atio_from_isp *)iocb;
	struct qla_hw_data *ha = vha->hw;
	struct qla_tgt *tgt;
	struct qla_tgt_sess *sess;
	uint32_t lun, unpacked_lun;
	int lun_size, fn;

	tgt = vha->vha_tgt.qla_tgt;

	lun = a->u.isp24.fcp_cmnd.lun;
	lun_size = sizeof(a->u.isp24.fcp_cmnd.lun);
	fn = a->u.isp24.fcp_cmnd.task_mgmt_flags;
	sess = ha->tgt.tgt_ops->find_sess_by_s_id(vha,
	    a->u.isp24.fcp_hdr.s_id);
	unpacked_lun = scsilun_to_int((struct scsi_lun *)&lun);

	if (!sess) {
		ql_dbg(ql_dbg_tgt_mgt, vha, 0xf024,
		    "qla_target(%d): task mgmt fn 0x%x for "
		    "non-existant session\n", vha->vp_idx, fn);
		return qlt_sched_sess_work(tgt, QLA_TGT_SESS_WORK_TM, iocb,
		    sizeof(struct atio_from_isp));
	}

	if (sess->deleted == QLA_SESS_DELETION_IN_PROGRESS)
		return -EFAULT;

	return qlt_issue_task_mgmt(sess, unpacked_lun, fn, iocb, 0);
}

/* ha->hardware_lock supposed to be held on entry */
static int __qlt_abort_task(struct scsi_qla_host *vha,
	struct imm_ntfy_from_isp *iocb, struct qla_tgt_sess *sess)
{
	struct atio_from_isp *a = (struct atio_from_isp *)iocb;
	struct qla_hw_data *ha = vha->hw;
	struct qla_tgt_mgmt_cmd *mcmd;
	uint32_t lun, unpacked_lun;
	int rc;

	mcmd = mempool_alloc(qla_tgt_mgmt_cmd_mempool, GFP_ATOMIC);
	if (mcmd == NULL) {
		ql_dbg(ql_dbg_tgt_mgt, vha, 0xf05f,
		    "qla_target(%d): %s: Allocation of ABORT cmd failed\n",
		    vha->vp_idx, __func__);
		return -ENOMEM;
	}
	memset(mcmd, 0, sizeof(*mcmd));

	mcmd->sess = sess;
	memcpy(&mcmd->orig_iocb.imm_ntfy, iocb,
	    sizeof(mcmd->orig_iocb.imm_ntfy));

	lun = a->u.isp24.fcp_cmnd.lun;
	unpacked_lun = scsilun_to_int((struct scsi_lun *)&lun);
	mcmd->reset_count = vha->hw->chip_reset;

	rc = ha->tgt.tgt_ops->handle_tmr(mcmd, unpacked_lun, TMR_ABORT_TASK,
	    le16_to_cpu(iocb->u.isp2x.seq_id));
	if (rc != 0) {
		ql_dbg(ql_dbg_tgt_mgt, vha, 0xf060,
		    "qla_target(%d): tgt_ops->handle_tmr() failed: %d\n",
		    vha->vp_idx, rc);
		mempool_free(mcmd, qla_tgt_mgmt_cmd_mempool);
		return -EFAULT;
	}

	return 0;
}

/* ha->hardware_lock supposed to be held on entry */
static int qlt_abort_task(struct scsi_qla_host *vha,
	struct imm_ntfy_from_isp *iocb)
{
	struct qla_hw_data *ha = vha->hw;
	struct qla_tgt_sess *sess;
	int loop_id;

	loop_id = GET_TARGET_ID(ha, (struct atio_from_isp *)iocb);

	sess = ha->tgt.tgt_ops->find_sess_by_loop_id(vha, loop_id);
	if (sess == NULL) {
		ql_dbg(ql_dbg_tgt_mgt, vha, 0xf025,
		    "qla_target(%d): task abort for unexisting "
		    "session\n", vha->vp_idx);
		return qlt_sched_sess_work(vha->vha_tgt.qla_tgt,
		    QLA_TGT_SESS_WORK_ABORT, iocb, sizeof(*iocb));
	}

	return __qlt_abort_task(vha, iocb, sess);
}

void qlt_logo_completion_handler(fc_port_t *fcport, int rc)
{
	if (fcport->tgt_session) {
		if (rc != MBS_COMMAND_COMPLETE) {
			ql_dbg(ql_dbg_tgt_mgt, fcport->vha, 0xf093,
				"%s: se_sess %p / sess %p from"
				" port %8phC loop_id %#04x s_id %02x:%02x:%02x"
				" LOGO failed: %#x\n",
				__func__,
				fcport->tgt_session->se_sess,
				fcport->tgt_session,
				fcport->port_name, fcport->loop_id,
				fcport->d_id.b.domain, fcport->d_id.b.area,
				fcport->d_id.b.al_pa, rc);
		}

		fcport->tgt_session->logout_completed = 1;
	}
}

static void qlt_swap_imm_ntfy_iocb(struct imm_ntfy_from_isp *a,
    struct imm_ntfy_from_isp *b)
{
	struct imm_ntfy_from_isp tmp;
	memcpy(&tmp, a, sizeof(struct imm_ntfy_from_isp));
	memcpy(a, b, sizeof(struct imm_ntfy_from_isp));
	memcpy(b, &tmp, sizeof(struct imm_ntfy_from_isp));
}

/*
* ha->hardware_lock supposed to be held on entry (to protect tgt->sess_list)
*
* Schedules sessions with matching port_id/loop_id but different wwn for
* deletion. Returns existing session with matching wwn if present.
* Null otherwise.
*/
static struct qla_tgt_sess *
qlt_find_sess_invalidate_other(struct qla_tgt *tgt, uint64_t wwn,
    port_id_t port_id, uint16_t loop_id)
{
	struct qla_tgt_sess *sess = NULL, *other_sess;
	uint64_t other_wwn;

	list_for_each_entry(other_sess, &tgt->sess_list, sess_list_entry) {

		other_wwn = wwn_to_u64(other_sess->port_name);

		if (wwn == other_wwn) {
			WARN_ON(sess);
			sess = other_sess;
			continue;
		}

		/* find other sess with nport_id collision */
		if (port_id.b24 == other_sess->s_id.b24) {
			if (loop_id != other_sess->loop_id) {
				ql_dbg(ql_dbg_tgt_tmr, tgt->vha, 0x1000c,
				    "Invalidating sess %p loop_id %d wwn %llx.\n",
				    other_sess, other_sess->loop_id, other_wwn);

				/*
				 * logout_on_delete is set by default, but another
				 * session that has the same s_id/loop_id combo
				 * might have cleared it when requested this session
				 * deletion, so don't touch it
				 */
				qlt_schedule_sess_for_deletion(other_sess, true);
			} else {
				/*
				 * Another wwn used to have our s_id/loop_id
				 * combo - kill the session, but don't log out
				 */
				sess->logout_on_delete = 0;
				qlt_schedule_sess_for_deletion(other_sess,
				    true);
			}
			continue;
		}

		/* find other sess with nport handle collision */
		if (loop_id == other_sess->loop_id) {
			ql_dbg(ql_dbg_tgt_tmr, tgt->vha, 0x1000d,
			       "Invalidating sess %p loop_id %d wwn %llx.\n",
			       other_sess, other_sess->loop_id, other_wwn);

			/* Same loop_id but different s_id
			 * Ok to kill and logout */
			qlt_schedule_sess_for_deletion(other_sess, true);
		}
	}

	return sess;
}

/* Abort any commands for this s_id waiting on qla_tgt_wq workqueue */
static int abort_cmds_for_s_id(struct scsi_qla_host *vha, port_id_t *s_id)
{
	struct qla_tgt_sess_op *op;
	struct qla_tgt_cmd *cmd;
	uint32_t key;
	int count = 0;

	key = (((u32)s_id->b.domain << 16) |
	       ((u32)s_id->b.area   <<  8) |
	       ((u32)s_id->b.al_pa));

	spin_lock(&vha->cmd_list_lock);
	list_for_each_entry(op, &vha->qla_sess_op_cmd_list, cmd_list) {
		uint32_t op_key = sid_to_key(op->atio.u.isp24.fcp_hdr.s_id);
		if (op_key == key) {
			op->aborted = true;
			count++;
		}
	}
	list_for_each_entry(cmd, &vha->qla_cmd_list, cmd_list) {
		uint32_t cmd_key = sid_to_key(cmd->atio.u.isp24.fcp_hdr.s_id);
		if (cmd_key == key) {
			cmd->state = QLA_TGT_STATE_ABORTED;
			count++;
		}
	}
	spin_unlock(&vha->cmd_list_lock);

	return count;
}

/*
 * ha->hardware_lock supposed to be held on entry. Might drop it, then reaquire
 */
static int qlt_24xx_handle_els(struct scsi_qla_host *vha,
	struct imm_ntfy_from_isp *iocb)
{
	struct qla_tgt *tgt = vha->vha_tgt.qla_tgt;
	struct qla_hw_data *ha = vha->hw;
	struct qla_tgt_sess *sess = NULL;
	uint64_t wwn;
	port_id_t port_id;
	uint16_t loop_id;
	uint16_t wd3_lo;
	int res = 0;

	wwn = wwn_to_u64(iocb->u.isp24.port_name);

	port_id.b.domain = iocb->u.isp24.port_id[2];
	port_id.b.area   = iocb->u.isp24.port_id[1];
	port_id.b.al_pa  = iocb->u.isp24.port_id[0];
	port_id.b.rsvd_1 = 0;

	loop_id = le16_to_cpu(iocb->u.isp24.nport_handle);

	ql_dbg(ql_dbg_tgt_mgt, vha, 0xf026,
	    "qla_target(%d): Port ID: 0x%3phC ELS opcode: 0x%02x\n",
	    vha->vp_idx, iocb->u.isp24.port_id, iocb->u.isp24.status_subcode);

	/* res = 1 means ack at the end of thread
	 * res = 0 means ack async/later.
	 */
	switch (iocb->u.isp24.status_subcode) {
	case ELS_PLOGI:

		/* Mark all stale commands in qla_tgt_wq for deletion */
		abort_cmds_for_s_id(vha, &port_id);

		if (wwn)
			sess = qlt_find_sess_invalidate_other(tgt, wwn,
			    port_id, loop_id);

		if (!sess || IS_SW_RESV_ADDR(sess->s_id)) {
			res = 1;
			break;
		}

		if (sess->plogi_ack_needed) {
			/*
			 * Initiator sent another PLOGI before last PLOGI could
			 * finish. Swap plogi iocbs and terminate old one
			 * without acking, new one will get acked when session
			 * deletion completes.
			 */
			ql_log(ql_log_warn, sess->vha, 0xf094,
			    "sess %p received double plogi.\n", sess);

			qlt_swap_imm_ntfy_iocb(iocb, &sess->tm_iocb);

			qlt_send_term_imm_notif(vha, iocb, 1);

			res = 0;
			break;
		}

		res = 0;

		/*
		 * Save immediate Notif IOCB for Ack when sess is done
		 * and being deleted.
		 */
		memcpy(&sess->tm_iocb, iocb, sizeof(sess->tm_iocb));
		sess->plogi_ack_needed  = 1;

		 /*
		  * Under normal circumstances we want to release nport handle
		  * during LOGO process to avoid nport handle leaks inside FW.
		  * The exception is when LOGO is done while another PLOGI with
		  * the same nport handle is waiting as might be the case here.
		  * Note: there is always a possibily of a race where session
		  * deletion has already started for other reasons (e.g. ACL
		  * removal) and now PLOGI arrives:
		  * 1. if PLOGI arrived in FW after nport handle has been freed,
		  *    FW must have assigned this PLOGI a new/same handle and we
		  *    can proceed ACK'ing it as usual when session deletion
		  *    completes.
		  * 2. if PLOGI arrived in FW before LOGO with LCF_FREE_NPORT
		  *    bit reached it, the handle has now been released. We'll
		  *    get an error when we ACK this PLOGI. Nothing will be sent
		  *    back to initiator. Initiator should eventually retry
		  *    PLOGI and situation will correct itself.
		  */
		sess->keep_nport_handle = ((sess->loop_id == loop_id) &&
					   (sess->s_id.b24 == port_id.b24));
		qlt_schedule_sess_for_deletion(sess, true);
		break;

	case ELS_PRLI:
		wd3_lo = le16_to_cpu(iocb->u.isp24.u.prli.wd3_lo);

		if (wwn)
			sess = qlt_find_sess_invalidate_other(tgt, wwn, port_id,
			    loop_id);

		if (sess != NULL) {
			if (sess->deleted) {
				/*
				 * Impatient initiator sent PRLI before last
				 * PLOGI could finish. Will force him to re-try,
				 * while last one finishes.
				 */
				ql_log(ql_log_warn, sess->vha, 0xf095,
				    "sess %p PRLI received, before plogi ack.\n",
				    sess);
				qlt_send_term_imm_notif(vha, iocb, 1);
				res = 0;
				break;
			}

			/*
			 * This shouldn't happen under normal circumstances,
			 * since we have deleted the old session during PLOGI
			 */
			ql_dbg(ql_dbg_tgt_mgt, vha, 0xf096,
			    "PRLI (loop_id %#04x) for existing sess %p (loop_id %#04x)\n",
			    sess->loop_id, sess, iocb->u.isp24.nport_handle);

			sess->local = 0;
			sess->loop_id = loop_id;
			sess->s_id = port_id;

			if (wd3_lo & BIT_7)
				sess->conf_compl_supported = 1;

		}
		res = 1; /* send notify ack */

		/* Make session global (not used in fabric mode) */
		if (ha->current_topology != ISP_CFG_F) {
			set_bit(LOOP_RESYNC_NEEDED, &vha->dpc_flags);
			set_bit(LOCAL_LOOP_UPDATE, &vha->dpc_flags);
			qla2xxx_wake_dpc(vha);
		} else {
			/* todo: else - create sess here. */
			res = 1; /* send notify ack */
		}

		break;

	case ELS_LOGO:
	case ELS_PRLO:
		res = qlt_reset(vha, iocb, QLA_TGT_NEXUS_LOSS_SESS);
		break;
	case ELS_PDISC:
	case ELS_ADISC:
	{
		struct qla_tgt *tgt = vha->vha_tgt.qla_tgt;
		if (tgt->link_reinit_iocb_pending) {
			qlt_send_notify_ack(vha, &tgt->link_reinit_iocb,
			    0, 0, 0, 0, 0, 0);
			tgt->link_reinit_iocb_pending = 0;
		}
		res = 1; /* send notify ack */
		break;
	}

	case ELS_FLOGI:	/* should never happen */
	default:
		ql_dbg(ql_dbg_tgt_mgt, vha, 0xf061,
		    "qla_target(%d): Unsupported ELS command %x "
		    "received\n", vha->vp_idx, iocb->u.isp24.status_subcode);
		res = qlt_reset(vha, iocb, QLA_TGT_NEXUS_LOSS_SESS);
		break;
	}

	return res;
}

static int qlt_set_data_offset(struct qla_tgt_cmd *cmd, uint32_t offset)
{
#if 1
	/*
	 * FIXME: Reject non zero SRR relative offset until we can test
	 * this code properly.
	 */
	pr_debug("Rejecting non zero SRR rel_offs: %u\n", offset);
	return -1;
#else
	struct scatterlist *sg, *sgp, *sg_srr, *sg_srr_start = NULL;
	size_t first_offset = 0, rem_offset = offset, tmp = 0;
	int i, sg_srr_cnt, bufflen = 0;

	ql_dbg(ql_dbg_tgt, cmd->vha, 0xe023,
	    "Entering qla_tgt_set_data_offset: cmd: %p, cmd->sg: %p, "
	    "cmd->sg_cnt: %u, direction: %d\n",
	    cmd, cmd->sg, cmd->sg_cnt, cmd->dma_data_direction);

	if (!cmd->sg || !cmd->sg_cnt) {
		ql_dbg(ql_dbg_tgt, cmd->vha, 0xe055,
		    "Missing cmd->sg or zero cmd->sg_cnt in"
		    " qla_tgt_set_data_offset\n");
		return -EINVAL;
	}
	/*
	 * Walk the current cmd->sg list until we locate the new sg_srr_start
	 */
	for_each_sg(cmd->sg, sg, cmd->sg_cnt, i) {
		ql_dbg(ql_dbg_tgt, cmd->vha, 0xe024,
		    "sg[%d]: %p page: %p, length: %d, offset: %d\n",
		    i, sg, sg_page(sg), sg->length, sg->offset);

		if ((sg->length + tmp) > offset) {
			first_offset = rem_offset;
			sg_srr_start = sg;
			ql_dbg(ql_dbg_tgt, cmd->vha, 0xe025,
			    "Found matching sg[%d], using %p as sg_srr_start, "
			    "and using first_offset: %zu\n", i, sg,
			    first_offset);
			break;
		}
		tmp += sg->length;
		rem_offset -= sg->length;
	}

	if (!sg_srr_start) {
		ql_dbg(ql_dbg_tgt, cmd->vha, 0xe056,
		    "Unable to locate sg_srr_start for offset: %u\n", offset);
		return -EINVAL;
	}
	sg_srr_cnt = (cmd->sg_cnt - i);

	sg_srr = kzalloc(sizeof(struct scatterlist) * sg_srr_cnt, GFP_KERNEL);
	if (!sg_srr) {
		ql_dbg(ql_dbg_tgt, cmd->vha, 0xe057,
		    "Unable to allocate sgp\n");
		return -ENOMEM;
	}
	sg_init_table(sg_srr, sg_srr_cnt);
	sgp = &sg_srr[0];
	/*
	 * Walk the remaining list for sg_srr_start, mapping to the newly
	 * allocated sg_srr taking first_offset into account.
	 */
	for_each_sg(sg_srr_start, sg, sg_srr_cnt, i) {
		if (first_offset) {
			sg_set_page(sgp, sg_page(sg),
			    (sg->length - first_offset), first_offset);
			first_offset = 0;
		} else {
			sg_set_page(sgp, sg_page(sg), sg->length, 0);
		}
		bufflen += sgp->length;

		sgp = sg_next(sgp);
		if (!sgp)
			break;
	}

	cmd->sg = sg_srr;
	cmd->sg_cnt = sg_srr_cnt;
	cmd->bufflen = bufflen;
	cmd->offset += offset;
	cmd->free_sg = 1;

	ql_dbg(ql_dbg_tgt, cmd->vha, 0xe026, "New cmd->sg: %p\n", cmd->sg);
	ql_dbg(ql_dbg_tgt, cmd->vha, 0xe027, "New cmd->sg_cnt: %u\n",
	    cmd->sg_cnt);
	ql_dbg(ql_dbg_tgt, cmd->vha, 0xe028, "New cmd->bufflen: %u\n",
	    cmd->bufflen);
	ql_dbg(ql_dbg_tgt, cmd->vha, 0xe029, "New cmd->offset: %u\n",
	    cmd->offset);

	if (cmd->sg_cnt < 0)
		BUG();

	if (cmd->bufflen < 0)
		BUG();

	return 0;
#endif
}

static inline int qlt_srr_adjust_data(struct qla_tgt_cmd *cmd,
	uint32_t srr_rel_offs, int *xmit_type)
{
	int res = 0, rel_offs;

	rel_offs = srr_rel_offs - cmd->offset;
	ql_dbg(ql_dbg_tgt_mgt, cmd->vha, 0xf027, "srr_rel_offs=%d, rel_offs=%d",
	    srr_rel_offs, rel_offs);

	*xmit_type = QLA_TGT_XMIT_ALL;

	if (rel_offs < 0) {
		ql_dbg(ql_dbg_tgt_mgt, cmd->vha, 0xf062,
		    "qla_target(%d): SRR rel_offs (%d) < 0",
		    cmd->vha->vp_idx, rel_offs);
		res = -1;
	} else if (rel_offs == cmd->bufflen)
		*xmit_type = QLA_TGT_XMIT_STATUS;
	else if (rel_offs > 0)
		res = qlt_set_data_offset(cmd, rel_offs);

	return res;
}

/* No locks, thread context */
static void qlt_handle_srr(struct scsi_qla_host *vha,
	struct qla_tgt_srr_ctio *sctio, struct qla_tgt_srr_imm *imm)
{
	struct imm_ntfy_from_isp *ntfy =
	    (struct imm_ntfy_from_isp *)&imm->imm_ntfy;
	struct qla_hw_data *ha = vha->hw;
	struct qla_tgt_cmd *cmd = sctio->cmd;
	struct se_cmd *se_cmd = &cmd->se_cmd;
	unsigned long flags;
	int xmit_type = 0, resp = 0;
	uint32_t offset;
	uint16_t srr_ui;

	offset = le32_to_cpu(ntfy->u.isp24.srr_rel_offs);
	srr_ui = ntfy->u.isp24.srr_ui;

	ql_dbg(ql_dbg_tgt_mgt, vha, 0xf028, "SRR cmd %p, srr_ui %x\n",
	    cmd, srr_ui);

	switch (srr_ui) {
	case SRR_IU_STATUS:
		spin_lock_irqsave(&ha->hardware_lock, flags);
		qlt_send_notify_ack(vha, ntfy,
		    0, 0, 0, NOTIFY_ACK_SRR_FLAGS_ACCEPT, 0, 0);
		spin_unlock_irqrestore(&ha->hardware_lock, flags);
		xmit_type = QLA_TGT_XMIT_STATUS;
		resp = 1;
		break;
	case SRR_IU_DATA_IN:
		if (!cmd->sg || !cmd->sg_cnt) {
			ql_dbg(ql_dbg_tgt_mgt, vha, 0xf063,
			    "Unable to process SRR_IU_DATA_IN due to"
			    " missing cmd->sg, state: %d\n", cmd->state);
			dump_stack();
			goto out_reject;
		}
		if (se_cmd->scsi_status != 0) {
			ql_dbg(ql_dbg_tgt, vha, 0xe02a,
			    "Rejecting SRR_IU_DATA_IN with non GOOD "
			    "scsi_status\n");
			goto out_reject;
		}
		cmd->bufflen = se_cmd->data_length;

		if (qlt_has_data(cmd)) {
			if (qlt_srr_adjust_data(cmd, offset, &xmit_type) != 0)
				goto out_reject;
			spin_lock_irqsave(&ha->hardware_lock, flags);
			qlt_send_notify_ack(vha, ntfy,
			    0, 0, 0, NOTIFY_ACK_SRR_FLAGS_ACCEPT, 0, 0);
			spin_unlock_irqrestore(&ha->hardware_lock, flags);
			resp = 1;
		} else {
			ql_dbg(ql_dbg_tgt_mgt, vha, 0xf064,
			       "qla_target(%d): SRR for in data for cmd without them (tag %lld, SCSI status %d), reject",
			       vha->vp_idx, se_cmd->tag,
			    cmd->se_cmd.scsi_status);
			goto out_reject;
		}
		break;
	case SRR_IU_DATA_OUT:
		if (!cmd->sg || !cmd->sg_cnt) {
			ql_dbg(ql_dbg_tgt_mgt, vha, 0xf065,
			    "Unable to process SRR_IU_DATA_OUT due to"
			    " missing cmd->sg\n");
			dump_stack();
			goto out_reject;
		}
		if (se_cmd->scsi_status != 0) {
			ql_dbg(ql_dbg_tgt, vha, 0xe02b,
			    "Rejecting SRR_IU_DATA_OUT"
			    " with non GOOD scsi_status\n");
			goto out_reject;
		}
		cmd->bufflen = se_cmd->data_length;

		if (qlt_has_data(cmd)) {
			if (qlt_srr_adjust_data(cmd, offset, &xmit_type) != 0)
				goto out_reject;
			spin_lock_irqsave(&ha->hardware_lock, flags);
			qlt_send_notify_ack(vha, ntfy,
			    0, 0, 0, NOTIFY_ACK_SRR_FLAGS_ACCEPT, 0, 0);
			spin_unlock_irqrestore(&ha->hardware_lock, flags);
			if (xmit_type & QLA_TGT_XMIT_DATA) {
				cmd->cmd_flags |= BIT_8;
				qlt_rdy_to_xfer(cmd);
			}
		} else {
			ql_dbg(ql_dbg_tgt_mgt, vha, 0xf066,
			    "qla_target(%d): SRR for out data for cmd without them (tag %lld, SCSI status %d), reject",
			       vha->vp_idx, se_cmd->tag, cmd->se_cmd.scsi_status);
			goto out_reject;
		}
		break;
	default:
		ql_dbg(ql_dbg_tgt_mgt, vha, 0xf067,
		    "qla_target(%d): Unknown srr_ui value %x",
		    vha->vp_idx, srr_ui);
		goto out_reject;
	}

	/* Transmit response in case of status and data-in cases */
	if (resp) {
		cmd->cmd_flags |= BIT_7;
		qlt_xmit_response(cmd, xmit_type, se_cmd->scsi_status);
	}

	return;

out_reject:
	spin_lock_irqsave(&ha->hardware_lock, flags);
	qlt_send_notify_ack(vha, ntfy, 0, 0, 0,
	    NOTIFY_ACK_SRR_FLAGS_REJECT,
	    NOTIFY_ACK_SRR_REJECT_REASON_UNABLE_TO_PERFORM,
	    NOTIFY_ACK_SRR_FLAGS_REJECT_EXPL_NO_EXPL);
	if (cmd->state == QLA_TGT_STATE_NEED_DATA) {
		cmd->state = QLA_TGT_STATE_DATA_IN;
		dump_stack();
	} else {
		cmd->cmd_flags |= BIT_9;
		qlt_send_term_exchange(vha, cmd, &cmd->atio, 1);
	}
	spin_unlock_irqrestore(&ha->hardware_lock, flags);
}

static void qlt_reject_free_srr_imm(struct scsi_qla_host *vha,
	struct qla_tgt_srr_imm *imm, int ha_locked)
{
	struct qla_hw_data *ha = vha->hw;
	unsigned long flags = 0;

	if (!ha_locked)
		spin_lock_irqsave(&ha->hardware_lock, flags);

	qlt_send_notify_ack(vha, (void *)&imm->imm_ntfy, 0, 0, 0,
	    NOTIFY_ACK_SRR_FLAGS_REJECT,
	    NOTIFY_ACK_SRR_REJECT_REASON_UNABLE_TO_PERFORM,
	    NOTIFY_ACK_SRR_FLAGS_REJECT_EXPL_NO_EXPL);

	if (!ha_locked)
		spin_unlock_irqrestore(&ha->hardware_lock, flags);

	kfree(imm);
}

static void qlt_handle_srr_work(struct work_struct *work)
{
	struct qla_tgt *tgt = container_of(work, struct qla_tgt, srr_work);
	struct scsi_qla_host *vha = tgt->vha;
	struct qla_tgt_srr_ctio *sctio;
	unsigned long flags;

	ql_dbg(ql_dbg_tgt_mgt, vha, 0xf029, "Entering SRR work (tgt %p)\n",
	    tgt);

restart:
	spin_lock_irqsave(&tgt->srr_lock, flags);
	list_for_each_entry(sctio, &tgt->srr_ctio_list, srr_list_entry) {
		struct qla_tgt_srr_imm *imm, *i, *ti;
		struct qla_tgt_cmd *cmd;
		struct se_cmd *se_cmd;

		imm = NULL;
		list_for_each_entry_safe(i, ti, &tgt->srr_imm_list,
						srr_list_entry) {
			if (i->srr_id == sctio->srr_id) {
				list_del(&i->srr_list_entry);
				if (imm) {
					ql_dbg(ql_dbg_tgt_mgt, vha, 0xf068,
					  "qla_target(%d): There must be "
					  "only one IMM SRR per CTIO SRR "
					  "(IMM SRR %p, id %d, CTIO %p\n",
					  vha->vp_idx, i, i->srr_id, sctio);
					qlt_reject_free_srr_imm(tgt->vha, i, 0);
				} else
					imm = i;
			}
		}

		ql_dbg(ql_dbg_tgt_mgt, vha, 0xf02a,
		    "IMM SRR %p, CTIO SRR %p (id %d)\n", imm, sctio,
		    sctio->srr_id);

		if (imm == NULL) {
			ql_dbg(ql_dbg_tgt_mgt, vha, 0xf02b,
			    "Not found matching IMM for SRR CTIO (id %d)\n",
			    sctio->srr_id);
			continue;
		} else
			list_del(&sctio->srr_list_entry);

		spin_unlock_irqrestore(&tgt->srr_lock, flags);

		cmd = sctio->cmd;
		/*
		 * Reset qla_tgt_cmd SRR values and SGL pointer+count to follow
		 * tcm_qla2xxx_write_pending() and tcm_qla2xxx_queue_data_in()
		 * logic..
		 */
		cmd->offset = 0;
		if (cmd->free_sg) {
			kfree(cmd->sg);
			cmd->sg = NULL;
			cmd->free_sg = 0;
		}
		se_cmd = &cmd->se_cmd;

		cmd->sg_cnt = se_cmd->t_data_nents;
		cmd->sg = se_cmd->t_data_sg;

		ql_dbg(ql_dbg_tgt_mgt, vha, 0xf02c,
		       "SRR cmd %p (se_cmd %p, tag %lld, op %x), sg_cnt=%d, offset=%d",
		       cmd, &cmd->se_cmd, se_cmd->tag, se_cmd->t_task_cdb ?
		       se_cmd->t_task_cdb[0] : 0, cmd->sg_cnt, cmd->offset);

		qlt_handle_srr(vha, sctio, imm);

		kfree(imm);
		kfree(sctio);
		goto restart;
	}
	spin_unlock_irqrestore(&tgt->srr_lock, flags);
}

/* ha->hardware_lock supposed to be held on entry */
static void qlt_prepare_srr_imm(struct scsi_qla_host *vha,
	struct imm_ntfy_from_isp *iocb)
{
	struct qla_tgt_srr_imm *imm;
	struct qla_tgt *tgt = vha->vha_tgt.qla_tgt;
	struct qla_tgt_srr_ctio *sctio;

	tgt->imm_srr_id++;

	ql_log(ql_log_warn, vha, 0xf02d, "qla_target(%d): SRR received\n",
	    vha->vp_idx);

	imm = kzalloc(sizeof(*imm), GFP_ATOMIC);
	if (imm != NULL) {
		memcpy(&imm->imm_ntfy, iocb, sizeof(imm->imm_ntfy));

		/* IRQ is already OFF */
		spin_lock(&tgt->srr_lock);
		imm->srr_id = tgt->imm_srr_id;
		list_add_tail(&imm->srr_list_entry,
		    &tgt->srr_imm_list);
		ql_dbg(ql_dbg_tgt_mgt, vha, 0xf02e,
		    "IMM NTFY SRR %p added (id %d, ui %x)\n",
		    imm, imm->srr_id, iocb->u.isp24.srr_ui);
		if (tgt->imm_srr_id == tgt->ctio_srr_id) {
			int found = 0;
			list_for_each_entry(sctio, &tgt->srr_ctio_list,
			    srr_list_entry) {
				if (sctio->srr_id == imm->srr_id) {
					found = 1;
					break;
				}
			}
			if (found) {
				ql_dbg(ql_dbg_tgt_mgt, vha, 0xf02f, "%s",
				    "Scheduling srr work\n");
				schedule_work(&tgt->srr_work);
			} else {
				ql_dbg(ql_dbg_tgt_mgt, vha, 0xf030,
				    "qla_target(%d): imm_srr_id "
				    "== ctio_srr_id (%d), but there is no "
				    "corresponding SRR CTIO, deleting IMM "
				    "SRR %p\n", vha->vp_idx, tgt->ctio_srr_id,
				    imm);
				list_del(&imm->srr_list_entry);

				kfree(imm);

				spin_unlock(&tgt->srr_lock);
				goto out_reject;
			}
		}
		spin_unlock(&tgt->srr_lock);
	} else {
		struct qla_tgt_srr_ctio *ts;

		ql_dbg(ql_dbg_tgt_mgt, vha, 0xf069,
		    "qla_target(%d): Unable to allocate SRR IMM "
		    "entry, SRR request will be rejected\n", vha->vp_idx);

		/* IRQ is already OFF */
		spin_lock(&tgt->srr_lock);
		list_for_each_entry_safe(sctio, ts, &tgt->srr_ctio_list,
		    srr_list_entry) {
			if (sctio->srr_id == tgt->imm_srr_id) {
				ql_dbg(ql_dbg_tgt_mgt, vha, 0xf031,
				    "CTIO SRR %p deleted (id %d)\n",
				    sctio, sctio->srr_id);
				list_del(&sctio->srr_list_entry);
				qlt_send_term_exchange(vha, sctio->cmd,
				    &sctio->cmd->atio, 1);
				kfree(sctio);
			}
		}
		spin_unlock(&tgt->srr_lock);
		goto out_reject;
	}

	return;

out_reject:
	qlt_send_notify_ack(vha, iocb, 0, 0, 0,
	    NOTIFY_ACK_SRR_FLAGS_REJECT,
	    NOTIFY_ACK_SRR_REJECT_REASON_UNABLE_TO_PERFORM,
	    NOTIFY_ACK_SRR_FLAGS_REJECT_EXPL_NO_EXPL);
}

/*
 * ha->hardware_lock supposed to be held on entry. Might drop it, then reaquire
 */
static void qlt_handle_imm_notify(struct scsi_qla_host *vha,
	struct imm_ntfy_from_isp *iocb)
{
	struct qla_hw_data *ha = vha->hw;
	uint32_t add_flags = 0;
	int send_notify_ack = 1;
	uint16_t status;

	status = le16_to_cpu(iocb->u.isp2x.status);
	switch (status) {
	case IMM_NTFY_LIP_RESET:
	{
		ql_dbg(ql_dbg_tgt_mgt, vha, 0xf032,
		    "qla_target(%d): LIP reset (loop %#x), subcode %x\n",
		    vha->vp_idx, le16_to_cpu(iocb->u.isp24.nport_handle),
		    iocb->u.isp24.status_subcode);

		if (qlt_reset(vha, iocb, QLA_TGT_ABORT_ALL) == 0)
			send_notify_ack = 0;
		break;
	}

	case IMM_NTFY_LIP_LINK_REINIT:
	{
		struct qla_tgt *tgt = vha->vha_tgt.qla_tgt;
		ql_dbg(ql_dbg_tgt_mgt, vha, 0xf033,
		    "qla_target(%d): LINK REINIT (loop %#x, "
		    "subcode %x)\n", vha->vp_idx,
		    le16_to_cpu(iocb->u.isp24.nport_handle),
		    iocb->u.isp24.status_subcode);
		if (tgt->link_reinit_iocb_pending) {
			qlt_send_notify_ack(vha, &tgt->link_reinit_iocb,
			    0, 0, 0, 0, 0, 0);
		}
		memcpy(&tgt->link_reinit_iocb, iocb, sizeof(*iocb));
		tgt->link_reinit_iocb_pending = 1;
		/*
		 * QLogic requires to wait after LINK REINIT for possible
		 * PDISC or ADISC ELS commands
		 */
		send_notify_ack = 0;
		break;
	}

	case IMM_NTFY_PORT_LOGOUT:
		ql_dbg(ql_dbg_tgt_mgt, vha, 0xf034,
		    "qla_target(%d): Port logout (loop "
		    "%#x, subcode %x)\n", vha->vp_idx,
		    le16_to_cpu(iocb->u.isp24.nport_handle),
		    iocb->u.isp24.status_subcode);

		if (qlt_reset(vha, iocb, QLA_TGT_NEXUS_LOSS_SESS) == 0)
			send_notify_ack = 0;
		/* The sessions will be cleared in the callback, if needed */
		break;

	case IMM_NTFY_GLBL_TPRLO:
		ql_dbg(ql_dbg_tgt_mgt, vha, 0xf035,
		    "qla_target(%d): Global TPRLO (%x)\n", vha->vp_idx, status);
		if (qlt_reset(vha, iocb, QLA_TGT_NEXUS_LOSS) == 0)
			send_notify_ack = 0;
		/* The sessions will be cleared in the callback, if needed */
		break;

	case IMM_NTFY_PORT_CONFIG:
		ql_dbg(ql_dbg_tgt_mgt, vha, 0xf036,
		    "qla_target(%d): Port config changed (%x)\n", vha->vp_idx,
		    status);
		if (qlt_reset(vha, iocb, QLA_TGT_ABORT_ALL) == 0)
			send_notify_ack = 0;
		/* The sessions will be cleared in the callback, if needed */
		break;

	case IMM_NTFY_GLBL_LOGO:
		ql_dbg(ql_dbg_tgt_mgt, vha, 0xf06a,
		    "qla_target(%d): Link failure detected\n",
		    vha->vp_idx);
		/* I_T nexus loss */
		if (qlt_reset(vha, iocb, QLA_TGT_NEXUS_LOSS) == 0)
			send_notify_ack = 0;
		break;

	case IMM_NTFY_IOCB_OVERFLOW:
		ql_dbg(ql_dbg_tgt_mgt, vha, 0xf06b,
		    "qla_target(%d): Cannot provide requested "
		    "capability (IOCB overflowed the immediate notify "
		    "resource count)\n", vha->vp_idx);
		break;

	case IMM_NTFY_ABORT_TASK:
		ql_dbg(ql_dbg_tgt_mgt, vha, 0xf037,
		    "qla_target(%d): Abort Task (S %08x I %#x -> "
		    "L %#x)\n", vha->vp_idx,
		    le16_to_cpu(iocb->u.isp2x.seq_id),
		    GET_TARGET_ID(ha, (struct atio_from_isp *)iocb),
		    le16_to_cpu(iocb->u.isp2x.lun));
		if (qlt_abort_task(vha, iocb) == 0)
			send_notify_ack = 0;
		break;

	case IMM_NTFY_RESOURCE:
		ql_dbg(ql_dbg_tgt_mgt, vha, 0xf06c,
		    "qla_target(%d): Out of resources, host %ld\n",
		    vha->vp_idx, vha->host_no);
		break;

	case IMM_NTFY_MSG_RX:
		ql_dbg(ql_dbg_tgt_mgt, vha, 0xf038,
		    "qla_target(%d): Immediate notify task %x\n",
		    vha->vp_idx, iocb->u.isp2x.task_flags);
		if (qlt_handle_task_mgmt(vha, iocb) == 0)
			send_notify_ack = 0;
		break;

	case IMM_NTFY_ELS:
		if (qlt_24xx_handle_els(vha, iocb) == 0)
			send_notify_ack = 0;
		break;

	case IMM_NTFY_SRR:
		qlt_prepare_srr_imm(vha, iocb);
		send_notify_ack = 0;
		break;

	default:
		ql_dbg(ql_dbg_tgt_mgt, vha, 0xf06d,
		    "qla_target(%d): Received unknown immediate "
		    "notify status %x\n", vha->vp_idx, status);
		break;
	}

	if (send_notify_ack)
		qlt_send_notify_ack(vha, iocb, add_flags, 0, 0, 0, 0, 0);
}

/*
 * ha->hardware_lock supposed to be held on entry. Might drop it, then reaquire
 * This function sends busy to ISP 2xxx or 24xx.
 */
static int __qlt_send_busy(struct scsi_qla_host *vha,
	struct atio_from_isp *atio, uint16_t status)
{
	struct ctio7_to_24xx *ctio24;
	struct qla_hw_data *ha = vha->hw;
	request_t *pkt;
	struct qla_tgt_sess *sess = NULL;

	sess = ha->tgt.tgt_ops->find_sess_by_s_id(vha,
	    atio->u.isp24.fcp_hdr.s_id);
	if (!sess) {
		qlt_send_term_exchange(vha, NULL, atio, 1);
		return 0;
	}
	/* Sending marker isn't necessary, since we called from ISR */

	pkt = (request_t *)qla2x00_alloc_iocbs(vha, NULL);
	if (!pkt) {
		ql_dbg(ql_dbg_io, vha, 0x3063,
		    "qla_target(%d): %s failed: unable to allocate "
		    "request packet", vha->vp_idx, __func__);
		return -ENOMEM;
	}

	pkt->entry_count = 1;
	pkt->handle = QLA_TGT_SKIP_HANDLE | CTIO_COMPLETION_HANDLE_MARK;

	ctio24 = (struct ctio7_to_24xx *)pkt;
	ctio24->entry_type = CTIO_TYPE7;
	ctio24->nport_handle = sess->loop_id;
	ctio24->timeout = __constant_cpu_to_le16(QLA_TGT_TIMEOUT);
	ctio24->vp_index = vha->vp_idx;
	ctio24->initiator_id[0] = atio->u.isp24.fcp_hdr.s_id[2];
	ctio24->initiator_id[1] = atio->u.isp24.fcp_hdr.s_id[1];
	ctio24->initiator_id[2] = atio->u.isp24.fcp_hdr.s_id[0];
	ctio24->exchange_addr = atio->u.isp24.exchange_addr;
	ctio24->u.status1.flags = (atio->u.isp24.attr << 9) |
	    __constant_cpu_to_le16(
		CTIO7_FLAGS_STATUS_MODE_1 | CTIO7_FLAGS_SEND_STATUS |
		CTIO7_FLAGS_DONT_RET_CTIO);
	/*
	 * CTIO from fw w/o se_cmd doesn't provide enough info to retry it,
	 * if the explicit conformation is used.
	 */
	ctio24->u.status1.ox_id = swab16(atio->u.isp24.fcp_hdr.ox_id);
	ctio24->u.status1.scsi_status = cpu_to_le16(status);
	/* Memory Barrier */
	wmb();
	qla2x00_start_iocbs(vha, vha->req);
	return 0;
}

/*
 * This routine is used to allocate a command for either a QFull condition
 * (ie reply SAM_STAT_BUSY) or to terminate an exchange that did not go
 * out previously.
 */
static void
qlt_alloc_qfull_cmd(struct scsi_qla_host *vha,
	struct atio_from_isp *atio, uint16_t status, int qfull)
{
	struct qla_tgt *tgt = vha->vha_tgt.qla_tgt;
	struct qla_hw_data *ha = vha->hw;
	struct qla_tgt_sess *sess;
	struct se_session *se_sess;
	struct qla_tgt_cmd *cmd;
	int tag;

	if (unlikely(tgt->tgt_stop)) {
		ql_dbg(ql_dbg_io, vha, 0x300a,
			"New command while device %p is shutting down\n", tgt);
		return;
	}

	if ((vha->hw->tgt.num_qfull_cmds_alloc + 1) > MAX_QFULL_CMDS_ALLOC) {
		vha->hw->tgt.num_qfull_cmds_dropped++;
		if (vha->hw->tgt.num_qfull_cmds_dropped >
			vha->hw->qla_stats.stat_max_qfull_cmds_dropped)
			vha->hw->qla_stats.stat_max_qfull_cmds_dropped =
				vha->hw->tgt.num_qfull_cmds_dropped;

		ql_dbg(ql_dbg_io, vha, 0x3068,
			"qla_target(%d): %s: QFull CMD dropped[%d]\n",
			vha->vp_idx, __func__,
			vha->hw->tgt.num_qfull_cmds_dropped);

		qlt_chk_exch_leak_thresh_hold(vha);
		return;
	}

	sess = ha->tgt.tgt_ops->find_sess_by_s_id
		(vha, atio->u.isp24.fcp_hdr.s_id);
	if (!sess)
		return;

	se_sess = sess->se_sess;

	tag = percpu_ida_alloc(&se_sess->sess_tag_pool, TASK_RUNNING);
	if (tag < 0)
		return;

	cmd = &((struct qla_tgt_cmd *)se_sess->sess_cmd_map)[tag];
	if (!cmd) {
		ql_dbg(ql_dbg_io, vha, 0x3009,
			"qla_target(%d): %s: Allocation of cmd failed\n",
			vha->vp_idx, __func__);

		vha->hw->tgt.num_qfull_cmds_dropped++;
		if (vha->hw->tgt.num_qfull_cmds_dropped >
			vha->hw->qla_stats.stat_max_qfull_cmds_dropped)
			vha->hw->qla_stats.stat_max_qfull_cmds_dropped =
				vha->hw->tgt.num_qfull_cmds_dropped;

		qlt_chk_exch_leak_thresh_hold(vha);
		return;
	}

	memset(cmd, 0, sizeof(struct qla_tgt_cmd));

	qlt_incr_num_pend_cmds(vha);
	INIT_LIST_HEAD(&cmd->cmd_list);
	memcpy(&cmd->atio, atio, sizeof(*atio));

	cmd->tgt = vha->vha_tgt.qla_tgt;
	cmd->vha = vha;
	cmd->reset_count = vha->hw->chip_reset;
	cmd->q_full = 1;

	if (qfull) {
		cmd->q_full = 1;
		/* NOTE: borrowing the state field to carry the status */
		cmd->state = status;
	} else
		cmd->term_exchg = 1;

	list_add_tail(&cmd->cmd_list, &vha->hw->tgt.q_full_list);

	vha->hw->tgt.num_qfull_cmds_alloc++;
	if (vha->hw->tgt.num_qfull_cmds_alloc >
		vha->hw->qla_stats.stat_max_qfull_cmds_alloc)
		vha->hw->qla_stats.stat_max_qfull_cmds_alloc =
			vha->hw->tgt.num_qfull_cmds_alloc;
}

int
qlt_free_qfull_cmds(struct scsi_qla_host *vha)
{
	struct qla_hw_data *ha = vha->hw;
	unsigned long flags;
	struct qla_tgt_cmd *cmd, *tcmd;
	struct list_head free_list;
	int rc = 0;

	if (list_empty(&ha->tgt.q_full_list))
		return 0;

	INIT_LIST_HEAD(&free_list);

	spin_lock_irqsave(&vha->hw->hardware_lock, flags);

	if (list_empty(&ha->tgt.q_full_list)) {
		spin_unlock_irqrestore(&vha->hw->hardware_lock, flags);
		return 0;
	}

	list_for_each_entry_safe(cmd, tcmd, &ha->tgt.q_full_list, cmd_list) {
		if (cmd->q_full)
			/* cmd->state is a borrowed field to hold status */
			rc = __qlt_send_busy(vha, &cmd->atio, cmd->state);
		else if (cmd->term_exchg)
			rc = __qlt_send_term_exchange(vha, NULL, &cmd->atio);

		if (rc == -ENOMEM)
			break;

		if (cmd->q_full)
			ql_dbg(ql_dbg_io, vha, 0x3006,
			    "%s: busy sent for ox_id[%04x]\n", __func__,
			    be16_to_cpu(cmd->atio.u.isp24.fcp_hdr.ox_id));
		else if (cmd->term_exchg)
			ql_dbg(ql_dbg_io, vha, 0x3007,
			    "%s: Term exchg sent for ox_id[%04x]\n", __func__,
			    be16_to_cpu(cmd->atio.u.isp24.fcp_hdr.ox_id));
		else
			ql_dbg(ql_dbg_io, vha, 0x3008,
			    "%s: Unexpected cmd in QFull list %p\n", __func__,
			    cmd);

		list_del(&cmd->cmd_list);
		list_add_tail(&cmd->cmd_list, &free_list);

		/* piggy back on hardware_lock for protection */
		vha->hw->tgt.num_qfull_cmds_alloc--;
	}
	spin_unlock_irqrestore(&vha->hw->hardware_lock, flags);

	cmd = NULL;

	list_for_each_entry_safe(cmd, tcmd, &free_list, cmd_list) {
		list_del(&cmd->cmd_list);
		/* This cmd was never sent to TCM.  There is no need
		 * to schedule free or call free_cmd
		 */
		qlt_free_cmd(cmd);
	}
	return rc;
}

static void
qlt_send_busy(struct scsi_qla_host *vha,
	struct atio_from_isp *atio, uint16_t status)
{
	int rc = 0;

	rc = __qlt_send_busy(vha, atio, status);
	if (rc == -ENOMEM)
		qlt_alloc_qfull_cmd(vha, atio, status, 1);
}

static int
qlt_chk_qfull_thresh_hold(struct scsi_qla_host *vha,
	struct atio_from_isp *atio)
{
	struct qla_hw_data *ha = vha->hw;
	uint16_t status;

	if (ha->tgt.num_pend_cmds < Q_FULL_THRESH_HOLD(ha))
		return 0;

	status = temp_sam_status;
	qlt_send_busy(vha, atio, status);
	return 1;
}

/* ha->hardware_lock supposed to be held on entry */
/* called via callback from qla2xxx */
static void qlt_24xx_atio_pkt(struct scsi_qla_host *vha,
	struct atio_from_isp *atio)
{
	struct qla_hw_data *ha = vha->hw;
	struct qla_tgt *tgt = vha->vha_tgt.qla_tgt;
	int rc;

	if (unlikely(tgt == NULL)) {
		ql_dbg(ql_dbg_io, vha, 0x3064,
		    "ATIO pkt, but no tgt (ha %p)", ha);
		return;
	}
	/*
	 * In tgt_stop mode we also should allow all requests to pass.
	 * Otherwise, some commands can stuck.
	 */

	tgt->irq_cmd_count++;

	switch (atio->u.raw.entry_type) {
	case ATIO_TYPE7:
		if (unlikely(atio->u.isp24.exchange_addr ==
		    ATIO_EXCHANGE_ADDRESS_UNKNOWN)) {
			ql_dbg(ql_dbg_io, vha, 0x3065,
			    "qla_target(%d): ATIO_TYPE7 "
			    "received with UNKNOWN exchange address, "
			    "sending QUEUE_FULL\n", vha->vp_idx);
			qlt_send_busy(vha, atio, SAM_STAT_TASK_SET_FULL);
			break;
		}



		if (likely(atio->u.isp24.fcp_cmnd.task_mgmt_flags == 0)) {
			rc = qlt_chk_qfull_thresh_hold(vha, atio);
			if (rc != 0) {
				tgt->irq_cmd_count--;
				return;
			}
			rc = qlt_handle_cmd_for_atio(vha, atio);
		} else {
			rc = qlt_handle_task_mgmt(vha, atio);
		}
		if (unlikely(rc != 0)) {
			if (rc == -ESRCH) {
#if 1 /* With TERM EXCHANGE some FC cards refuse to boot */
				qlt_send_busy(vha, atio, SAM_STAT_BUSY);
#else
				qlt_send_term_exchange(vha, NULL, atio, 1);
#endif
			} else {
				if (tgt->tgt_stop) {
					ql_dbg(ql_dbg_tgt, vha, 0xe059,
					    "qla_target: Unable to send "
					    "command to target for req, "
					    "ignoring.\n");
				} else {
					ql_dbg(ql_dbg_tgt, vha, 0xe05a,
					    "qla_target(%d): Unable to send "
					    "command to target, sending BUSY "
					    "status.\n", vha->vp_idx);
					qlt_send_busy(vha, atio, SAM_STAT_BUSY);
				}
			}
		}
		break;

	case IMMED_NOTIFY_TYPE:
	{
		if (unlikely(atio->u.isp2x.entry_status != 0)) {
			ql_dbg(ql_dbg_tgt, vha, 0xe05b,
			    "qla_target(%d): Received ATIO packet %x "
			    "with error status %x\n", vha->vp_idx,
			    atio->u.raw.entry_type,
			    atio->u.isp2x.entry_status);
			break;
		}
		ql_dbg(ql_dbg_tgt, vha, 0xe02e, "%s", "IMMED_NOTIFY ATIO");
		qlt_handle_imm_notify(vha, (struct imm_ntfy_from_isp *)atio);
		break;
	}

	default:
		ql_dbg(ql_dbg_tgt, vha, 0xe05c,
		    "qla_target(%d): Received unknown ATIO atio "
		    "type %x\n", vha->vp_idx, atio->u.raw.entry_type);
		break;
	}

	tgt->irq_cmd_count--;
}

/* ha->hardware_lock supposed to be held on entry */
/* called via callback from qla2xxx */
static void qlt_response_pkt(struct scsi_qla_host *vha, response_t *pkt)
{
	struct qla_hw_data *ha = vha->hw;
	struct qla_tgt *tgt = vha->vha_tgt.qla_tgt;

	if (unlikely(tgt == NULL)) {
		ql_dbg(ql_dbg_tgt, vha, 0xe05d,
		    "qla_target(%d): Response pkt %x received, but no "
		    "tgt (ha %p)\n", vha->vp_idx, pkt->entry_type, ha);
		return;
	}

	/*
	 * In tgt_stop mode we also should allow all requests to pass.
	 * Otherwise, some commands can stuck.
	 */

	tgt->irq_cmd_count++;

	switch (pkt->entry_type) {
	case CTIO_CRC2:
	case CTIO_TYPE7:
	{
		struct ctio7_from_24xx *entry = (struct ctio7_from_24xx *)pkt;
		qlt_do_ctio_completion(vha, entry->handle,
		    le16_to_cpu(entry->status)|(pkt->entry_status << 16),
		    entry);
		break;
	}

	case ACCEPT_TGT_IO_TYPE:
	{
		struct atio_from_isp *atio = (struct atio_from_isp *)pkt;
		int rc;
		if (atio->u.isp2x.status !=
		    __constant_cpu_to_le16(ATIO_CDB_VALID)) {
			ql_dbg(ql_dbg_tgt, vha, 0xe05e,
			    "qla_target(%d): ATIO with error "
			    "status %x received\n", vha->vp_idx,
			    le16_to_cpu(atio->u.isp2x.status));
			break;
		}

		rc = qlt_chk_qfull_thresh_hold(vha, atio);
		if (rc != 0) {
			tgt->irq_cmd_count--;
			return;
		}

		rc = qlt_handle_cmd_for_atio(vha, atio);
		if (unlikely(rc != 0)) {
			if (rc == -ESRCH) {
#if 1 /* With TERM EXCHANGE some FC cards refuse to boot */
				qlt_send_busy(vha, atio, 0);
#else
				qlt_send_term_exchange(vha, NULL, atio, 1);
#endif
			} else {
				if (tgt->tgt_stop) {
					ql_dbg(ql_dbg_tgt, vha, 0xe05f,
					    "qla_target: Unable to send "
					    "command to target, sending TERM "
					    "EXCHANGE for rsp\n");
					qlt_send_term_exchange(vha, NULL,
					    atio, 1);
				} else {
					ql_dbg(ql_dbg_tgt, vha, 0xe060,
					    "qla_target(%d): Unable to send "
					    "command to target, sending BUSY "
					    "status\n", vha->vp_idx);
					qlt_send_busy(vha, atio, 0);
				}
			}
		}
	}
	break;

	case CONTINUE_TGT_IO_TYPE:
	{
		struct ctio_to_2xxx *entry = (struct ctio_to_2xxx *)pkt;
		qlt_do_ctio_completion(vha, entry->handle,
		    le16_to_cpu(entry->status)|(pkt->entry_status << 16),
		    entry);
		break;
	}

	case CTIO_A64_TYPE:
	{
		struct ctio_to_2xxx *entry = (struct ctio_to_2xxx *)pkt;
		qlt_do_ctio_completion(vha, entry->handle,
		    le16_to_cpu(entry->status)|(pkt->entry_status << 16),
		    entry);
		break;
	}

	case IMMED_NOTIFY_TYPE:
		ql_dbg(ql_dbg_tgt, vha, 0xe035, "%s", "IMMED_NOTIFY\n");
		qlt_handle_imm_notify(vha, (struct imm_ntfy_from_isp *)pkt);
		break;

	case NOTIFY_ACK_TYPE:
		if (tgt->notify_ack_expected > 0) {
			struct nack_to_isp *entry = (struct nack_to_isp *)pkt;
			ql_dbg(ql_dbg_tgt, vha, 0xe036,
			    "NOTIFY_ACK seq %08x status %x\n",
			    le16_to_cpu(entry->u.isp2x.seq_id),
			    le16_to_cpu(entry->u.isp2x.status));
			tgt->notify_ack_expected--;
			if (entry->u.isp2x.status !=
			    __constant_cpu_to_le16(NOTIFY_ACK_SUCCESS)) {
				ql_dbg(ql_dbg_tgt, vha, 0xe061,
				    "qla_target(%d): NOTIFY_ACK "
				    "failed %x\n", vha->vp_idx,
				    le16_to_cpu(entry->u.isp2x.status));
			}
		} else {
			ql_dbg(ql_dbg_tgt, vha, 0xe062,
			    "qla_target(%d): Unexpected NOTIFY_ACK received\n",
			    vha->vp_idx);
		}
		break;

	case ABTS_RECV_24XX:
		ql_dbg(ql_dbg_tgt, vha, 0xe037,
		    "ABTS_RECV_24XX: instance %d\n", vha->vp_idx);
		qlt_24xx_handle_abts(vha, (struct abts_recv_from_24xx *)pkt);
		break;

	case ABTS_RESP_24XX:
		if (tgt->abts_resp_expected > 0) {
			struct abts_resp_from_24xx_fw *entry =
				(struct abts_resp_from_24xx_fw *)pkt;
			ql_dbg(ql_dbg_tgt, vha, 0xe038,
			    "ABTS_RESP_24XX: compl_status %x\n",
			    entry->compl_status);
			tgt->abts_resp_expected--;
			if (le16_to_cpu(entry->compl_status) !=
			    ABTS_RESP_COMPL_SUCCESS) {
				if ((entry->error_subcode1 == 0x1E) &&
				    (entry->error_subcode2 == 0)) {
					/*
					 * We've got a race here: aborted
					 * exchange not terminated, i.e.
					 * response for the aborted command was
					 * sent between the abort request was
					 * received and processed.
					 * Unfortunately, the firmware has a
					 * silly requirement that all aborted
					 * exchanges must be explicitely
					 * terminated, otherwise it refuses to
					 * send responses for the abort
					 * requests. So, we have to
					 * (re)terminate the exchange and retry
					 * the abort response.
					 */
					qlt_24xx_retry_term_exchange(vha,
					    entry);
				} else
					ql_dbg(ql_dbg_tgt, vha, 0xe063,
					    "qla_target(%d): ABTS_RESP_24XX "
					    "failed %x (subcode %x:%x)",
					    vha->vp_idx, entry->compl_status,
					    entry->error_subcode1,
					    entry->error_subcode2);
			}
		} else {
			ql_dbg(ql_dbg_tgt, vha, 0xe064,
			    "qla_target(%d): Unexpected ABTS_RESP_24XX "
			    "received\n", vha->vp_idx);
		}
		break;

	default:
		ql_dbg(ql_dbg_tgt, vha, 0xe065,
		    "qla_target(%d): Received unknown response pkt "
		    "type %x\n", vha->vp_idx, pkt->entry_type);
		break;
	}

	tgt->irq_cmd_count--;
}

/*
 * ha->hardware_lock supposed to be held on entry. Might drop it, then reaquire
 */
void qlt_async_event(uint16_t code, struct scsi_qla_host *vha,
	uint16_t *mailbox)
{
	struct qla_hw_data *ha = vha->hw;
	struct qla_tgt *tgt = vha->vha_tgt.qla_tgt;
	int login_code;

	if (!ha->tgt.tgt_ops)
		return;

	if (unlikely(tgt == NULL)) {
		ql_dbg(ql_dbg_tgt, vha, 0xe03a,
		    "ASYNC EVENT %#x, but no tgt (ha %p)\n", code, ha);
		return;
	}

	if (((code == MBA_POINT_TO_POINT) || (code == MBA_CHG_IN_CONNECTION)) &&
	    IS_QLA2100(ha))
		return;
	/*
	 * In tgt_stop mode we also should allow all requests to pass.
	 * Otherwise, some commands can stuck.
	 */

	tgt->irq_cmd_count++;

	switch (code) {
	case MBA_RESET:			/* Reset */
	case MBA_SYSTEM_ERR:		/* System Error */
	case MBA_REQ_TRANSFER_ERR:	/* Request Transfer Error */
	case MBA_RSP_TRANSFER_ERR:	/* Response Transfer Error */
		ql_dbg(ql_dbg_tgt_mgt, vha, 0xf03a,
		    "qla_target(%d): System error async event %#x "
		    "occurred", vha->vp_idx, code);
		break;
	case MBA_WAKEUP_THRES:		/* Request Queue Wake-up. */
		set_bit(ISP_ABORT_NEEDED, &vha->dpc_flags);
		break;

	case MBA_LOOP_UP:
	{
		ql_dbg(ql_dbg_tgt_mgt, vha, 0xf03b,
		    "qla_target(%d): Async LOOP_UP occurred "
		    "(m[0]=%x, m[1]=%x, m[2]=%x, m[3]=%x)", vha->vp_idx,
		    le16_to_cpu(mailbox[0]), le16_to_cpu(mailbox[1]),
		    le16_to_cpu(mailbox[2]), le16_to_cpu(mailbox[3]));
		if (tgt->link_reinit_iocb_pending) {
			qlt_send_notify_ack(vha, (void *)&tgt->link_reinit_iocb,
			    0, 0, 0, 0, 0, 0);
			tgt->link_reinit_iocb_pending = 0;
		}
		break;
	}

	case MBA_LIP_OCCURRED:
	case MBA_LOOP_DOWN:
	case MBA_LIP_RESET:
	case MBA_RSCN_UPDATE:
		ql_dbg(ql_dbg_tgt_mgt, vha, 0xf03c,
		    "qla_target(%d): Async event %#x occurred "
		    "(m[0]=%x, m[1]=%x, m[2]=%x, m[3]=%x)", vha->vp_idx, code,
		    le16_to_cpu(mailbox[0]), le16_to_cpu(mailbox[1]),
		    le16_to_cpu(mailbox[2]), le16_to_cpu(mailbox[3]));
		break;

	case MBA_PORT_UPDATE:
		ql_dbg(ql_dbg_tgt_mgt, vha, 0xf03d,
		    "qla_target(%d): Port update async event %#x "
		    "occurred: updating the ports database (m[0]=%x, m[1]=%x, "
		    "m[2]=%x, m[3]=%x)", vha->vp_idx, code,
		    le16_to_cpu(mailbox[0]), le16_to_cpu(mailbox[1]),
		    le16_to_cpu(mailbox[2]), le16_to_cpu(mailbox[3]));

		login_code = le16_to_cpu(mailbox[2]);
		if (login_code == 0x4)
			ql_dbg(ql_dbg_tgt_mgt, vha, 0xf03e,
			    "Async MB 2: Got PLOGI Complete\n");
		else if (login_code == 0x7)
			ql_dbg(ql_dbg_tgt_mgt, vha, 0xf03f,
			    "Async MB 2: Port Logged Out\n");
		break;

	default:
		break;
	}

	tgt->irq_cmd_count--;
}

static fc_port_t *qlt_get_port_database(struct scsi_qla_host *vha,
	uint16_t loop_id)
{
	fc_port_t *fcport;
	int rc;

	fcport = kzalloc(sizeof(*fcport), GFP_KERNEL);
	if (!fcport) {
		ql_dbg(ql_dbg_tgt_mgt, vha, 0xf06f,
		    "qla_target(%d): Allocation of tmp FC port failed",
		    vha->vp_idx);
		return NULL;
	}

	fcport->loop_id = loop_id;

	rc = qla2x00_get_port_database(vha, fcport, 0);
	if (rc != QLA_SUCCESS) {
		ql_dbg(ql_dbg_tgt_mgt, vha, 0xf070,
		    "qla_target(%d): Failed to retrieve fcport "
		    "information -- get_port_database() returned %x "
		    "(loop_id=0x%04x)", vha->vp_idx, rc, loop_id);
		kfree(fcport);
		return NULL;
	}

	return fcport;
}

/* Must be called under tgt_mutex */
static struct qla_tgt_sess *qlt_make_local_sess(struct scsi_qla_host *vha,
	uint8_t *s_id)
{
	struct qla_tgt_sess *sess = NULL;
	fc_port_t *fcport = NULL;
	int rc, global_resets;
	uint16_t loop_id = 0;

retry:
	global_resets =
	    atomic_read(&vha->vha_tgt.qla_tgt->tgt_global_resets_count);

	rc = qla24xx_get_loop_id(vha, s_id, &loop_id);
	if (rc != 0) {
		if ((s_id[0] == 0xFF) &&
		    (s_id[1] == 0xFC)) {
			/*
			 * This is Domain Controller, so it should be
			 * OK to drop SCSI commands from it.
			 */
			ql_dbg(ql_dbg_tgt_mgt, vha, 0xf042,
			    "Unable to find initiator with S_ID %x:%x:%x",
			    s_id[0], s_id[1], s_id[2]);
		} else
			ql_dbg(ql_dbg_tgt_mgt, vha, 0xf071,
			    "qla_target(%d): Unable to find "
			    "initiator with S_ID %x:%x:%x",
			    vha->vp_idx, s_id[0], s_id[1],
			    s_id[2]);
		return NULL;
	}

	fcport = qlt_get_port_database(vha, loop_id);
	if (!fcport)
		return NULL;

	if (global_resets !=
	    atomic_read(&vha->vha_tgt.qla_tgt->tgt_global_resets_count)) {
		ql_dbg(ql_dbg_tgt_mgt, vha, 0xf043,
		    "qla_target(%d): global reset during session discovery "
		    "(counter was %d, new %d), retrying", vha->vp_idx,
		    global_resets,
		    atomic_read(&vha->vha_tgt.
			qla_tgt->tgt_global_resets_count));
		goto retry;
	}

	sess = qlt_create_sess(vha, fcport, true);

	kfree(fcport);
	return sess;
}

static void qlt_abort_work(struct qla_tgt *tgt,
	struct qla_tgt_sess_work_param *prm)
{
	struct scsi_qla_host *vha = tgt->vha;
	struct qla_hw_data *ha = vha->hw;
	struct qla_tgt_sess *sess = NULL;
	unsigned long flags;
	uint32_t be_s_id;
	uint8_t s_id[3];
	int rc;

	spin_lock_irqsave(&ha->hardware_lock, flags);

	if (tgt->tgt_stop)
		goto out_term;

	s_id[0] = prm->abts.fcp_hdr_le.s_id[2];
	s_id[1] = prm->abts.fcp_hdr_le.s_id[1];
	s_id[2] = prm->abts.fcp_hdr_le.s_id[0];

	sess = ha->tgt.tgt_ops->find_sess_by_s_id(vha,
	    (unsigned char *)&be_s_id);
	if (!sess) {
		spin_unlock_irqrestore(&ha->hardware_lock, flags);

		mutex_lock(&vha->vha_tgt.tgt_mutex);
		sess = qlt_make_local_sess(vha, s_id);
		/* sess has got an extra creation ref */
		mutex_unlock(&vha->vha_tgt.tgt_mutex);

		spin_lock_irqsave(&ha->hardware_lock, flags);
		if (!sess)
			goto out_term;
	} else {
		if (sess->deleted == QLA_SESS_DELETION_IN_PROGRESS) {
			sess = NULL;
			goto out_term;
		}

		kref_get(&sess->se_sess->sess_kref);
	}

	if (tgt->tgt_stop)
		goto out_term;

	rc = __qlt_24xx_handle_abts(vha, &prm->abts, sess);
	if (rc != 0)
		goto out_term;

	ha->tgt.tgt_ops->put_sess(sess);
	spin_unlock_irqrestore(&ha->hardware_lock, flags);
	return;

out_term:
	qlt_24xx_send_abts_resp(vha, &prm->abts, FCP_TMF_REJECTED, false);
	if (sess)
		ha->tgt.tgt_ops->put_sess(sess);
	spin_unlock_irqrestore(&ha->hardware_lock, flags);
}

static void qlt_tmr_work(struct qla_tgt *tgt,
	struct qla_tgt_sess_work_param *prm)
{
	struct atio_from_isp *a = &prm->tm_iocb2;
	struct scsi_qla_host *vha = tgt->vha;
	struct qla_hw_data *ha = vha->hw;
	struct qla_tgt_sess *sess = NULL;
	unsigned long flags;
	uint8_t *s_id = NULL; /* to hide compiler warnings */
	int rc;
	uint32_t lun, unpacked_lun;
	int lun_size, fn;
	void *iocb;

	spin_lock_irqsave(&ha->hardware_lock, flags);

	if (tgt->tgt_stop)
		goto out_term;

	s_id = prm->tm_iocb2.u.isp24.fcp_hdr.s_id;
	sess = ha->tgt.tgt_ops->find_sess_by_s_id(vha, s_id);
	if (!sess) {
		spin_unlock_irqrestore(&ha->hardware_lock, flags);

		mutex_lock(&vha->vha_tgt.tgt_mutex);
		sess = qlt_make_local_sess(vha, s_id);
		/* sess has got an extra creation ref */
		mutex_unlock(&vha->vha_tgt.tgt_mutex);

		spin_lock_irqsave(&ha->hardware_lock, flags);
		if (!sess)
			goto out_term;
	} else {
		if (sess->deleted == QLA_SESS_DELETION_IN_PROGRESS) {
			sess = NULL;
			goto out_term;
		}

		kref_get(&sess->se_sess->sess_kref);
	}

	iocb = a;
	lun = a->u.isp24.fcp_cmnd.lun;
	lun_size = sizeof(lun);
	fn = a->u.isp24.fcp_cmnd.task_mgmt_flags;
	unpacked_lun = scsilun_to_int((struct scsi_lun *)&lun);

	rc = qlt_issue_task_mgmt(sess, unpacked_lun, fn, iocb, 0);
	if (rc != 0)
		goto out_term;

	ha->tgt.tgt_ops->put_sess(sess);
	spin_unlock_irqrestore(&ha->hardware_lock, flags);
	return;

out_term:
	qlt_send_term_exchange(vha, NULL, &prm->tm_iocb2, 1);
	if (sess)
		ha->tgt.tgt_ops->put_sess(sess);
	spin_unlock_irqrestore(&ha->hardware_lock, flags);
}

static void qlt_sess_work_fn(struct work_struct *work)
{
	struct qla_tgt *tgt = container_of(work, struct qla_tgt, sess_work);
	struct scsi_qla_host *vha = tgt->vha;
	unsigned long flags;

	ql_dbg(ql_dbg_tgt_mgt, vha, 0xf000, "Sess work (tgt %p)", tgt);

	spin_lock_irqsave(&tgt->sess_work_lock, flags);
	while (!list_empty(&tgt->sess_works_list)) {
		struct qla_tgt_sess_work_param *prm = list_entry(
		    tgt->sess_works_list.next, typeof(*prm),
		    sess_works_list_entry);

		/*
		 * This work can be scheduled on several CPUs at time, so we
		 * must delete the entry to eliminate double processing
		 */
		list_del(&prm->sess_works_list_entry);

		spin_unlock_irqrestore(&tgt->sess_work_lock, flags);

		switch (prm->type) {
		case QLA_TGT_SESS_WORK_ABORT:
			qlt_abort_work(tgt, prm);
			break;
		case QLA_TGT_SESS_WORK_TM:
			qlt_tmr_work(tgt, prm);
			break;
		default:
			BUG_ON(1);
			break;
		}

		spin_lock_irqsave(&tgt->sess_work_lock, flags);

		kfree(prm);
	}
	spin_unlock_irqrestore(&tgt->sess_work_lock, flags);
}

/* Must be called under tgt_host_action_mutex */
int qlt_add_target(struct qla_hw_data *ha, struct scsi_qla_host *base_vha)
{
	struct qla_tgt *tgt;

	if (!QLA_TGT_MODE_ENABLED())
		return 0;

	if (!IS_TGT_MODE_CAPABLE(ha)) {
		ql_log(ql_log_warn, base_vha, 0xe070,
		    "This adapter does not support target mode.\n");
		return 0;
	}

	ql_dbg(ql_dbg_tgt, base_vha, 0xe03b,
	    "Registering target for host %ld(%p).\n", base_vha->host_no, ha);

	BUG_ON(base_vha->vha_tgt.qla_tgt != NULL);

	tgt = kzalloc(sizeof(struct qla_tgt), GFP_KERNEL);
	if (!tgt) {
		ql_dbg(ql_dbg_tgt, base_vha, 0xe066,
		    "Unable to allocate struct qla_tgt\n");
		return -ENOMEM;
	}

	if (!(base_vha->host->hostt->supported_mode & MODE_TARGET))
		base_vha->host->hostt->supported_mode |= MODE_TARGET;

	tgt->ha = ha;
	tgt->vha = base_vha;
	init_waitqueue_head(&tgt->waitQ);
	INIT_LIST_HEAD(&tgt->sess_list);
	INIT_LIST_HEAD(&tgt->del_sess_list);
	INIT_DELAYED_WORK(&tgt->sess_del_work,
		(void (*)(struct work_struct *))qlt_del_sess_work_fn);
	spin_lock_init(&tgt->sess_work_lock);
	INIT_WORK(&tgt->sess_work, qlt_sess_work_fn);
	INIT_LIST_HEAD(&tgt->sess_works_list);
	spin_lock_init(&tgt->srr_lock);
	INIT_LIST_HEAD(&tgt->srr_ctio_list);
	INIT_LIST_HEAD(&tgt->srr_imm_list);
	INIT_WORK(&tgt->srr_work, qlt_handle_srr_work);
	atomic_set(&tgt->tgt_global_resets_count, 0);

	base_vha->vha_tgt.qla_tgt = tgt;

	ql_dbg(ql_dbg_tgt, base_vha, 0xe067,
		"qla_target(%d): using 64 Bit PCI addressing",
		base_vha->vp_idx);
	tgt->tgt_enable_64bit_addr = 1;
	/* 3 is reserved */
	tgt->sg_tablesize = QLA_TGT_MAX_SG_24XX(base_vha->req->length - 3);
	tgt->datasegs_per_cmd = QLA_TGT_DATASEGS_PER_CMD_24XX;
	tgt->datasegs_per_cont = QLA_TGT_DATASEGS_PER_CONT_24XX;

	if (base_vha->fc_vport)
		return 0;

	mutex_lock(&qla_tgt_mutex);
	list_add_tail(&tgt->tgt_list_entry, &qla_tgt_glist);
	mutex_unlock(&qla_tgt_mutex);

	return 0;
}

/* Must be called under tgt_host_action_mutex */
int qlt_remove_target(struct qla_hw_data *ha, struct scsi_qla_host *vha)
{
	if (!vha->vha_tgt.qla_tgt)
		return 0;

	if (vha->fc_vport) {
		qlt_release(vha->vha_tgt.qla_tgt);
		return 0;
	}

	/* free left over qfull cmds */
	qlt_init_term_exchange(vha);

	mutex_lock(&qla_tgt_mutex);
	list_del(&vha->vha_tgt.qla_tgt->tgt_list_entry);
	mutex_unlock(&qla_tgt_mutex);

	ql_dbg(ql_dbg_tgt, vha, 0xe03c, "Unregistering target for host %ld(%p)",
	    vha->host_no, ha);
	qlt_release(vha->vha_tgt.qla_tgt);

	return 0;
}

static void qlt_lport_dump(struct scsi_qla_host *vha, u64 wwpn,
	unsigned char *b)
{
	int i;

	pr_debug("qla2xxx HW vha->node_name: ");
	for (i = 0; i < WWN_SIZE; i++)
		pr_debug("%02x ", vha->node_name[i]);
	pr_debug("\n");
	pr_debug("qla2xxx HW vha->port_name: ");
	for (i = 0; i < WWN_SIZE; i++)
		pr_debug("%02x ", vha->port_name[i]);
	pr_debug("\n");

	pr_debug("qla2xxx passed configfs WWPN: ");
	put_unaligned_be64(wwpn, b);
	for (i = 0; i < WWN_SIZE; i++)
		pr_debug("%02x ", b[i]);
	pr_debug("\n");
}

/**
 * qla_tgt_lport_register - register lport with external module
 *
 * @qla_tgt_ops: Pointer for tcm_qla2xxx qla_tgt_ops
 * @wwpn: Passwd FC target WWPN
 * @callback:  lport initialization callback for tcm_qla2xxx code
 * @target_lport_ptr: pointer for tcm_qla2xxx specific lport data
 */
int qlt_lport_register(void *target_lport_ptr, u64 phys_wwpn,
		       u64 npiv_wwpn, u64 npiv_wwnn,
		       int (*callback)(struct scsi_qla_host *, void *, u64, u64))
{
	struct qla_tgt *tgt;
	struct scsi_qla_host *vha;
	struct qla_hw_data *ha;
	struct Scsi_Host *host;
	unsigned long flags;
	int rc;
	u8 b[WWN_SIZE];

	mutex_lock(&qla_tgt_mutex);
	list_for_each_entry(tgt, &qla_tgt_glist, tgt_list_entry) {
		vha = tgt->vha;
		ha = vha->hw;

		host = vha->host;
		if (!host)
			continue;

		if (!(host->hostt->supported_mode & MODE_TARGET))
			continue;

		spin_lock_irqsave(&ha->hardware_lock, flags);
		if ((!npiv_wwpn || !npiv_wwnn) && host->active_mode & MODE_TARGET) {
			pr_debug("MODE_TARGET already active on qla2xxx(%d)\n",
			    host->host_no);
			spin_unlock_irqrestore(&ha->hardware_lock, flags);
			continue;
		}
		if (tgt->tgt_stop) {
			pr_debug("MODE_TARGET in shutdown on qla2xxx(%d)\n",
				 host->host_no);
			spin_unlock_irqrestore(&ha->hardware_lock, flags);
			continue;
		}
		spin_unlock_irqrestore(&ha->hardware_lock, flags);

		if (!scsi_host_get(host)) {
			ql_dbg(ql_dbg_tgt, vha, 0xe068,
			    "Unable to scsi_host_get() for"
			    " qla2xxx scsi_host\n");
			continue;
		}
		qlt_lport_dump(vha, phys_wwpn, b);

		if (memcmp(vha->port_name, b, WWN_SIZE)) {
			scsi_host_put(host);
			continue;
		}
		rc = (*callback)(vha, target_lport_ptr, npiv_wwpn, npiv_wwnn);
		if (rc != 0)
			scsi_host_put(host);

		mutex_unlock(&qla_tgt_mutex);
		return rc;
	}
	mutex_unlock(&qla_tgt_mutex);

	return -ENODEV;
}
EXPORT_SYMBOL(qlt_lport_register);

/**
 * qla_tgt_lport_deregister - Degister lport
 *
 * @vha:  Registered scsi_qla_host pointer
 */
void qlt_lport_deregister(struct scsi_qla_host *vha)
{
	struct qla_hw_data *ha = vha->hw;
	struct Scsi_Host *sh = vha->host;
	/*
	 * Clear the target_lport_ptr qla_target_template pointer in qla_hw_data
	 */
	vha->vha_tgt.target_lport_ptr = NULL;
	ha->tgt.tgt_ops = NULL;
	/*
	 * Release the Scsi_Host reference for the underlying qla2xxx host
	 */
	scsi_host_put(sh);
}
EXPORT_SYMBOL(qlt_lport_deregister);

/* Must be called under HW lock */
static void qlt_set_mode(struct scsi_qla_host *vha)
{
	struct qla_hw_data *ha = vha->hw;

	switch (ql2x_ini_mode) {
	case QLA2XXX_INI_MODE_DISABLED:
	case QLA2XXX_INI_MODE_EXCLUSIVE:
		vha->host->active_mode = MODE_TARGET;
		break;
	case QLA2XXX_INI_MODE_ENABLED:
		vha->host->active_mode |= MODE_TARGET;
		break;
	default:
		break;
	}

	if (ha->tgt.ini_mode_force_reverse)
		qla_reverse_ini_mode(vha);
}

/* Must be called under HW lock */
static void qlt_clear_mode(struct scsi_qla_host *vha)
{
	struct qla_hw_data *ha = vha->hw;

	switch (ql2x_ini_mode) {
	case QLA2XXX_INI_MODE_DISABLED:
		vha->host->active_mode = MODE_UNKNOWN;
		break;
	case QLA2XXX_INI_MODE_EXCLUSIVE:
		vha->host->active_mode = MODE_INITIATOR;
		break;
	case QLA2XXX_INI_MODE_ENABLED:
		vha->host->active_mode &= ~MODE_TARGET;
		break;
	default:
		break;
	}

	if (ha->tgt.ini_mode_force_reverse)
		qla_reverse_ini_mode(vha);
}

/*
 * qla_tgt_enable_vha - NO LOCK HELD
 *
 * host_reset, bring up w/ Target Mode Enabled
 */
void
qlt_enable_vha(struct scsi_qla_host *vha)
{
	struct qla_hw_data *ha = vha->hw;
	struct qla_tgt *tgt = vha->vha_tgt.qla_tgt;
	unsigned long flags;
	scsi_qla_host_t *base_vha = pci_get_drvdata(ha->pdev);

	if (!tgt) {
		ql_dbg(ql_dbg_tgt, vha, 0xe069,
		    "Unable to locate qla_tgt pointer from"
		    " struct qla_hw_data\n");
		dump_stack();
		return;
	}

	spin_lock_irqsave(&ha->hardware_lock, flags);
	tgt->tgt_stopped = 0;
	qlt_set_mode(vha);
	spin_unlock_irqrestore(&ha->hardware_lock, flags);

	if (vha->vp_idx) {
		qla24xx_disable_vp(vha);
		qla24xx_enable_vp(vha);
	} else {
		set_bit(ISP_ABORT_NEEDED, &base_vha->dpc_flags);
		qla2xxx_wake_dpc(base_vha);
		qla2x00_wait_for_hba_online(base_vha);
	}
}
EXPORT_SYMBOL(qlt_enable_vha);

/*
 * qla_tgt_disable_vha - NO LOCK HELD
 *
 * Disable Target Mode and reset the adapter
 */
static void qlt_disable_vha(struct scsi_qla_host *vha)
{
	struct qla_hw_data *ha = vha->hw;
	struct qla_tgt *tgt = vha->vha_tgt.qla_tgt;
	unsigned long flags;

	if (!tgt) {
		ql_dbg(ql_dbg_tgt, vha, 0xe06a,
		    "Unable to locate qla_tgt pointer from"
		    " struct qla_hw_data\n");
		dump_stack();
		return;
	}

	spin_lock_irqsave(&ha->hardware_lock, flags);
	qlt_clear_mode(vha);
	spin_unlock_irqrestore(&ha->hardware_lock, flags);

	set_bit(ISP_ABORT_NEEDED, &vha->dpc_flags);
	qla2xxx_wake_dpc(vha);
	qla2x00_wait_for_hba_online(vha);
}

/*
 * Called from qla_init.c:qla24xx_vport_create() contex to setup
 * the target mode specific struct scsi_qla_host and struct qla_hw_data
 * members.
 */
void
qlt_vport_create(struct scsi_qla_host *vha, struct qla_hw_data *ha)
{
	if (!qla_tgt_mode_enabled(vha))
		return;

	vha->vha_tgt.qla_tgt = NULL;

	mutex_init(&vha->vha_tgt.tgt_mutex);
	mutex_init(&vha->vha_tgt.tgt_host_action_mutex);

	qlt_clear_mode(vha);

	/*
	 * NOTE: Currently the value is kept the same for <24xx and
	 * >=24xx ISPs. If it is necessary to change it,
	 * the check should be added for specific ISPs,
	 * assigning the value appropriately.
	 */
	ha->tgt.atio_q_length = ATIO_ENTRY_CNT_24XX;

	qlt_add_target(ha, vha);
}

void
qlt_rff_id(struct scsi_qla_host *vha, struct ct_sns_req *ct_req)
{
	/*
	 * FC-4 Feature bit 0 indicates target functionality to the name server.
	 */
	if (qla_tgt_mode_enabled(vha)) {
		if (qla_ini_mode_enabled(vha))
			ct_req->req.rff_id.fc4_feature = BIT_0 | BIT_1;
		else
			ct_req->req.rff_id.fc4_feature = BIT_0;
	} else if (qla_ini_mode_enabled(vha)) {
		ct_req->req.rff_id.fc4_feature = BIT_1;
	}
}

/*
 * qlt_init_atio_q_entries() - Initializes ATIO queue entries.
 * @ha: HA context
 *
 * Beginning of ATIO ring has initialization control block already built
 * by nvram config routine.
 *
 * Returns 0 on success.
 */
void
qlt_init_atio_q_entries(struct scsi_qla_host *vha)
{
	struct qla_hw_data *ha = vha->hw;
	uint16_t cnt;
	struct atio_from_isp *pkt = (struct atio_from_isp *)ha->tgt.atio_ring;

	if (!qla_tgt_mode_enabled(vha))
		return;

	for (cnt = 0; cnt < ha->tgt.atio_q_length; cnt++) {
		pkt->u.raw.signature = ATIO_PROCESSED;
		pkt++;
	}

}

/*
 * qlt_24xx_process_atio_queue() - Process ATIO queue entries.
 * @ha: SCSI driver HA context
 */
void
qlt_24xx_process_atio_queue(struct scsi_qla_host *vha)
{
	struct qla_hw_data *ha = vha->hw;
	struct atio_from_isp *pkt;
	int cnt, i;

	if (!vha->flags.online)
		return;

	while (ha->tgt.atio_ring_ptr->signature != ATIO_PROCESSED) {
		pkt = (struct atio_from_isp *)ha->tgt.atio_ring_ptr;
		cnt = pkt->u.raw.entry_count;

		qlt_24xx_atio_pkt_all_vps(vha, (struct atio_from_isp *)pkt);

		for (i = 0; i < cnt; i++) {
			ha->tgt.atio_ring_index++;
			if (ha->tgt.atio_ring_index == ha->tgt.atio_q_length) {
				ha->tgt.atio_ring_index = 0;
				ha->tgt.atio_ring_ptr = ha->tgt.atio_ring;
			} else
				ha->tgt.atio_ring_ptr++;

			pkt->u.raw.signature = ATIO_PROCESSED;
			pkt = (struct atio_from_isp *)ha->tgt.atio_ring_ptr;
		}
		wmb();
	}

	/* Adjust ring index */
	WRT_REG_DWORD(ISP_ATIO_Q_OUT(vha), ha->tgt.atio_ring_index);
	RD_REG_DWORD_RELAXED(ISP_ATIO_Q_OUT(vha));
}

void
qlt_24xx_config_rings(struct scsi_qla_host *vha)
{
	struct qla_hw_data *ha = vha->hw;
	if (!QLA_TGT_MODE_ENABLED())
		return;

	WRT_REG_DWORD(ISP_ATIO_Q_IN(vha), 0);
	WRT_REG_DWORD(ISP_ATIO_Q_OUT(vha), 0);
	RD_REG_DWORD(ISP_ATIO_Q_OUT(vha));

	if (IS_ATIO_MSIX_CAPABLE(ha)) {
		struct qla_msix_entry *msix = &ha->msix_entries[2];
		struct init_cb_24xx *icb = (struct init_cb_24xx *)ha->init_cb;

		icb->msix_atio = cpu_to_le16(msix->entry);
		ql_dbg(ql_dbg_init, vha, 0xf072,
		    "Registering ICB vector 0x%x for atio que.\n",
		    msix->entry);
	}
}

void
qlt_24xx_config_nvram_stage1(struct scsi_qla_host *vha, struct nvram_24xx *nv)
{
	struct qla_hw_data *ha = vha->hw;

	if (qla_tgt_mode_enabled(vha)) {
		if (!ha->tgt.saved_set) {
			/* We save only once */
			ha->tgt.saved_exchange_count = nv->exchange_count;
			ha->tgt.saved_firmware_options_1 =
			    nv->firmware_options_1;
			ha->tgt.saved_firmware_options_2 =
			    nv->firmware_options_2;
			ha->tgt.saved_firmware_options_3 =
			    nv->firmware_options_3;
			ha->tgt.saved_set = 1;
		}

		nv->exchange_count = __constant_cpu_to_le16(0xFFFF);

		/* Enable target mode */
		nv->firmware_options_1 |= __constant_cpu_to_le32(BIT_4);

		/* Disable ini mode, if requested */
		if (!qla_ini_mode_enabled(vha))
			nv->firmware_options_1 |= __constant_cpu_to_le32(BIT_5);

		/* Disable Full Login after LIP */
		nv->firmware_options_1 &= __constant_cpu_to_le32(~BIT_13);
		/* Enable initial LIP */
		nv->firmware_options_1 &= __constant_cpu_to_le32(~BIT_9);
		if (ql2xtgt_tape_enable)
			/* Enable FC Tape support */
			nv->firmware_options_2 |= cpu_to_le32(BIT_12);
		else
			/* Disable FC Tape support */
			nv->firmware_options_2 &= cpu_to_le32(~BIT_12);

		/* Disable Full Login after LIP */
		nv->host_p &= __constant_cpu_to_le32(~BIT_10);
		/* Enable target PRLI control */
		nv->firmware_options_2 |= __constant_cpu_to_le32(BIT_14);
	} else {
		if (ha->tgt.saved_set) {
			nv->exchange_count = ha->tgt.saved_exchange_count;
			nv->firmware_options_1 =
			    ha->tgt.saved_firmware_options_1;
			nv->firmware_options_2 =
			    ha->tgt.saved_firmware_options_2;
			nv->firmware_options_3 =
			    ha->tgt.saved_firmware_options_3;
		}
		return;
	}

	/* out-of-order frames reassembly */
	nv->firmware_options_3 |= BIT_6|BIT_9;

	if (ha->tgt.enable_class_2) {
		if (vha->flags.init_done)
			fc_host_supported_classes(vha->host) =
				FC_COS_CLASS2 | FC_COS_CLASS3;

		nv->firmware_options_2 |= __constant_cpu_to_le32(BIT_8);
	} else {
		if (vha->flags.init_done)
			fc_host_supported_classes(vha->host) = FC_COS_CLASS3;

		nv->firmware_options_2 &= ~__constant_cpu_to_le32(BIT_8);
	}
}

void
qlt_24xx_config_nvram_stage2(struct scsi_qla_host *vha,
	struct init_cb_24xx *icb)
{
	struct qla_hw_data *ha = vha->hw;

	if (ha->tgt.node_name_set) {
		memcpy(icb->node_name, ha->tgt.tgt_node_name, WWN_SIZE);
		icb->firmware_options_1 |= __constant_cpu_to_le32(BIT_14);
	}
}

void
qlt_81xx_config_nvram_stage1(struct scsi_qla_host *vha, struct nvram_81xx *nv)
{
	struct qla_hw_data *ha = vha->hw;

	if (!QLA_TGT_MODE_ENABLED())
		return;

	if (qla_tgt_mode_enabled(vha)) {
		if (!ha->tgt.saved_set) {
			/* We save only once */
			ha->tgt.saved_exchange_count = nv->exchange_count;
			ha->tgt.saved_firmware_options_1 =
			    nv->firmware_options_1;
			ha->tgt.saved_firmware_options_2 =
			    nv->firmware_options_2;
			ha->tgt.saved_firmware_options_3 =
			    nv->firmware_options_3;
			ha->tgt.saved_set = 1;
		}

		nv->exchange_count = __constant_cpu_to_le16(0xFFFF);

		/* Enable target mode */
		nv->firmware_options_1 |= __constant_cpu_to_le32(BIT_4);

		/* Disable ini mode, if requested */
		if (!qla_ini_mode_enabled(vha))
			nv->firmware_options_1 |=
			    __constant_cpu_to_le32(BIT_5);

		/* Disable Full Login after LIP */
		nv->firmware_options_1 &= __constant_cpu_to_le32(~BIT_13);
		/* Enable initial LIP */
		nv->firmware_options_1 &= __constant_cpu_to_le32(~BIT_9);
		if (ql2xtgt_tape_enable)
			/* Enable FC tape support */
			nv->firmware_options_2 |= cpu_to_le32(BIT_12);
		else
			/* Disable FC tape support */
			nv->firmware_options_2 &= cpu_to_le32(~BIT_12);

		/* Disable Full Login after LIP */
		nv->host_p &= __constant_cpu_to_le32(~BIT_10);
		/* Enable target PRLI control */
		nv->firmware_options_2 |= __constant_cpu_to_le32(BIT_14);
	} else {
		if (ha->tgt.saved_set) {
			nv->exchange_count = ha->tgt.saved_exchange_count;
			nv->firmware_options_1 =
			    ha->tgt.saved_firmware_options_1;
			nv->firmware_options_2 =
			    ha->tgt.saved_firmware_options_2;
			nv->firmware_options_3 =
			    ha->tgt.saved_firmware_options_3;
		}
		return;
	}

	/* out-of-order frames reassembly */
	nv->firmware_options_3 |= BIT_6|BIT_9;

	if (ha->tgt.enable_class_2) {
		if (vha->flags.init_done)
			fc_host_supported_classes(vha->host) =
				FC_COS_CLASS2 | FC_COS_CLASS3;

		nv->firmware_options_2 |= __constant_cpu_to_le32(BIT_8);
	} else {
		if (vha->flags.init_done)
			fc_host_supported_classes(vha->host) = FC_COS_CLASS3;

		nv->firmware_options_2 &= ~__constant_cpu_to_le32(BIT_8);
	}
}

void
qlt_81xx_config_nvram_stage2(struct scsi_qla_host *vha,
	struct init_cb_81xx *icb)
{
	struct qla_hw_data *ha = vha->hw;

	if (!QLA_TGT_MODE_ENABLED())
		return;

	if (ha->tgt.node_name_set) {
		memcpy(icb->node_name, ha->tgt.tgt_node_name, WWN_SIZE);
		icb->firmware_options_1 |= __constant_cpu_to_le32(BIT_14);
	}
}

void
qlt_83xx_iospace_config(struct qla_hw_data *ha)
{
	if (!QLA_TGT_MODE_ENABLED())
		return;

	ha->msix_count += 1; /* For ATIO Q */
}

int
qlt_24xx_process_response_error(struct scsi_qla_host *vha,
	struct sts_entry_24xx *pkt)
{
	switch (pkt->entry_type) {
	case ABTS_RECV_24XX:
	case ABTS_RESP_24XX:
	case CTIO_TYPE7:
	case NOTIFY_ACK_TYPE:
	case CTIO_CRC2:
		return 1;
	default:
		return 0;
	}
}

void
qlt_modify_vp_config(struct scsi_qla_host *vha,
	struct vp_config_entry_24xx *vpmod)
{
	if (qla_tgt_mode_enabled(vha))
		vpmod->options_idx1 &= ~BIT_5;
	/* Disable ini mode, if requested */
	if (!qla_ini_mode_enabled(vha))
		vpmod->options_idx1 &= ~BIT_4;
}

void
qlt_probe_one_stage1(struct scsi_qla_host *base_vha, struct qla_hw_data *ha)
{
	if (!QLA_TGT_MODE_ENABLED())
		return;

	if  (ha->mqenable || IS_QLA83XX(ha) || IS_QLA27XX(ha)) {
		ISP_ATIO_Q_IN(base_vha) = &ha->mqiobase->isp25mq.atio_q_in;
		ISP_ATIO_Q_OUT(base_vha) = &ha->mqiobase->isp25mq.atio_q_out;
	} else {
		ISP_ATIO_Q_IN(base_vha) = &ha->iobase->isp24.atio_q_in;
		ISP_ATIO_Q_OUT(base_vha) = &ha->iobase->isp24.atio_q_out;
	}

	mutex_init(&base_vha->vha_tgt.tgt_mutex);
	mutex_init(&base_vha->vha_tgt.tgt_host_action_mutex);
	qlt_clear_mode(base_vha);
}

irqreturn_t
qla83xx_msix_atio_q(int irq, void *dev_id)
{
	struct rsp_que *rsp;
	scsi_qla_host_t	*vha;
	struct qla_hw_data *ha;
	unsigned long flags;

	rsp = (struct rsp_que *) dev_id;
	ha = rsp->hw;
	vha = pci_get_drvdata(ha->pdev);

	spin_lock_irqsave(&ha->hardware_lock, flags);

	qlt_24xx_process_atio_queue(vha);
	qla24xx_process_response_queue(vha, rsp);

	spin_unlock_irqrestore(&ha->hardware_lock, flags);

	return IRQ_HANDLED;
}

int
qlt_mem_alloc(struct qla_hw_data *ha)
{
	if (!QLA_TGT_MODE_ENABLED())
		return 0;

	ha->tgt.tgt_vp_map = kzalloc(sizeof(struct qla_tgt_vp_map) *
	    MAX_MULTI_ID_FABRIC, GFP_KERNEL);
	if (!ha->tgt.tgt_vp_map)
		return -ENOMEM;

	ha->tgt.atio_ring = dma_alloc_coherent(&ha->pdev->dev,
	    (ha->tgt.atio_q_length + 1) * sizeof(struct atio_from_isp),
	    &ha->tgt.atio_dma, GFP_KERNEL);
	if (!ha->tgt.atio_ring) {
		kfree(ha->tgt.tgt_vp_map);
		return -ENOMEM;
	}
	return 0;
}

void
qlt_mem_free(struct qla_hw_data *ha)
{
	if (!QLA_TGT_MODE_ENABLED())
		return;

	if (ha->tgt.atio_ring) {
		dma_free_coherent(&ha->pdev->dev, (ha->tgt.atio_q_length + 1) *
		    sizeof(struct atio_from_isp), ha->tgt.atio_ring,
		    ha->tgt.atio_dma);
	}
	kfree(ha->tgt.tgt_vp_map);
}

/* vport_slock to be held by the caller */
void
qlt_update_vp_map(struct scsi_qla_host *vha, int cmd)
{
	if (!QLA_TGT_MODE_ENABLED())
		return;

	switch (cmd) {
	case SET_VP_IDX:
		vha->hw->tgt.tgt_vp_map[vha->vp_idx].vha = vha;
		break;
	case SET_AL_PA:
		vha->hw->tgt.tgt_vp_map[vha->d_id.b.al_pa].idx = vha->vp_idx;
		break;
	case RESET_VP_IDX:
		vha->hw->tgt.tgt_vp_map[vha->vp_idx].vha = NULL;
		break;
	case RESET_AL_PA:
		vha->hw->tgt.tgt_vp_map[vha->d_id.b.al_pa].idx = 0;
		break;
	}
}

static int __init qlt_parse_ini_mode(void)
{
	if (strcasecmp(qlini_mode, QLA2XXX_INI_MODE_STR_EXCLUSIVE) == 0)
		ql2x_ini_mode = QLA2XXX_INI_MODE_EXCLUSIVE;
	else if (strcasecmp(qlini_mode, QLA2XXX_INI_MODE_STR_DISABLED) == 0)
		ql2x_ini_mode = QLA2XXX_INI_MODE_DISABLED;
	else if (strcasecmp(qlini_mode, QLA2XXX_INI_MODE_STR_ENABLED) == 0)
		ql2x_ini_mode = QLA2XXX_INI_MODE_ENABLED;
	else
		return false;

	return true;
}

int __init qlt_init(void)
{
	int ret;

	if (!qlt_parse_ini_mode()) {
		ql_log(ql_log_fatal, NULL, 0xe06b,
		    "qlt_parse_ini_mode() failed\n");
		return -EINVAL;
	}

	if (!QLA_TGT_MODE_ENABLED())
		return 0;

	qla_tgt_mgmt_cmd_cachep = kmem_cache_create("qla_tgt_mgmt_cmd_cachep",
	    sizeof(struct qla_tgt_mgmt_cmd), __alignof__(struct
	    qla_tgt_mgmt_cmd), 0, NULL);
	if (!qla_tgt_mgmt_cmd_cachep) {
		ql_log(ql_log_fatal, NULL, 0xe06d,
		    "kmem_cache_create for qla_tgt_mgmt_cmd_cachep failed\n");
		return -ENOMEM;
	}

	qla_tgt_mgmt_cmd_mempool = mempool_create(25, mempool_alloc_slab,
	    mempool_free_slab, qla_tgt_mgmt_cmd_cachep);
	if (!qla_tgt_mgmt_cmd_mempool) {
		ql_log(ql_log_fatal, NULL, 0xe06e,
		    "mempool_create for qla_tgt_mgmt_cmd_mempool failed\n");
		ret = -ENOMEM;
		goto out_mgmt_cmd_cachep;
	}

	qla_tgt_wq = alloc_workqueue("qla_tgt_wq", 0, 0);
	if (!qla_tgt_wq) {
		ql_log(ql_log_fatal, NULL, 0xe06f,
		    "alloc_workqueue for qla_tgt_wq failed\n");
		ret = -ENOMEM;
		goto out_cmd_mempool;
	}
	/*
	 * Return 1 to signal that initiator-mode is being disabled
	 */
	return (ql2x_ini_mode == QLA2XXX_INI_MODE_DISABLED) ? 1 : 0;

out_cmd_mempool:
	mempool_destroy(qla_tgt_mgmt_cmd_mempool);
out_mgmt_cmd_cachep:
	kmem_cache_destroy(qla_tgt_mgmt_cmd_cachep);
	return ret;
}

void qlt_exit(void)
{
	if (!QLA_TGT_MODE_ENABLED())
		return;

	destroy_workqueue(qla_tgt_wq);
	mempool_destroy(qla_tgt_mgmt_cmd_mempool);
	kmem_cache_destroy(qla_tgt_mgmt_cmd_cachep);
}<|MERGE_RESOLUTION|>--- conflicted
+++ resolved
@@ -1924,23 +1924,6 @@
 	struct qla_hw_data *ha = vha->hw;
 	struct se_cmd *se_cmd = &cmd->se_cmd;
 
-<<<<<<< HEAD
-	if (unlikely(cmd->aborted)) {
-		ql_dbg(ql_dbg_tgt_mgt, vha, 0xf014,
-		       "qla_target(%d): terminating exchange for aborted cmd=%p (se_cmd=%p, tag=%lld)",
-		       vha->vp_idx, cmd, se_cmd, se_cmd->tag);
-
-		cmd->state = QLA_TGT_STATE_ABORTED;
-		cmd->cmd_flags |= BIT_6;
-
-		qlt_send_term_exchange(vha, cmd, &cmd->atio, 0);
-
-		/* !! At this point cmd could be already freed !! */
-		return QLA_TGT_PRE_XMIT_RESP_CMD_ABORTED;
-	}
-
-=======
->>>>>>> 3cb5ff02
 	prm->cmd = cmd;
 	prm->tgt = tgt;
 	prm->rq_result = scsi_status;
