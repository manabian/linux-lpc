--- conflicted
+++ resolved
@@ -874,14 +874,8 @@
 			}
 		}
 
-<<<<<<< HEAD
-		alloc_size = (1 << order) * PAGE_SIZE;
-retry_alloc_baser:
-		alloc_pages = (alloc_size / psz);
-=======
 retry_alloc_baser:
 		alloc_pages = (PAGE_ORDER_TO_SIZE(order) / psz);
->>>>>>> 6f40fed1
 		if (alloc_pages > GITS_BASER_PAGES_MAX) {
 			alloc_pages = GITS_BASER_PAGES_MAX;
 			order = get_order(GITS_BASER_PAGES_MAX * psz);
@@ -946,11 +940,7 @@
 			 * something is horribly wrong...
 			 */
 			free_pages((unsigned long)base, order);
-<<<<<<< HEAD
-			its->tables[i] = NULL;
-=======
 			its->tables[i].base = NULL;
->>>>>>> 6f40fed1
 
 			switch (psz) {
 			case SZ_16K:
