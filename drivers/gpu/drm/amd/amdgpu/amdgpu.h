/*
 * Copyright 2008 Advanced Micro Devices, Inc.
 * Copyright 2008 Red Hat Inc.
 * Copyright 2009 Jerome Glisse.
 *
 * Permission is hereby granted, free of charge, to any person obtaining a
 * copy of this software and associated documentation files (the "Software"),
 * to deal in the Software without restriction, including without limitation
 * the rights to use, copy, modify, merge, publish, distribute, sublicense,
 * and/or sell copies of the Software, and to permit persons to whom the
 * Software is furnished to do so, subject to the following conditions:
 *
 * The above copyright notice and this permission notice shall be included in
 * all copies or substantial portions of the Software.
 *
 * THE SOFTWARE IS PROVIDED "AS IS", WITHOUT WARRANTY OF ANY KIND, EXPRESS OR
 * IMPLIED, INCLUDING BUT NOT LIMITED TO THE WARRANTIES OF MERCHANTABILITY,
 * FITNESS FOR A PARTICULAR PURPOSE AND NONINFRINGEMENT.  IN NO EVENT SHALL
 * THE COPYRIGHT HOLDER(S) OR AUTHOR(S) BE LIABLE FOR ANY CLAIM, DAMAGES OR
 * OTHER LIABILITY, WHETHER IN AN ACTION OF CONTRACT, TORT OR OTHERWISE,
 * ARISING FROM, OUT OF OR IN CONNECTION WITH THE SOFTWARE OR THE USE OR
 * OTHER DEALINGS IN THE SOFTWARE.
 *
 * Authors: Dave Airlie
 *          Alex Deucher
 *          Jerome Glisse
 */
#ifndef __AMDGPU_H__
#define __AMDGPU_H__

#include <linux/atomic.h>
#include <linux/wait.h>
#include <linux/list.h>
#include <linux/kref.h>
#include <linux/interval_tree.h>
#include <linux/hashtable.h>
#include <linux/fence.h>

#include <ttm/ttm_bo_api.h>
#include <ttm/ttm_bo_driver.h>
#include <ttm/ttm_placement.h>
#include <ttm/ttm_module.h>
#include <ttm/ttm_execbuf_util.h>

#include <drm/drmP.h>
#include <drm/drm_gem.h>
#include <drm/amdgpu_drm.h>

#include "amd_shared.h"
#include "amdgpu_mode.h"
#include "amdgpu_ih.h"
#include "amdgpu_irq.h"
#include "amdgpu_ucode.h"
#include "amdgpu_gds.h"

#include "gpu_scheduler.h"

/*
 * Modules parameters.
 */
extern int amdgpu_modeset;
extern int amdgpu_vram_limit;
extern int amdgpu_gart_size;
extern int amdgpu_benchmarking;
extern int amdgpu_testing;
extern int amdgpu_audio;
extern int amdgpu_disp_priority;
extern int amdgpu_hw_i2c;
extern int amdgpu_pcie_gen2;
extern int amdgpu_msi;
extern int amdgpu_lockup_timeout;
extern int amdgpu_dpm;
extern int amdgpu_smc_load_fw;
extern int amdgpu_aspm;
extern int amdgpu_runtime_pm;
extern int amdgpu_hard_reset;
extern unsigned amdgpu_ip_block_mask;
extern int amdgpu_bapm;
extern int amdgpu_deep_color;
extern int amdgpu_vm_size;
extern int amdgpu_vm_block_size;
extern int amdgpu_vm_fault_stop;
extern int amdgpu_vm_debug;
extern int amdgpu_enable_scheduler;
extern int amdgpu_sched_jobs;
extern int amdgpu_sched_hw_submission;
extern int amdgpu_enable_semaphores;

#define AMDGPU_WAIT_IDLE_TIMEOUT_IN_MS	        3000
#define AMDGPU_MAX_USEC_TIMEOUT			100000	/* 100 ms */
#define AMDGPU_FENCE_JIFFIES_TIMEOUT		(HZ / 2)
/* AMDGPU_IB_POOL_SIZE must be a power of 2 */
#define AMDGPU_IB_POOL_SIZE			16
#define AMDGPU_DEBUGFS_MAX_COMPONENTS		32
#define AMDGPUFB_CONN_LIMIT			4
#define AMDGPU_BIOS_NUM_SCRATCH			8

/* max number of rings */
#define AMDGPU_MAX_RINGS			16
#define AMDGPU_MAX_GFX_RINGS			1
#define AMDGPU_MAX_COMPUTE_RINGS		8
#define AMDGPU_MAX_VCE_RINGS			2

/* max number of IP instances */
#define AMDGPU_MAX_SDMA_INSTANCES		2

/* number of hw syncs before falling back on blocking */
#define AMDGPU_NUM_SYNCS			4

/* hardcode that limit for now */
#define AMDGPU_VA_RESERVED_SIZE			(8 << 20)

/* hard reset data */
#define AMDGPU_ASIC_RESET_DATA                  0x39d5e86b

/* reset flags */
#define AMDGPU_RESET_GFX			(1 << 0)
#define AMDGPU_RESET_COMPUTE			(1 << 1)
#define AMDGPU_RESET_DMA			(1 << 2)
#define AMDGPU_RESET_CP				(1 << 3)
#define AMDGPU_RESET_GRBM			(1 << 4)
#define AMDGPU_RESET_DMA1			(1 << 5)
#define AMDGPU_RESET_RLC			(1 << 6)
#define AMDGPU_RESET_SEM			(1 << 7)
#define AMDGPU_RESET_IH				(1 << 8)
#define AMDGPU_RESET_VMC			(1 << 9)
#define AMDGPU_RESET_MC				(1 << 10)
#define AMDGPU_RESET_DISPLAY			(1 << 11)
#define AMDGPU_RESET_UVD			(1 << 12)
#define AMDGPU_RESET_VCE			(1 << 13)
#define AMDGPU_RESET_VCE1			(1 << 14)

/* CG block flags */
#define AMDGPU_CG_BLOCK_GFX			(1 << 0)
#define AMDGPU_CG_BLOCK_MC			(1 << 1)
#define AMDGPU_CG_BLOCK_SDMA			(1 << 2)
#define AMDGPU_CG_BLOCK_UVD			(1 << 3)
#define AMDGPU_CG_BLOCK_VCE			(1 << 4)
#define AMDGPU_CG_BLOCK_HDP			(1 << 5)
#define AMDGPU_CG_BLOCK_BIF			(1 << 6)

/* CG flags */
#define AMDGPU_CG_SUPPORT_GFX_MGCG		(1 << 0)
#define AMDGPU_CG_SUPPORT_GFX_MGLS		(1 << 1)
#define AMDGPU_CG_SUPPORT_GFX_CGCG		(1 << 2)
#define AMDGPU_CG_SUPPORT_GFX_CGLS		(1 << 3)
#define AMDGPU_CG_SUPPORT_GFX_CGTS		(1 << 4)
#define AMDGPU_CG_SUPPORT_GFX_CGTS_LS		(1 << 5)
#define AMDGPU_CG_SUPPORT_GFX_CP_LS		(1 << 6)
#define AMDGPU_CG_SUPPORT_GFX_RLC_LS		(1 << 7)
#define AMDGPU_CG_SUPPORT_MC_LS			(1 << 8)
#define AMDGPU_CG_SUPPORT_MC_MGCG		(1 << 9)
#define AMDGPU_CG_SUPPORT_SDMA_LS		(1 << 10)
#define AMDGPU_CG_SUPPORT_SDMA_MGCG		(1 << 11)
#define AMDGPU_CG_SUPPORT_BIF_LS		(1 << 12)
#define AMDGPU_CG_SUPPORT_UVD_MGCG		(1 << 13)
#define AMDGPU_CG_SUPPORT_VCE_MGCG		(1 << 14)
#define AMDGPU_CG_SUPPORT_HDP_LS		(1 << 15)
#define AMDGPU_CG_SUPPORT_HDP_MGCG		(1 << 16)

/* PG flags */
#define AMDGPU_PG_SUPPORT_GFX_PG		(1 << 0)
#define AMDGPU_PG_SUPPORT_GFX_SMG		(1 << 1)
#define AMDGPU_PG_SUPPORT_GFX_DMG		(1 << 2)
#define AMDGPU_PG_SUPPORT_UVD			(1 << 3)
#define AMDGPU_PG_SUPPORT_VCE			(1 << 4)
#define AMDGPU_PG_SUPPORT_CP			(1 << 5)
#define AMDGPU_PG_SUPPORT_GDS			(1 << 6)
#define AMDGPU_PG_SUPPORT_RLC_SMU_HS		(1 << 7)
#define AMDGPU_PG_SUPPORT_SDMA			(1 << 8)
#define AMDGPU_PG_SUPPORT_ACP			(1 << 9)
#define AMDGPU_PG_SUPPORT_SAMU			(1 << 10)

/* GFX current status */
#define AMDGPU_GFX_NORMAL_MODE			0x00000000L
#define AMDGPU_GFX_SAFE_MODE			0x00000001L
#define AMDGPU_GFX_PG_DISABLED_MODE		0x00000002L
#define AMDGPU_GFX_CG_DISABLED_MODE		0x00000004L
#define AMDGPU_GFX_LBPW_DISABLED_MODE		0x00000008L

/* max cursor sizes (in pixels) */
#define CIK_CURSOR_WIDTH 128
#define CIK_CURSOR_HEIGHT 128

struct amdgpu_device;
struct amdgpu_fence;
struct amdgpu_ib;
struct amdgpu_vm;
struct amdgpu_ring;
struct amdgpu_semaphore;
struct amdgpu_cs_parser;
struct amdgpu_job;
struct amdgpu_irq_src;
struct amdgpu_fpriv;

enum amdgpu_cp_irq {
	AMDGPU_CP_IRQ_GFX_EOP = 0,
	AMDGPU_CP_IRQ_COMPUTE_MEC1_PIPE0_EOP,
	AMDGPU_CP_IRQ_COMPUTE_MEC1_PIPE1_EOP,
	AMDGPU_CP_IRQ_COMPUTE_MEC1_PIPE2_EOP,
	AMDGPU_CP_IRQ_COMPUTE_MEC1_PIPE3_EOP,
	AMDGPU_CP_IRQ_COMPUTE_MEC2_PIPE0_EOP,
	AMDGPU_CP_IRQ_COMPUTE_MEC2_PIPE1_EOP,
	AMDGPU_CP_IRQ_COMPUTE_MEC2_PIPE2_EOP,
	AMDGPU_CP_IRQ_COMPUTE_MEC2_PIPE3_EOP,

	AMDGPU_CP_IRQ_LAST
};

enum amdgpu_sdma_irq {
	AMDGPU_SDMA_IRQ_TRAP0 = 0,
	AMDGPU_SDMA_IRQ_TRAP1,

	AMDGPU_SDMA_IRQ_LAST
};

enum amdgpu_thermal_irq {
	AMDGPU_THERMAL_IRQ_LOW_TO_HIGH = 0,
	AMDGPU_THERMAL_IRQ_HIGH_TO_LOW,

	AMDGPU_THERMAL_IRQ_LAST
};

int amdgpu_set_clockgating_state(struct amdgpu_device *adev,
				  enum amd_ip_block_type block_type,
				  enum amd_clockgating_state state);
int amdgpu_set_powergating_state(struct amdgpu_device *adev,
				  enum amd_ip_block_type block_type,
				  enum amd_powergating_state state);

struct amdgpu_ip_block_version {
	enum amd_ip_block_type type;
	u32 major;
	u32 minor;
	u32 rev;
	const struct amd_ip_funcs *funcs;
};

int amdgpu_ip_block_version_cmp(struct amdgpu_device *adev,
				enum amd_ip_block_type type,
				u32 major, u32 minor);

const struct amdgpu_ip_block_version * amdgpu_get_ip_block(
					struct amdgpu_device *adev,
					enum amd_ip_block_type type);

/* provided by hw blocks that can move/clear data.  e.g., gfx or sdma */
struct amdgpu_buffer_funcs {
	/* maximum bytes in a single operation */
	uint32_t	copy_max_bytes;

	/* number of dw to reserve per operation */
	unsigned	copy_num_dw;

	/* used for buffer migration */
	void (*emit_copy_buffer)(struct amdgpu_ib *ib,
				 /* src addr in bytes */
				 uint64_t src_offset,
				 /* dst addr in bytes */
				 uint64_t dst_offset,
				 /* number of byte to transfer */
				 uint32_t byte_count);

	/* maximum bytes in a single operation */
	uint32_t	fill_max_bytes;

	/* number of dw to reserve per operation */
	unsigned	fill_num_dw;

	/* used for buffer clearing */
	void (*emit_fill_buffer)(struct amdgpu_ib *ib,
				 /* value to write to memory */
				 uint32_t src_data,
				 /* dst addr in bytes */
				 uint64_t dst_offset,
				 /* number of byte to fill */
				 uint32_t byte_count);
};

/* provided by hw blocks that can write ptes, e.g., sdma */
struct amdgpu_vm_pte_funcs {
	/* copy pte entries from GART */
	void (*copy_pte)(struct amdgpu_ib *ib,
			 uint64_t pe, uint64_t src,
			 unsigned count);
	/* write pte one entry at a time with addr mapping */
	void (*write_pte)(struct amdgpu_ib *ib,
			  uint64_t pe,
			  uint64_t addr, unsigned count,
			  uint32_t incr, uint32_t flags);
	/* for linear pte/pde updates without addr mapping */
	void (*set_pte_pde)(struct amdgpu_ib *ib,
			    uint64_t pe,
			    uint64_t addr, unsigned count,
			    uint32_t incr, uint32_t flags);
	/* pad the indirect buffer to the necessary number of dw */
	void (*pad_ib)(struct amdgpu_ib *ib);
};

/* provided by the gmc block */
struct amdgpu_gart_funcs {
	/* flush the vm tlb via mmio */
	void (*flush_gpu_tlb)(struct amdgpu_device *adev,
			      uint32_t vmid);
	/* write pte/pde updates using the cpu */
	int (*set_pte_pde)(struct amdgpu_device *adev,
			   void *cpu_pt_addr, /* cpu addr of page table */
			   uint32_t gpu_page_idx, /* pte/pde to update */
			   uint64_t addr, /* addr to write into pte/pde */
			   uint32_t flags); /* access flags */
};

/* provided by the ih block */
struct amdgpu_ih_funcs {
	/* ring read/write ptr handling, called from interrupt context */
	u32 (*get_wptr)(struct amdgpu_device *adev);
	void (*decode_iv)(struct amdgpu_device *adev,
			  struct amdgpu_iv_entry *entry);
	void (*set_rptr)(struct amdgpu_device *adev);
};

/* provided by hw blocks that expose a ring buffer for commands */
struct amdgpu_ring_funcs {
	/* ring read/write ptr handling */
	u32 (*get_rptr)(struct amdgpu_ring *ring);
	u32 (*get_wptr)(struct amdgpu_ring *ring);
	void (*set_wptr)(struct amdgpu_ring *ring);
	/* validating and patching of IBs */
	int (*parse_cs)(struct amdgpu_cs_parser *p, uint32_t ib_idx);
	/* command emit functions */
	void (*emit_ib)(struct amdgpu_ring *ring,
			struct amdgpu_ib *ib);
	void (*emit_fence)(struct amdgpu_ring *ring, uint64_t addr,
			   uint64_t seq, unsigned flags);
	bool (*emit_semaphore)(struct amdgpu_ring *ring,
			       struct amdgpu_semaphore *semaphore,
			       bool emit_wait);
	void (*emit_vm_flush)(struct amdgpu_ring *ring, unsigned vm_id,
			      uint64_t pd_addr);
	void (*emit_hdp_flush)(struct amdgpu_ring *ring);
	void (*emit_gds_switch)(struct amdgpu_ring *ring, uint32_t vmid,
				uint32_t gds_base, uint32_t gds_size,
				uint32_t gws_base, uint32_t gws_size,
				uint32_t oa_base, uint32_t oa_size);
	/* testing functions */
	int (*test_ring)(struct amdgpu_ring *ring);
	int (*test_ib)(struct amdgpu_ring *ring);
	/* insert NOP packets */
	void (*insert_nop)(struct amdgpu_ring *ring, uint32_t count);
};

/*
 * BIOS.
 */
bool amdgpu_get_bios(struct amdgpu_device *adev);
bool amdgpu_read_bios(struct amdgpu_device *adev);

/*
 * Dummy page
 */
struct amdgpu_dummy_page {
	struct page	*page;
	dma_addr_t	addr;
};
int amdgpu_dummy_page_init(struct amdgpu_device *adev);
void amdgpu_dummy_page_fini(struct amdgpu_device *adev);


/*
 * Clocks
 */

#define AMDGPU_MAX_PPLL 3

struct amdgpu_clock {
	struct amdgpu_pll ppll[AMDGPU_MAX_PPLL];
	struct amdgpu_pll spll;
	struct amdgpu_pll mpll;
	/* 10 Khz units */
	uint32_t default_mclk;
	uint32_t default_sclk;
	uint32_t default_dispclk;
	uint32_t current_dispclk;
	uint32_t dp_extclk;
	uint32_t max_pixel_clock;
};

/*
 * Fences.
 */
struct amdgpu_fence_driver {
	uint64_t			gpu_addr;
	volatile uint32_t		*cpu_addr;
	/* sync_seq is protected by ring emission lock */
	uint64_t			sync_seq[AMDGPU_MAX_RINGS];
	atomic64_t			last_seq;
	bool				initialized;
	struct amdgpu_irq_src		*irq_src;
	unsigned			irq_type;
	struct timer_list		fallback_timer;
	wait_queue_head_t		fence_queue;
};

/* some special values for the owner field */
#define AMDGPU_FENCE_OWNER_UNDEFINED	((void*)0ul)
#define AMDGPU_FENCE_OWNER_VM		((void*)1ul)

#define AMDGPU_FENCE_FLAG_64BIT         (1 << 0)
#define AMDGPU_FENCE_FLAG_INT           (1 << 1)

struct amdgpu_fence {
	struct fence base;

	/* RB, DMA, etc. */
	struct amdgpu_ring		*ring;
	uint64_t			seq;

	/* filp or special value for fence creator */
	void				*owner;

	wait_queue_t			fence_wake;
};

struct amdgpu_user_fence {
	/* write-back bo */
	struct amdgpu_bo 	*bo;
	/* write-back address offset to bo start */
	uint32_t                offset;
};

int amdgpu_fence_driver_init(struct amdgpu_device *adev);
void amdgpu_fence_driver_fini(struct amdgpu_device *adev);
void amdgpu_fence_driver_force_completion(struct amdgpu_device *adev);

int amdgpu_fence_driver_init_ring(struct amdgpu_ring *ring);
int amdgpu_fence_driver_start_ring(struct amdgpu_ring *ring,
				   struct amdgpu_irq_src *irq_src,
				   unsigned irq_type);
void amdgpu_fence_driver_suspend(struct amdgpu_device *adev);
void amdgpu_fence_driver_resume(struct amdgpu_device *adev);
int amdgpu_fence_emit(struct amdgpu_ring *ring, void *owner,
		      struct amdgpu_fence **fence);
void amdgpu_fence_process(struct amdgpu_ring *ring);
int amdgpu_fence_wait_next(struct amdgpu_ring *ring);
int amdgpu_fence_wait_empty(struct amdgpu_ring *ring);
unsigned amdgpu_fence_count_emitted(struct amdgpu_ring *ring);

bool amdgpu_fence_need_sync(struct amdgpu_fence *fence,
			    struct amdgpu_ring *ring);
void amdgpu_fence_note_sync(struct amdgpu_fence *fence,
			    struct amdgpu_ring *ring);

/*
 * TTM.
 */
struct amdgpu_mman {
	struct ttm_bo_global_ref        bo_global_ref;
	struct drm_global_reference	mem_global_ref;
	struct ttm_bo_device		bdev;
	bool				mem_global_referenced;
	bool				initialized;

#if defined(CONFIG_DEBUG_FS)
	struct dentry			*vram;
	struct dentry			*gtt;
#endif

	/* buffer handling */
	const struct amdgpu_buffer_funcs	*buffer_funcs;
	struct amdgpu_ring			*buffer_funcs_ring;
};

int amdgpu_copy_buffer(struct amdgpu_ring *ring,
		       uint64_t src_offset,
		       uint64_t dst_offset,
		       uint32_t byte_count,
		       struct reservation_object *resv,
		       struct fence **fence);
int amdgpu_mmap(struct file *filp, struct vm_area_struct *vma);

struct amdgpu_bo_list_entry {
	struct amdgpu_bo		*robj;
	struct ttm_validate_buffer	tv;
	struct amdgpu_bo_va		*bo_va;
	unsigned			prefered_domains;
	unsigned			allowed_domains;
	uint32_t			priority;
};

struct amdgpu_bo_va_mapping {
	struct list_head		list;
	struct interval_tree_node	it;
	uint64_t			offset;
	uint32_t			flags;
};

/* bo virtual addresses in a specific vm */
struct amdgpu_bo_va {
	struct mutex		        mutex;
	/* protected by bo being reserved */
	struct list_head		bo_list;
	struct fence		        *last_pt_update;
	unsigned			ref_count;

	/* protected by vm mutex and spinlock */
	struct list_head		vm_status;

	/* mappings for this bo_va */
	struct list_head		invalids;
	struct list_head		valids;

	/* constant after initialization */
	struct amdgpu_vm		*vm;
	struct amdgpu_bo		*bo;
};

#define AMDGPU_GEM_DOMAIN_MAX		0x3

struct amdgpu_bo {
	/* Protected by gem.mutex */
	struct list_head		list;
	/* Protected by tbo.reserved */
	u32				initial_domain;
	struct ttm_place		placements[AMDGPU_GEM_DOMAIN_MAX + 1];
	struct ttm_placement		placement;
	struct ttm_buffer_object	tbo;
	struct ttm_bo_kmap_obj		kmap;
	u64				flags;
	unsigned			pin_count;
	void				*kptr;
	u64				tiling_flags;
	u64				metadata_flags;
	void				*metadata;
	u32				metadata_size;
	/* list of all virtual address to which this bo
	 * is associated to
	 */
	struct list_head		va;
	/* Constant after initialization */
	struct amdgpu_device		*adev;
	struct drm_gem_object		gem_base;
	struct amdgpu_bo		*parent;

	struct ttm_bo_kmap_obj		dma_buf_vmap;
	pid_t				pid;
	struct amdgpu_mn		*mn;
	struct list_head		mn_list;
};
#define gem_to_amdgpu_bo(gobj) container_of((gobj), struct amdgpu_bo, gem_base)

void amdgpu_gem_object_free(struct drm_gem_object *obj);
int amdgpu_gem_object_open(struct drm_gem_object *obj,
				struct drm_file *file_priv);
void amdgpu_gem_object_close(struct drm_gem_object *obj,
				struct drm_file *file_priv);
unsigned long amdgpu_gem_timeout(uint64_t timeout_ns);
struct sg_table *amdgpu_gem_prime_get_sg_table(struct drm_gem_object *obj);
struct drm_gem_object *amdgpu_gem_prime_import_sg_table(struct drm_device *dev,
							struct dma_buf_attachment *attach,
							struct sg_table *sg);
struct dma_buf *amdgpu_gem_prime_export(struct drm_device *dev,
					struct drm_gem_object *gobj,
					int flags);
int amdgpu_gem_prime_pin(struct drm_gem_object *obj);
void amdgpu_gem_prime_unpin(struct drm_gem_object *obj);
struct reservation_object *amdgpu_gem_prime_res_obj(struct drm_gem_object *);
void *amdgpu_gem_prime_vmap(struct drm_gem_object *obj);
void amdgpu_gem_prime_vunmap(struct drm_gem_object *obj, void *vaddr);
int amdgpu_gem_debugfs_init(struct amdgpu_device *adev);

/* sub-allocation manager, it has to be protected by another lock.
 * By conception this is an helper for other part of the driver
 * like the indirect buffer or semaphore, which both have their
 * locking.
 *
 * Principe is simple, we keep a list of sub allocation in offset
 * order (first entry has offset == 0, last entry has the highest
 * offset).
 *
 * When allocating new object we first check if there is room at
 * the end total_size - (last_object_offset + last_object_size) >=
 * alloc_size. If so we allocate new object there.
 *
 * When there is not enough room at the end, we start waiting for
 * each sub object until we reach object_offset+object_size >=
 * alloc_size, this object then become the sub object we return.
 *
 * Alignment can't be bigger than page size.
 *
 * Hole are not considered for allocation to keep things simple.
 * Assumption is that there won't be hole (all object on same
 * alignment).
 */
struct amdgpu_sa_manager {
	wait_queue_head_t	wq;
	struct amdgpu_bo	*bo;
	struct list_head	*hole;
	struct list_head	flist[AMDGPU_MAX_RINGS];
	struct list_head	olist;
	unsigned		size;
	uint64_t		gpu_addr;
	void			*cpu_ptr;
	uint32_t		domain;
	uint32_t		align;
};

struct amdgpu_sa_bo;

/* sub-allocation buffer */
struct amdgpu_sa_bo {
	struct list_head		olist;
	struct list_head		flist;
	struct amdgpu_sa_manager	*manager;
	unsigned			soffset;
	unsigned			eoffset;
	struct fence		        *fence;
};

/*
 * GEM objects.
 */
struct amdgpu_gem {
	struct mutex		mutex;
	struct list_head	objects;
};

int amdgpu_gem_init(struct amdgpu_device *adev);
void amdgpu_gem_fini(struct amdgpu_device *adev);
int amdgpu_gem_object_create(struct amdgpu_device *adev, unsigned long size,
				int alignment, u32 initial_domain,
				u64 flags, bool kernel,
				struct drm_gem_object **obj);

int amdgpu_mode_dumb_create(struct drm_file *file_priv,
			    struct drm_device *dev,
			    struct drm_mode_create_dumb *args);
int amdgpu_mode_dumb_mmap(struct drm_file *filp,
			  struct drm_device *dev,
			  uint32_t handle, uint64_t *offset_p);

/*
 * Semaphores.
 */
struct amdgpu_semaphore {
	struct amdgpu_sa_bo	*sa_bo;
	signed			waiters;
	uint64_t		gpu_addr;
};

int amdgpu_semaphore_create(struct amdgpu_device *adev,
			    struct amdgpu_semaphore **semaphore);
bool amdgpu_semaphore_emit_signal(struct amdgpu_ring *ring,
				  struct amdgpu_semaphore *semaphore);
bool amdgpu_semaphore_emit_wait(struct amdgpu_ring *ring,
				struct amdgpu_semaphore *semaphore);
void amdgpu_semaphore_free(struct amdgpu_device *adev,
			   struct amdgpu_semaphore **semaphore,
			   struct fence *fence);

/*
 * Synchronization
 */
struct amdgpu_sync {
	struct amdgpu_semaphore *semaphores[AMDGPU_NUM_SYNCS];
	struct fence		*sync_to[AMDGPU_MAX_RINGS];
	DECLARE_HASHTABLE(fences, 4);
	struct fence	        *last_vm_update;
};

void amdgpu_sync_create(struct amdgpu_sync *sync);
int amdgpu_sync_fence(struct amdgpu_device *adev, struct amdgpu_sync *sync,
		      struct fence *f);
int amdgpu_sync_resv(struct amdgpu_device *adev,
		     struct amdgpu_sync *sync,
		     struct reservation_object *resv,
		     void *owner);
int amdgpu_sync_rings(struct amdgpu_sync *sync,
		      struct amdgpu_ring *ring);
struct fence *amdgpu_sync_get_fence(struct amdgpu_sync *sync);
int amdgpu_sync_wait(struct amdgpu_sync *sync);
void amdgpu_sync_free(struct amdgpu_device *adev, struct amdgpu_sync *sync,
		      struct fence *fence);

/*
 * GART structures, functions & helpers
 */
struct amdgpu_mc;

#define AMDGPU_GPU_PAGE_SIZE 4096
#define AMDGPU_GPU_PAGE_MASK (AMDGPU_GPU_PAGE_SIZE - 1)
#define AMDGPU_GPU_PAGE_SHIFT 12
#define AMDGPU_GPU_PAGE_ALIGN(a) (((a) + AMDGPU_GPU_PAGE_MASK) & ~AMDGPU_GPU_PAGE_MASK)

struct amdgpu_gart {
	dma_addr_t			table_addr;
	struct amdgpu_bo		*robj;
	void				*ptr;
	unsigned			num_gpu_pages;
	unsigned			num_cpu_pages;
	unsigned			table_size;
	struct page			**pages;
	dma_addr_t			*pages_addr;
	bool				ready;
	const struct amdgpu_gart_funcs *gart_funcs;
};

int amdgpu_gart_table_ram_alloc(struct amdgpu_device *adev);
void amdgpu_gart_table_ram_free(struct amdgpu_device *adev);
int amdgpu_gart_table_vram_alloc(struct amdgpu_device *adev);
void amdgpu_gart_table_vram_free(struct amdgpu_device *adev);
int amdgpu_gart_table_vram_pin(struct amdgpu_device *adev);
void amdgpu_gart_table_vram_unpin(struct amdgpu_device *adev);
int amdgpu_gart_init(struct amdgpu_device *adev);
void amdgpu_gart_fini(struct amdgpu_device *adev);
void amdgpu_gart_unbind(struct amdgpu_device *adev, unsigned offset,
			int pages);
int amdgpu_gart_bind(struct amdgpu_device *adev, unsigned offset,
		     int pages, struct page **pagelist,
		     dma_addr_t *dma_addr, uint32_t flags);

/*
 * GPU MC structures, functions & helpers
 */
struct amdgpu_mc {
	resource_size_t		aper_size;
	resource_size_t		aper_base;
	resource_size_t		agp_base;
	/* for some chips with <= 32MB we need to lie
	 * about vram size near mc fb location */
	u64			mc_vram_size;
	u64			visible_vram_size;
	u64			gtt_size;
	u64			gtt_start;
	u64			gtt_end;
	u64			vram_start;
	u64			vram_end;
	unsigned		vram_width;
	u64			real_vram_size;
	int			vram_mtrr;
	u64                     gtt_base_align;
	u64                     mc_mask;
	const struct firmware   *fw;	/* MC firmware */
	uint32_t                fw_version;
	struct amdgpu_irq_src	vm_fault;
	uint32_t		vram_type;
};

/*
 * GPU doorbell structures, functions & helpers
 */
typedef enum _AMDGPU_DOORBELL_ASSIGNMENT
{
	AMDGPU_DOORBELL_KIQ                     = 0x000,
	AMDGPU_DOORBELL_HIQ                     = 0x001,
	AMDGPU_DOORBELL_DIQ                     = 0x002,
	AMDGPU_DOORBELL_MEC_RING0               = 0x010,
	AMDGPU_DOORBELL_MEC_RING1               = 0x011,
	AMDGPU_DOORBELL_MEC_RING2               = 0x012,
	AMDGPU_DOORBELL_MEC_RING3               = 0x013,
	AMDGPU_DOORBELL_MEC_RING4               = 0x014,
	AMDGPU_DOORBELL_MEC_RING5               = 0x015,
	AMDGPU_DOORBELL_MEC_RING6               = 0x016,
	AMDGPU_DOORBELL_MEC_RING7               = 0x017,
	AMDGPU_DOORBELL_GFX_RING0               = 0x020,
	AMDGPU_DOORBELL_sDMA_ENGINE0            = 0x1E0,
	AMDGPU_DOORBELL_sDMA_ENGINE1            = 0x1E1,
	AMDGPU_DOORBELL_IH                      = 0x1E8,
	AMDGPU_DOORBELL_MAX_ASSIGNMENT          = 0x3FF,
	AMDGPU_DOORBELL_INVALID                 = 0xFFFF
} AMDGPU_DOORBELL_ASSIGNMENT;

struct amdgpu_doorbell {
	/* doorbell mmio */
	resource_size_t		base;
	resource_size_t		size;
	u32 __iomem		*ptr;
	u32			num_doorbells;	/* Number of doorbells actually reserved for amdgpu. */
};

void amdgpu_doorbell_get_kfd_info(struct amdgpu_device *adev,
				phys_addr_t *aperture_base,
				size_t *aperture_size,
				size_t *start_offset);

/*
 * IRQS.
 */

struct amdgpu_flip_work {
	struct work_struct		flip_work;
	struct work_struct		unpin_work;
	struct amdgpu_device		*adev;
	int				crtc_id;
	uint64_t			base;
	struct drm_pending_vblank_event *event;
	struct amdgpu_bo		*old_rbo;
	struct fence			*excl;
	unsigned			shared_count;
	struct fence			**shared;
};


/*
 * CP & rings.
 */

struct amdgpu_ib {
	struct amdgpu_sa_bo		*sa_bo;
	uint32_t			length_dw;
	uint64_t			gpu_addr;
	uint32_t			*ptr;
	struct amdgpu_ring		*ring;
	struct amdgpu_fence		*fence;
	struct amdgpu_user_fence        *user;
	struct amdgpu_vm		*vm;
	struct amdgpu_ctx		*ctx;
	struct amdgpu_sync		sync;
	uint32_t			gds_base, gds_size;
	uint32_t			gws_base, gws_size;
	uint32_t			oa_base, oa_size;
	uint32_t			flags;
	/* resulting sequence number */
	uint64_t			sequence;
};

enum amdgpu_ring_type {
	AMDGPU_RING_TYPE_GFX,
	AMDGPU_RING_TYPE_COMPUTE,
	AMDGPU_RING_TYPE_SDMA,
	AMDGPU_RING_TYPE_UVD,
	AMDGPU_RING_TYPE_VCE
};

extern struct amd_sched_backend_ops amdgpu_sched_ops;

int amdgpu_sched_ib_submit_kernel_helper(struct amdgpu_device *adev,
					 struct amdgpu_ring *ring,
					 struct amdgpu_ib *ibs,
					 unsigned num_ibs,
					 int (*free_job)(struct amdgpu_job *),
					 void *owner,
					 struct fence **fence);

struct amdgpu_ring {
	struct amdgpu_device		*adev;
	const struct amdgpu_ring_funcs	*funcs;
	struct amdgpu_fence_driver	fence_drv;
	struct amd_gpu_scheduler 	sched;

	spinlock_t              fence_lock;
	struct mutex		*ring_lock;
	struct amdgpu_bo	*ring_obj;
	volatile uint32_t	*ring;
	unsigned		rptr_offs;
	u64			next_rptr_gpu_addr;
	volatile u32		*next_rptr_cpu_addr;
	unsigned		wptr;
	unsigned		wptr_old;
	unsigned		ring_size;
	unsigned		ring_free_dw;
	int			count_dw;
	uint64_t		gpu_addr;
	uint32_t		align_mask;
	uint32_t		ptr_mask;
	bool			ready;
	u32			nop;
	u32			idx;
	u64			last_semaphore_signal_addr;
	u64			last_semaphore_wait_addr;
	u32			me;
	u32			pipe;
	u32			queue;
	struct amdgpu_bo	*mqd_obj;
	u32			doorbell_index;
	bool			use_doorbell;
	unsigned		wptr_offs;
	unsigned		next_rptr_offs;
	unsigned		fence_offs;
	struct amdgpu_ctx	*current_ctx;
	enum amdgpu_ring_type	type;
	char			name[16];
	bool                    is_pte_ring;
};

/*
 * VM
 */

/* maximum number of VMIDs */
#define AMDGPU_NUM_VM	16

/* number of entries in page table */
#define AMDGPU_VM_PTE_COUNT (1 << amdgpu_vm_block_size)

/* PTBs (Page Table Blocks) need to be aligned to 32K */
#define AMDGPU_VM_PTB_ALIGN_SIZE   32768
#define AMDGPU_VM_PTB_ALIGN_MASK (AMDGPU_VM_PTB_ALIGN_SIZE - 1)
#define AMDGPU_VM_PTB_ALIGN(a) (((a) + AMDGPU_VM_PTB_ALIGN_MASK) & ~AMDGPU_VM_PTB_ALIGN_MASK)

#define AMDGPU_PTE_VALID	(1 << 0)
#define AMDGPU_PTE_SYSTEM	(1 << 1)
#define AMDGPU_PTE_SNOOPED	(1 << 2)

/* VI only */
#define AMDGPU_PTE_EXECUTABLE	(1 << 4)

#define AMDGPU_PTE_READABLE	(1 << 5)
#define AMDGPU_PTE_WRITEABLE	(1 << 6)

/* PTE (Page Table Entry) fragment field for different page sizes */
#define AMDGPU_PTE_FRAG_4KB	(0 << 7)
#define AMDGPU_PTE_FRAG_64KB	(4 << 7)
#define AMDGPU_LOG2_PAGES_PER_FRAG 4

/* How to programm VM fault handling */
#define AMDGPU_VM_FAULT_STOP_NEVER	0
#define AMDGPU_VM_FAULT_STOP_FIRST	1
#define AMDGPU_VM_FAULT_STOP_ALWAYS	2

struct amdgpu_vm_pt {
	struct amdgpu_bo	*bo;
	uint64_t		addr;
};

struct amdgpu_vm_id {
	unsigned		id;
	uint64_t		pd_gpu_addr;
	/* last flushed PD/PT update */
	struct fence	        *flushed_updates;
};

struct amdgpu_vm {
	struct rb_root		va;

	/* protecting invalidated */
	spinlock_t		status_lock;

	/* BOs moved, but not yet updated in the PT */
	struct list_head	invalidated;

	/* BOs cleared in the PT because of a move */
	struct list_head	cleared;

	/* BO mappings freed, but not yet updated in the PT */
	struct list_head	freed;

	/* contains the page directory */
	struct amdgpu_bo	*page_directory;
	unsigned		max_pde_used;
	struct fence		*page_directory_fence;

	/* array of page tables, one for each page directory entry */
	struct amdgpu_vm_pt	*page_tables;

	/* for id and flush management per ring */
	struct amdgpu_vm_id	ids[AMDGPU_MAX_RINGS];
	/* for interval tree */
	spinlock_t		it_lock;
<<<<<<< HEAD
=======
	/* protecting freed */
	spinlock_t		freed_lock;
>>>>>>> 50220dea
};

struct amdgpu_vm_manager {
	struct {
		struct fence	*active;
		atomic_long_t	owner;
	} ids[AMDGPU_NUM_VM];

	uint32_t				max_pfn;
	/* number of VMIDs */
	unsigned				nvm;
	/* vram base address for page table entry  */
	u64					vram_base_offset;
	/* is vm enabled? */
	bool					enabled;
	/* vm pte handling */
	const struct amdgpu_vm_pte_funcs        *vm_pte_funcs;
	struct amdgpu_ring                      *vm_pte_funcs_ring;
};

void amdgpu_vm_manager_fini(struct amdgpu_device *adev);
int amdgpu_vm_init(struct amdgpu_device *adev, struct amdgpu_vm *vm);
void amdgpu_vm_fini(struct amdgpu_device *adev, struct amdgpu_vm *vm);
struct amdgpu_bo_list_entry *amdgpu_vm_get_bos(struct amdgpu_device *adev,
					       struct amdgpu_vm *vm,
					       struct list_head *head);
int amdgpu_vm_grab_id(struct amdgpu_vm *vm, struct amdgpu_ring *ring,
		      struct amdgpu_sync *sync);
void amdgpu_vm_flush(struct amdgpu_ring *ring,
		     struct amdgpu_vm *vm,
		     struct fence *updates);
void amdgpu_vm_fence(struct amdgpu_device *adev,
		     struct amdgpu_vm *vm,
		     struct fence *fence);
uint64_t amdgpu_vm_map_gart(struct amdgpu_device *adev, uint64_t addr);
int amdgpu_vm_update_page_directory(struct amdgpu_device *adev,
				    struct amdgpu_vm *vm);
int amdgpu_vm_clear_freed(struct amdgpu_device *adev,
			  struct amdgpu_vm *vm);
int amdgpu_vm_clear_invalids(struct amdgpu_device *adev, struct amdgpu_vm *vm,
			     struct amdgpu_sync *sync);
int amdgpu_vm_bo_update(struct amdgpu_device *adev,
			struct amdgpu_bo_va *bo_va,
			struct ttm_mem_reg *mem);
void amdgpu_vm_bo_invalidate(struct amdgpu_device *adev,
			     struct amdgpu_bo *bo);
struct amdgpu_bo_va *amdgpu_vm_bo_find(struct amdgpu_vm *vm,
				       struct amdgpu_bo *bo);
struct amdgpu_bo_va *amdgpu_vm_bo_add(struct amdgpu_device *adev,
				      struct amdgpu_vm *vm,
				      struct amdgpu_bo *bo);
int amdgpu_vm_bo_map(struct amdgpu_device *adev,
		     struct amdgpu_bo_va *bo_va,
		     uint64_t addr, uint64_t offset,
		     uint64_t size, uint32_t flags);
int amdgpu_vm_bo_unmap(struct amdgpu_device *adev,
		       struct amdgpu_bo_va *bo_va,
		       uint64_t addr);
void amdgpu_vm_bo_rmv(struct amdgpu_device *adev,
		      struct amdgpu_bo_va *bo_va);
int amdgpu_vm_free_job(struct amdgpu_job *job);

/*
 * context related structures
 */

#define AMDGPU_CTX_MAX_CS_PENDING	16

struct amdgpu_ctx_ring {
	uint64_t		sequence;
	struct fence		*fences[AMDGPU_CTX_MAX_CS_PENDING];
	struct amd_sched_entity	entity;
};

struct amdgpu_ctx {
	struct kref		refcount;
	struct amdgpu_device    *adev;
	unsigned		reset_counter;
	spinlock_t		ring_lock;
	struct amdgpu_ctx_ring	rings[AMDGPU_MAX_RINGS];
};

struct amdgpu_ctx_mgr {
	struct amdgpu_device	*adev;
	struct mutex		lock;
	/* protected by lock */
	struct idr		ctx_handles;
};

int amdgpu_ctx_init(struct amdgpu_device *adev, bool kernel,
		    struct amdgpu_ctx *ctx);
void amdgpu_ctx_fini(struct amdgpu_ctx *ctx);

struct amdgpu_ctx *amdgpu_ctx_get(struct amdgpu_fpriv *fpriv, uint32_t id);
int amdgpu_ctx_put(struct amdgpu_ctx *ctx);

uint64_t amdgpu_ctx_add_fence(struct amdgpu_ctx *ctx, struct amdgpu_ring *ring,
			      struct fence *fence);
struct fence *amdgpu_ctx_get_fence(struct amdgpu_ctx *ctx,
				   struct amdgpu_ring *ring, uint64_t seq);

int amdgpu_ctx_ioctl(struct drm_device *dev, void *data,
		     struct drm_file *filp);

void amdgpu_ctx_mgr_init(struct amdgpu_ctx_mgr *mgr);
void amdgpu_ctx_mgr_fini(struct amdgpu_ctx_mgr *mgr);

/*
 * file private structure
 */

struct amdgpu_fpriv {
	struct amdgpu_vm	vm;
	struct mutex		bo_list_lock;
	struct idr		bo_list_handles;
	struct amdgpu_ctx_mgr	ctx_mgr;
};

/*
 * residency list
 */

struct amdgpu_bo_list {
	struct mutex lock;
	struct amdgpu_bo *gds_obj;
	struct amdgpu_bo *gws_obj;
	struct amdgpu_bo *oa_obj;
	bool has_userptr;
	unsigned num_entries;
	struct amdgpu_bo_list_entry *array;
};

struct amdgpu_bo_list *
amdgpu_bo_list_get(struct amdgpu_fpriv *fpriv, int id);
void amdgpu_bo_list_put(struct amdgpu_bo_list *list);
void amdgpu_bo_list_free(struct amdgpu_bo_list *list);

/*
 * GFX stuff
 */
#include "clearstate_defs.h"

struct amdgpu_rlc {
	/* for power gating */
	struct amdgpu_bo	*save_restore_obj;
	uint64_t		save_restore_gpu_addr;
	volatile uint32_t	*sr_ptr;
	const u32               *reg_list;
	u32                     reg_list_size;
	/* for clear state */
	struct amdgpu_bo	*clear_state_obj;
	uint64_t		clear_state_gpu_addr;
	volatile uint32_t	*cs_ptr;
	const struct cs_section_def   *cs_data;
	u32                     clear_state_size;
	/* for cp tables */
	struct amdgpu_bo	*cp_table_obj;
	uint64_t		cp_table_gpu_addr;
	volatile uint32_t	*cp_table_ptr;
	u32                     cp_table_size;
};

struct amdgpu_mec {
	struct amdgpu_bo	*hpd_eop_obj;
	u64			hpd_eop_gpu_addr;
	u32 num_pipe;
	u32 num_mec;
	u32 num_queue;
};

/*
 * GPU scratch registers structures, functions & helpers
 */
struct amdgpu_scratch {
	unsigned		num_reg;
	uint32_t                reg_base;
	bool			free[32];
	uint32_t		reg[32];
};

/*
 * GFX configurations
 */
struct amdgpu_gca_config {
	unsigned max_shader_engines;
	unsigned max_tile_pipes;
	unsigned max_cu_per_sh;
	unsigned max_sh_per_se;
	unsigned max_backends_per_se;
	unsigned max_texture_channel_caches;
	unsigned max_gprs;
	unsigned max_gs_threads;
	unsigned max_hw_contexts;
	unsigned sc_prim_fifo_size_frontend;
	unsigned sc_prim_fifo_size_backend;
	unsigned sc_hiz_tile_fifo_size;
	unsigned sc_earlyz_tile_fifo_size;

	unsigned num_tile_pipes;
	unsigned backend_enable_mask;
	unsigned mem_max_burst_length_bytes;
	unsigned mem_row_size_in_kb;
	unsigned shader_engine_tile_size;
	unsigned num_gpus;
	unsigned multi_gpu_tile_size;
	unsigned mc_arb_ramcfg;
	unsigned gb_addr_config;

	uint32_t tile_mode_array[32];
	uint32_t macrotile_mode_array[16];
};

struct amdgpu_gfx {
	struct mutex			gpu_clock_mutex;
	struct amdgpu_gca_config	config;
	struct amdgpu_rlc		rlc;
	struct amdgpu_mec		mec;
	struct amdgpu_scratch		scratch;
	const struct firmware		*me_fw;	/* ME firmware */
	uint32_t			me_fw_version;
	const struct firmware		*pfp_fw; /* PFP firmware */
	uint32_t			pfp_fw_version;
	const struct firmware		*ce_fw;	/* CE firmware */
	uint32_t			ce_fw_version;
	const struct firmware		*rlc_fw; /* RLC firmware */
	uint32_t			rlc_fw_version;
	const struct firmware		*mec_fw; /* MEC firmware */
	uint32_t			mec_fw_version;
	const struct firmware		*mec2_fw; /* MEC2 firmware */
	uint32_t			mec2_fw_version;
	uint32_t			me_feature_version;
	uint32_t			ce_feature_version;
	uint32_t			pfp_feature_version;
	uint32_t			rlc_feature_version;
	uint32_t			mec_feature_version;
	uint32_t			mec2_feature_version;
	struct amdgpu_ring		gfx_ring[AMDGPU_MAX_GFX_RINGS];
	unsigned			num_gfx_rings;
	struct amdgpu_ring		compute_ring[AMDGPU_MAX_COMPUTE_RINGS];
	unsigned			num_compute_rings;
	struct amdgpu_irq_src		eop_irq;
	struct amdgpu_irq_src		priv_reg_irq;
	struct amdgpu_irq_src		priv_inst_irq;
	/* gfx status */
	uint32_t gfx_current_status;
	/* ce ram size*/
	unsigned ce_ram_size;
};

int amdgpu_ib_get(struct amdgpu_ring *ring, struct amdgpu_vm *vm,
		  unsigned size, struct amdgpu_ib *ib);
void amdgpu_ib_free(struct amdgpu_device *adev, struct amdgpu_ib *ib);
int amdgpu_ib_schedule(struct amdgpu_device *adev, unsigned num_ibs,
		       struct amdgpu_ib *ib, void *owner);
int amdgpu_ib_pool_init(struct amdgpu_device *adev);
void amdgpu_ib_pool_fini(struct amdgpu_device *adev);
int amdgpu_ib_ring_tests(struct amdgpu_device *adev);
/* Ring access between begin & end cannot sleep */
void amdgpu_ring_free_size(struct amdgpu_ring *ring);
int amdgpu_ring_alloc(struct amdgpu_ring *ring, unsigned ndw);
int amdgpu_ring_lock(struct amdgpu_ring *ring, unsigned ndw);
void amdgpu_ring_insert_nop(struct amdgpu_ring *ring, uint32_t count);
void amdgpu_ring_commit(struct amdgpu_ring *ring);
void amdgpu_ring_unlock_commit(struct amdgpu_ring *ring);
void amdgpu_ring_undo(struct amdgpu_ring *ring);
void amdgpu_ring_unlock_undo(struct amdgpu_ring *ring);
unsigned amdgpu_ring_backup(struct amdgpu_ring *ring,
			    uint32_t **data);
int amdgpu_ring_restore(struct amdgpu_ring *ring,
			unsigned size, uint32_t *data);
int amdgpu_ring_init(struct amdgpu_device *adev, struct amdgpu_ring *ring,
		     unsigned ring_size, u32 nop, u32 align_mask,
		     struct amdgpu_irq_src *irq_src, unsigned irq_type,
		     enum amdgpu_ring_type ring_type);
void amdgpu_ring_fini(struct amdgpu_ring *ring);
struct amdgpu_ring *amdgpu_ring_from_fence(struct fence *f);

/*
 * CS.
 */
struct amdgpu_cs_chunk {
	uint32_t		chunk_id;
	uint32_t		length_dw;
	uint32_t		*kdata;
	void __user		*user_ptr;
};

struct amdgpu_cs_parser {
	struct amdgpu_device	*adev;
	struct drm_file		*filp;
	struct amdgpu_ctx	*ctx;
	struct amdgpu_bo_list *bo_list;
	/* chunks */
	unsigned		nchunks;
	struct amdgpu_cs_chunk	*chunks;
	/* relocations */
	struct amdgpu_bo_list_entry	*vm_bos;
	struct list_head	validated;
	struct fence		*fence;

	struct amdgpu_ib	*ibs;
	uint32_t		num_ibs;

	struct ww_acquire_ctx	ticket;

	/* user fence */
	struct amdgpu_user_fence	uf;
	struct amdgpu_bo_list_entry	uf_entry;
};

struct amdgpu_job {
	struct amd_sched_job    base;
	struct amdgpu_device	*adev;
	struct amdgpu_ib	*ibs;
	uint32_t		num_ibs;
	void			*owner;
	struct amdgpu_user_fence uf;
	int (*free_job)(struct amdgpu_job *job);
};
#define to_amdgpu_job(sched_job)		\
		container_of((sched_job), struct amdgpu_job, base)

static inline u32 amdgpu_get_ib_value(struct amdgpu_cs_parser *p, uint32_t ib_idx, int idx)
{
	return p->ibs[ib_idx].ptr[idx];
}

/*
 * Writeback
 */
#define AMDGPU_MAX_WB 1024	/* Reserve at most 1024 WB slots for amdgpu-owned rings. */

struct amdgpu_wb {
	struct amdgpu_bo	*wb_obj;
	volatile uint32_t	*wb;
	uint64_t		gpu_addr;
	u32			num_wb;	/* Number of wb slots actually reserved for amdgpu. */
	unsigned long		used[DIV_ROUND_UP(AMDGPU_MAX_WB, BITS_PER_LONG)];
};

int amdgpu_wb_get(struct amdgpu_device *adev, u32 *wb);
void amdgpu_wb_free(struct amdgpu_device *adev, u32 wb);

/**
 * struct amdgpu_pm - power management datas
 * It keeps track of various data needed to take powermanagement decision.
 */

enum amdgpu_pm_state_type {
	/* not used for dpm */
	POWER_STATE_TYPE_DEFAULT,
	POWER_STATE_TYPE_POWERSAVE,
	/* user selectable states */
	POWER_STATE_TYPE_BATTERY,
	POWER_STATE_TYPE_BALANCED,
	POWER_STATE_TYPE_PERFORMANCE,
	/* internal states */
	POWER_STATE_TYPE_INTERNAL_UVD,
	POWER_STATE_TYPE_INTERNAL_UVD_SD,
	POWER_STATE_TYPE_INTERNAL_UVD_HD,
	POWER_STATE_TYPE_INTERNAL_UVD_HD2,
	POWER_STATE_TYPE_INTERNAL_UVD_MVC,
	POWER_STATE_TYPE_INTERNAL_BOOT,
	POWER_STATE_TYPE_INTERNAL_THERMAL,
	POWER_STATE_TYPE_INTERNAL_ACPI,
	POWER_STATE_TYPE_INTERNAL_ULV,
	POWER_STATE_TYPE_INTERNAL_3DPERF,
};

enum amdgpu_int_thermal_type {
	THERMAL_TYPE_NONE,
	THERMAL_TYPE_EXTERNAL,
	THERMAL_TYPE_EXTERNAL_GPIO,
	THERMAL_TYPE_RV6XX,
	THERMAL_TYPE_RV770,
	THERMAL_TYPE_ADT7473_WITH_INTERNAL,
	THERMAL_TYPE_EVERGREEN,
	THERMAL_TYPE_SUMO,
	THERMAL_TYPE_NI,
	THERMAL_TYPE_SI,
	THERMAL_TYPE_EMC2103_WITH_INTERNAL,
	THERMAL_TYPE_CI,
	THERMAL_TYPE_KV,
};

enum amdgpu_dpm_auto_throttle_src {
	AMDGPU_DPM_AUTO_THROTTLE_SRC_THERMAL,
	AMDGPU_DPM_AUTO_THROTTLE_SRC_EXTERNAL
};

enum amdgpu_dpm_event_src {
	AMDGPU_DPM_EVENT_SRC_ANALOG = 0,
	AMDGPU_DPM_EVENT_SRC_EXTERNAL = 1,
	AMDGPU_DPM_EVENT_SRC_DIGITAL = 2,
	AMDGPU_DPM_EVENT_SRC_ANALOG_OR_EXTERNAL = 3,
	AMDGPU_DPM_EVENT_SRC_DIGIAL_OR_EXTERNAL = 4
};

#define AMDGPU_MAX_VCE_LEVELS 6

enum amdgpu_vce_level {
	AMDGPU_VCE_LEVEL_AC_ALL = 0,     /* AC, All cases */
	AMDGPU_VCE_LEVEL_DC_EE = 1,      /* DC, entropy encoding */
	AMDGPU_VCE_LEVEL_DC_LL_LOW = 2,  /* DC, low latency queue, res <= 720 */
	AMDGPU_VCE_LEVEL_DC_LL_HIGH = 3, /* DC, low latency queue, 1080 >= res > 720 */
	AMDGPU_VCE_LEVEL_DC_GP_LOW = 4,  /* DC, general purpose queue, res <= 720 */
	AMDGPU_VCE_LEVEL_DC_GP_HIGH = 5, /* DC, general purpose queue, 1080 >= res > 720 */
};

struct amdgpu_ps {
	u32 caps; /* vbios flags */
	u32 class; /* vbios flags */
	u32 class2; /* vbios flags */
	/* UVD clocks */
	u32 vclk;
	u32 dclk;
	/* VCE clocks */
	u32 evclk;
	u32 ecclk;
	bool vce_active;
	enum amdgpu_vce_level vce_level;
	/* asic priv */
	void *ps_priv;
};

struct amdgpu_dpm_thermal {
	/* thermal interrupt work */
	struct work_struct work;
	/* low temperature threshold */
	int                min_temp;
	/* high temperature threshold */
	int                max_temp;
	/* was last interrupt low to high or high to low */
	bool               high_to_low;
	/* interrupt source */
	struct amdgpu_irq_src	irq;
};

enum amdgpu_clk_action
{
	AMDGPU_SCLK_UP = 1,
	AMDGPU_SCLK_DOWN
};

struct amdgpu_blacklist_clocks
{
	u32 sclk;
	u32 mclk;
	enum amdgpu_clk_action action;
};

struct amdgpu_clock_and_voltage_limits {
	u32 sclk;
	u32 mclk;
	u16 vddc;
	u16 vddci;
};

struct amdgpu_clock_array {
	u32 count;
	u32 *values;
};

struct amdgpu_clock_voltage_dependency_entry {
	u32 clk;
	u16 v;
};

struct amdgpu_clock_voltage_dependency_table {
	u32 count;
	struct amdgpu_clock_voltage_dependency_entry *entries;
};

union amdgpu_cac_leakage_entry {
	struct {
		u16 vddc;
		u32 leakage;
	};
	struct {
		u16 vddc1;
		u16 vddc2;
		u16 vddc3;
	};
};

struct amdgpu_cac_leakage_table {
	u32 count;
	union amdgpu_cac_leakage_entry *entries;
};

struct amdgpu_phase_shedding_limits_entry {
	u16 voltage;
	u32 sclk;
	u32 mclk;
};

struct amdgpu_phase_shedding_limits_table {
	u32 count;
	struct amdgpu_phase_shedding_limits_entry *entries;
};

struct amdgpu_uvd_clock_voltage_dependency_entry {
	u32 vclk;
	u32 dclk;
	u16 v;
};

struct amdgpu_uvd_clock_voltage_dependency_table {
	u8 count;
	struct amdgpu_uvd_clock_voltage_dependency_entry *entries;
};

struct amdgpu_vce_clock_voltage_dependency_entry {
	u32 ecclk;
	u32 evclk;
	u16 v;
};

struct amdgpu_vce_clock_voltage_dependency_table {
	u8 count;
	struct amdgpu_vce_clock_voltage_dependency_entry *entries;
};

struct amdgpu_ppm_table {
	u8 ppm_design;
	u16 cpu_core_number;
	u32 platform_tdp;
	u32 small_ac_platform_tdp;
	u32 platform_tdc;
	u32 small_ac_platform_tdc;
	u32 apu_tdp;
	u32 dgpu_tdp;
	u32 dgpu_ulv_power;
	u32 tj_max;
};

struct amdgpu_cac_tdp_table {
	u16 tdp;
	u16 configurable_tdp;
	u16 tdc;
	u16 battery_power_limit;
	u16 small_power_limit;
	u16 low_cac_leakage;
	u16 high_cac_leakage;
	u16 maximum_power_delivery_limit;
};

struct amdgpu_dpm_dynamic_state {
	struct amdgpu_clock_voltage_dependency_table vddc_dependency_on_sclk;
	struct amdgpu_clock_voltage_dependency_table vddci_dependency_on_mclk;
	struct amdgpu_clock_voltage_dependency_table vddc_dependency_on_mclk;
	struct amdgpu_clock_voltage_dependency_table mvdd_dependency_on_mclk;
	struct amdgpu_clock_voltage_dependency_table vddc_dependency_on_dispclk;
	struct amdgpu_uvd_clock_voltage_dependency_table uvd_clock_voltage_dependency_table;
	struct amdgpu_vce_clock_voltage_dependency_table vce_clock_voltage_dependency_table;
	struct amdgpu_clock_voltage_dependency_table samu_clock_voltage_dependency_table;
	struct amdgpu_clock_voltage_dependency_table acp_clock_voltage_dependency_table;
	struct amdgpu_clock_voltage_dependency_table vddgfx_dependency_on_sclk;
	struct amdgpu_clock_array valid_sclk_values;
	struct amdgpu_clock_array valid_mclk_values;
	struct amdgpu_clock_and_voltage_limits max_clock_voltage_on_dc;
	struct amdgpu_clock_and_voltage_limits max_clock_voltage_on_ac;
	u32 mclk_sclk_ratio;
	u32 sclk_mclk_delta;
	u16 vddc_vddci_delta;
	u16 min_vddc_for_pcie_gen2;
	struct amdgpu_cac_leakage_table cac_leakage_table;
	struct amdgpu_phase_shedding_limits_table phase_shedding_limits_table;
	struct amdgpu_ppm_table *ppm_table;
	struct amdgpu_cac_tdp_table *cac_tdp_table;
};

struct amdgpu_dpm_fan {
	u16 t_min;
	u16 t_med;
	u16 t_high;
	u16 pwm_min;
	u16 pwm_med;
	u16 pwm_high;
	u8 t_hyst;
	u32 cycle_delay;
	u16 t_max;
	u8 control_mode;
	u16 default_max_fan_pwm;
	u16 default_fan_output_sensitivity;
	u16 fan_output_sensitivity;
	bool ucode_fan_control;
};

enum amdgpu_pcie_gen {
	AMDGPU_PCIE_GEN1 = 0,
	AMDGPU_PCIE_GEN2 = 1,
	AMDGPU_PCIE_GEN3 = 2,
	AMDGPU_PCIE_GEN_INVALID = 0xffff
};

enum amdgpu_dpm_forced_level {
	AMDGPU_DPM_FORCED_LEVEL_AUTO = 0,
	AMDGPU_DPM_FORCED_LEVEL_LOW = 1,
	AMDGPU_DPM_FORCED_LEVEL_HIGH = 2,
};

struct amdgpu_vce_state {
	/* vce clocks */
	u32 evclk;
	u32 ecclk;
	/* gpu clocks */
	u32 sclk;
	u32 mclk;
	u8 clk_idx;
	u8 pstate;
};

struct amdgpu_dpm_funcs {
	int (*get_temperature)(struct amdgpu_device *adev);
	int (*pre_set_power_state)(struct amdgpu_device *adev);
	int (*set_power_state)(struct amdgpu_device *adev);
	void (*post_set_power_state)(struct amdgpu_device *adev);
	void (*display_configuration_changed)(struct amdgpu_device *adev);
	u32 (*get_sclk)(struct amdgpu_device *adev, bool low);
	u32 (*get_mclk)(struct amdgpu_device *adev, bool low);
	void (*print_power_state)(struct amdgpu_device *adev, struct amdgpu_ps *ps);
	void (*debugfs_print_current_performance_level)(struct amdgpu_device *adev, struct seq_file *m);
	int (*force_performance_level)(struct amdgpu_device *adev, enum amdgpu_dpm_forced_level level);
	bool (*vblank_too_short)(struct amdgpu_device *adev);
	void (*powergate_uvd)(struct amdgpu_device *adev, bool gate);
	void (*powergate_vce)(struct amdgpu_device *adev, bool gate);
	void (*enable_bapm)(struct amdgpu_device *adev, bool enable);
	void (*set_fan_control_mode)(struct amdgpu_device *adev, u32 mode);
	u32 (*get_fan_control_mode)(struct amdgpu_device *adev);
	int (*set_fan_speed_percent)(struct amdgpu_device *adev, u32 speed);
	int (*get_fan_speed_percent)(struct amdgpu_device *adev, u32 *speed);
};

struct amdgpu_dpm {
	struct amdgpu_ps        *ps;
	/* number of valid power states */
	int                     num_ps;
	/* current power state that is active */
	struct amdgpu_ps        *current_ps;
	/* requested power state */
	struct amdgpu_ps        *requested_ps;
	/* boot up power state */
	struct amdgpu_ps        *boot_ps;
	/* default uvd power state */
	struct amdgpu_ps        *uvd_ps;
	/* vce requirements */
	struct amdgpu_vce_state vce_states[AMDGPU_MAX_VCE_LEVELS];
	enum amdgpu_vce_level vce_level;
	enum amdgpu_pm_state_type state;
	enum amdgpu_pm_state_type user_state;
	u32                     platform_caps;
	u32                     voltage_response_time;
	u32                     backbias_response_time;
	void                    *priv;
	u32			new_active_crtcs;
	int			new_active_crtc_count;
	u32			current_active_crtcs;
	int			current_active_crtc_count;
	struct amdgpu_dpm_dynamic_state dyn_state;
	struct amdgpu_dpm_fan fan;
	u32 tdp_limit;
	u32 near_tdp_limit;
	u32 near_tdp_limit_adjusted;
	u32 sq_ramping_threshold;
	u32 cac_leakage;
	u16 tdp_od_limit;
	u32 tdp_adjustment;
	u16 load_line_slope;
	bool power_control;
	bool ac_power;
	/* special states active */
	bool                    thermal_active;
	bool                    uvd_active;
	bool                    vce_active;
	/* thermal handling */
	struct amdgpu_dpm_thermal thermal;
	/* forced levels */
	enum amdgpu_dpm_forced_level forced_level;
};

struct amdgpu_pm {
	struct mutex		mutex;
	u32                     current_sclk;
	u32                     current_mclk;
	u32                     default_sclk;
	u32                     default_mclk;
	struct amdgpu_i2c_chan *i2c_bus;
	/* internal thermal controller on rv6xx+ */
	enum amdgpu_int_thermal_type int_thermal_type;
	struct device	        *int_hwmon_dev;
	/* fan control parameters */
	bool                    no_fan;
	u8                      fan_pulses_per_revolution;
	u8                      fan_min_rpm;
	u8                      fan_max_rpm;
	/* dpm */
	bool                    dpm_enabled;
	bool                    sysfs_initialized;
	struct amdgpu_dpm       dpm;
	const struct firmware	*fw;	/* SMC firmware */
	uint32_t                fw_version;
	const struct amdgpu_dpm_funcs *funcs;
};

/*
 * UVD
 */
#define AMDGPU_MAX_UVD_HANDLES	10
#define AMDGPU_UVD_STACK_SIZE	(1024*1024)
#define AMDGPU_UVD_HEAP_SIZE	(1024*1024)
#define AMDGPU_UVD_FIRMWARE_OFFSET 256

struct amdgpu_uvd {
	struct amdgpu_bo	*vcpu_bo;
	void			*cpu_addr;
	uint64_t		gpu_addr;
	atomic_t		handles[AMDGPU_MAX_UVD_HANDLES];
	struct drm_file		*filp[AMDGPU_MAX_UVD_HANDLES];
	struct delayed_work	idle_work;
	const struct firmware	*fw;	/* UVD firmware */
	struct amdgpu_ring	ring;
	struct amdgpu_irq_src	irq;
	bool			address_64_bit;
};

/*
 * VCE
 */
#define AMDGPU_MAX_VCE_HANDLES	16
#define AMDGPU_VCE_FIRMWARE_OFFSET 256

#define AMDGPU_VCE_HARVEST_VCE0 (1 << 0)
#define AMDGPU_VCE_HARVEST_VCE1 (1 << 1)

struct amdgpu_vce {
	struct amdgpu_bo	*vcpu_bo;
	uint64_t		gpu_addr;
	unsigned		fw_version;
	unsigned		fb_version;
	atomic_t		handles[AMDGPU_MAX_VCE_HANDLES];
	struct drm_file		*filp[AMDGPU_MAX_VCE_HANDLES];
	uint32_t		img_size[AMDGPU_MAX_VCE_HANDLES];
	struct delayed_work	idle_work;
	const struct firmware	*fw;	/* VCE firmware */
	struct amdgpu_ring	ring[AMDGPU_MAX_VCE_RINGS];
	struct amdgpu_irq_src	irq;
	unsigned		harvest_config;
};

/*
 * SDMA
 */
struct amdgpu_sdma_instance {
	/* SDMA firmware */
	const struct firmware	*fw;
	uint32_t		fw_version;
	uint32_t		feature_version;

	struct amdgpu_ring	ring;
	bool			burst_nop;
};

struct amdgpu_sdma {
	struct amdgpu_sdma_instance instance[AMDGPU_MAX_SDMA_INSTANCES];
	struct amdgpu_irq_src	trap_irq;
	struct amdgpu_irq_src	illegal_inst_irq;
	int 			num_instances;
};

/*
 * Firmware
 */
struct amdgpu_firmware {
	struct amdgpu_firmware_info ucode[AMDGPU_UCODE_ID_MAXIMUM];
	bool smu_load;
	struct amdgpu_bo *fw_buf;
	unsigned int fw_size;
};

/*
 * Benchmarking
 */
void amdgpu_benchmark(struct amdgpu_device *adev, int test_number);


/*
 * Testing
 */
void amdgpu_test_moves(struct amdgpu_device *adev);
void amdgpu_test_ring_sync(struct amdgpu_device *adev,
			   struct amdgpu_ring *cpA,
			   struct amdgpu_ring *cpB);
void amdgpu_test_syncing(struct amdgpu_device *adev);

/*
 * MMU Notifier
 */
#if defined(CONFIG_MMU_NOTIFIER)
int amdgpu_mn_register(struct amdgpu_bo *bo, unsigned long addr);
void amdgpu_mn_unregister(struct amdgpu_bo *bo);
#else
static inline int amdgpu_mn_register(struct amdgpu_bo *bo, unsigned long addr)
{
	return -ENODEV;
}
static inline void amdgpu_mn_unregister(struct amdgpu_bo *bo) {}
#endif

/*
 * Debugfs
 */
struct amdgpu_debugfs {
	struct drm_info_list	*files;
	unsigned		num_files;
};

int amdgpu_debugfs_add_files(struct amdgpu_device *adev,
			     struct drm_info_list *files,
			     unsigned nfiles);
int amdgpu_debugfs_fence_init(struct amdgpu_device *adev);

#if defined(CONFIG_DEBUG_FS)
int amdgpu_debugfs_init(struct drm_minor *minor);
void amdgpu_debugfs_cleanup(struct drm_minor *minor);
#endif

/*
 * amdgpu smumgr functions
 */
struct amdgpu_smumgr_funcs {
	int (*check_fw_load_finish)(struct amdgpu_device *adev, uint32_t fwtype);
	int (*request_smu_load_fw)(struct amdgpu_device *adev);
	int (*request_smu_specific_fw)(struct amdgpu_device *adev, uint32_t fwtype);
};

/*
 * amdgpu smumgr
 */
struct amdgpu_smumgr {
	struct amdgpu_bo *toc_buf;
	struct amdgpu_bo *smu_buf;
	/* asic priv smu data */
	void *priv;
	spinlock_t smu_lock;
	/* smumgr functions */
	const struct amdgpu_smumgr_funcs *smumgr_funcs;
	/* ucode loading complete flag */
	uint32_t fw_flags;
};

/*
 * ASIC specific register table accessible by UMD
 */
struct amdgpu_allowed_register_entry {
	uint32_t reg_offset;
	bool untouched;
	bool grbm_indexed;
};

struct amdgpu_cu_info {
	uint32_t number; /* total active CU number */
	uint32_t ao_cu_mask;
	uint32_t bitmap[4][4];
};


/*
 * ASIC specific functions.
 */
struct amdgpu_asic_funcs {
	bool (*read_disabled_bios)(struct amdgpu_device *adev);
	int (*read_register)(struct amdgpu_device *adev, u32 se_num,
			     u32 sh_num, u32 reg_offset, u32 *value);
	void (*set_vga_state)(struct amdgpu_device *adev, bool state);
	int (*reset)(struct amdgpu_device *adev);
	/* wait for mc_idle */
	int (*wait_for_mc_idle)(struct amdgpu_device *adev);
	/* get the reference clock */
	u32 (*get_xclk)(struct amdgpu_device *adev);
	/* get the gpu clock counter */
	uint64_t (*get_gpu_clock_counter)(struct amdgpu_device *adev);
	int (*get_cu_info)(struct amdgpu_device *adev, struct amdgpu_cu_info *info);
	/* MM block clocks */
	int (*set_uvd_clocks)(struct amdgpu_device *adev, u32 vclk, u32 dclk);
	int (*set_vce_clocks)(struct amdgpu_device *adev, u32 evclk, u32 ecclk);
};

/*
 * IOCTL.
 */
int amdgpu_gem_create_ioctl(struct drm_device *dev, void *data,
			    struct drm_file *filp);
int amdgpu_bo_list_ioctl(struct drm_device *dev, void *data,
				struct drm_file *filp);

int amdgpu_gem_info_ioctl(struct drm_device *dev, void *data,
			  struct drm_file *filp);
int amdgpu_gem_userptr_ioctl(struct drm_device *dev, void *data,
			struct drm_file *filp);
int amdgpu_gem_mmap_ioctl(struct drm_device *dev, void *data,
			  struct drm_file *filp);
int amdgpu_gem_wait_idle_ioctl(struct drm_device *dev, void *data,
			      struct drm_file *filp);
int amdgpu_gem_va_ioctl(struct drm_device *dev, void *data,
			  struct drm_file *filp);
int amdgpu_gem_op_ioctl(struct drm_device *dev, void *data,
			struct drm_file *filp);
int amdgpu_cs_ioctl(struct drm_device *dev, void *data, struct drm_file *filp);
int amdgpu_cs_wait_ioctl(struct drm_device *dev, void *data, struct drm_file *filp);

int amdgpu_gem_metadata_ioctl(struct drm_device *dev, void *data,
				struct drm_file *filp);

/* VRAM scratch page for HDP bug, default vram page */
struct amdgpu_vram_scratch {
	struct amdgpu_bo		*robj;
	volatile uint32_t		*ptr;
	u64				gpu_addr;
};

/*
 * ACPI
 */
struct amdgpu_atif_notification_cfg {
	bool enabled;
	int command_code;
};

struct amdgpu_atif_notifications {
	bool display_switch;
	bool expansion_mode_change;
	bool thermal_state;
	bool forced_power_state;
	bool system_power_state;
	bool display_conf_change;
	bool px_gfx_switch;
	bool brightness_change;
	bool dgpu_display_event;
};

struct amdgpu_atif_functions {
	bool system_params;
	bool sbios_requests;
	bool select_active_disp;
	bool lid_state;
	bool get_tv_standard;
	bool set_tv_standard;
	bool get_panel_expansion_mode;
	bool set_panel_expansion_mode;
	bool temperature_change;
	bool graphics_device_types;
};

struct amdgpu_atif {
	struct amdgpu_atif_notifications notifications;
	struct amdgpu_atif_functions functions;
	struct amdgpu_atif_notification_cfg notification_cfg;
	struct amdgpu_encoder *encoder_for_bl;
};

struct amdgpu_atcs_functions {
	bool get_ext_state;
	bool pcie_perf_req;
	bool pcie_dev_rdy;
	bool pcie_bus_width;
};

struct amdgpu_atcs {
	struct amdgpu_atcs_functions functions;
};

/*
 * CGS
 */
void *amdgpu_cgs_create_device(struct amdgpu_device *adev);
void amdgpu_cgs_destroy_device(void *cgs_device);


/*
 * Core structure, functions and helpers.
 */
typedef uint32_t (*amdgpu_rreg_t)(struct amdgpu_device*, uint32_t);
typedef void (*amdgpu_wreg_t)(struct amdgpu_device*, uint32_t, uint32_t);

typedef uint32_t (*amdgpu_block_rreg_t)(struct amdgpu_device*, uint32_t, uint32_t);
typedef void (*amdgpu_block_wreg_t)(struct amdgpu_device*, uint32_t, uint32_t, uint32_t);

struct amdgpu_ip_block_status {
	bool valid;
	bool sw;
	bool hw;
};

struct amdgpu_device {
	struct device			*dev;
	struct drm_device		*ddev;
	struct pci_dev			*pdev;

	/* ASIC */
	enum amd_asic_type		asic_type;
	uint32_t			family;
	uint32_t			rev_id;
	uint32_t			external_rev_id;
	unsigned long			flags;
	int				usec_timeout;
	const struct amdgpu_asic_funcs	*asic_funcs;
	bool				shutdown;
	bool				suspend;
	bool				need_dma32;
	bool				accel_working;
	struct work_struct 		reset_work;
	struct notifier_block		acpi_nb;
	struct amdgpu_i2c_chan		*i2c_bus[AMDGPU_MAX_I2C_BUS];
	struct amdgpu_debugfs		debugfs[AMDGPU_DEBUGFS_MAX_COMPONENTS];
	unsigned 			debugfs_count;
#if defined(CONFIG_DEBUG_FS)
	struct dentry			*debugfs_regs;
#endif
	struct amdgpu_atif		atif;
	struct amdgpu_atcs		atcs;
	struct mutex			srbm_mutex;
	/* GRBM index mutex. Protects concurrent access to GRBM index */
	struct mutex                    grbm_idx_mutex;
	struct dev_pm_domain		vga_pm_domain;
	bool				have_disp_power_ref;

	/* BIOS */
	uint8_t				*bios;
	bool				is_atom_bios;
	uint16_t			bios_header_start;
	struct amdgpu_bo		*stollen_vga_memory;
	uint32_t			bios_scratch[AMDGPU_BIOS_NUM_SCRATCH];

	/* Register/doorbell mmio */
	resource_size_t			rmmio_base;
	resource_size_t			rmmio_size;
	void __iomem			*rmmio;
	/* protects concurrent MM_INDEX/DATA based register access */
	spinlock_t mmio_idx_lock;
	/* protects concurrent SMC based register access */
	spinlock_t smc_idx_lock;
	amdgpu_rreg_t			smc_rreg;
	amdgpu_wreg_t			smc_wreg;
	/* protects concurrent PCIE register access */
	spinlock_t pcie_idx_lock;
	amdgpu_rreg_t			pcie_rreg;
	amdgpu_wreg_t			pcie_wreg;
	/* protects concurrent UVD register access */
	spinlock_t uvd_ctx_idx_lock;
	amdgpu_rreg_t			uvd_ctx_rreg;
	amdgpu_wreg_t			uvd_ctx_wreg;
	/* protects concurrent DIDT register access */
	spinlock_t didt_idx_lock;
	amdgpu_rreg_t			didt_rreg;
	amdgpu_wreg_t			didt_wreg;
	/* protects concurrent ENDPOINT (audio) register access */
	spinlock_t audio_endpt_idx_lock;
	amdgpu_block_rreg_t		audio_endpt_rreg;
	amdgpu_block_wreg_t		audio_endpt_wreg;
	void __iomem                    *rio_mem;
	resource_size_t			rio_mem_size;
	struct amdgpu_doorbell		doorbell;

	/* clock/pll info */
	struct amdgpu_clock            clock;

	/* MC */
	struct amdgpu_mc		mc;
	struct amdgpu_gart		gart;
	struct amdgpu_dummy_page	dummy_page;
	struct amdgpu_vm_manager	vm_manager;

	/* memory management */
	struct amdgpu_mman		mman;
	struct amdgpu_gem		gem;
	struct amdgpu_vram_scratch	vram_scratch;
	struct amdgpu_wb		wb;
	atomic64_t			vram_usage;
	atomic64_t			vram_vis_usage;
	atomic64_t			gtt_usage;
	atomic64_t			num_bytes_moved;
	atomic_t			gpu_reset_counter;

	/* display */
	struct amdgpu_mode_info		mode_info;
	struct work_struct		hotplug_work;
	struct amdgpu_irq_src		crtc_irq;
	struct amdgpu_irq_src		pageflip_irq;
	struct amdgpu_irq_src		hpd_irq;

	/* rings */
	unsigned			fence_context;
	struct mutex			ring_lock;
	unsigned			num_rings;
	struct amdgpu_ring		*rings[AMDGPU_MAX_RINGS];
	bool				ib_pool_ready;
	struct amdgpu_sa_manager	ring_tmp_bo;

	/* interrupts */
	struct amdgpu_irq		irq;

	/* dpm */
	struct amdgpu_pm		pm;
	u32				cg_flags;
	u32				pg_flags;

	/* amdgpu smumgr */
	struct amdgpu_smumgr smu;

	/* gfx */
	struct amdgpu_gfx		gfx;

	/* sdma */
	struct amdgpu_sdma		sdma;

	/* uvd */
	bool				has_uvd;
	struct amdgpu_uvd		uvd;

	/* vce */
	struct amdgpu_vce		vce;

	/* firmwares */
	struct amdgpu_firmware		firmware;

	/* GDS */
	struct amdgpu_gds		gds;

	const struct amdgpu_ip_block_version *ip_blocks;
	int				num_ip_blocks;
	struct amdgpu_ip_block_status	*ip_block_status;
	struct mutex	mn_lock;
	DECLARE_HASHTABLE(mn_hash, 7);

	/* tracking pinned memory */
	u64 vram_pin_size;
	u64 gart_pin_size;

	/* amdkfd interface */
	struct kfd_dev          *kfd;

	/* kernel conext for IB submission */
	struct amdgpu_ctx	kernel_ctx;
};

bool amdgpu_device_is_px(struct drm_device *dev);
int amdgpu_device_init(struct amdgpu_device *adev,
		       struct drm_device *ddev,
		       struct pci_dev *pdev,
		       uint32_t flags);
void amdgpu_device_fini(struct amdgpu_device *adev);
int amdgpu_gpu_wait_for_idle(struct amdgpu_device *adev);

uint32_t amdgpu_mm_rreg(struct amdgpu_device *adev, uint32_t reg,
			bool always_indirect);
void amdgpu_mm_wreg(struct amdgpu_device *adev, uint32_t reg, uint32_t v,
		    bool always_indirect);
u32 amdgpu_io_rreg(struct amdgpu_device *adev, u32 reg);
void amdgpu_io_wreg(struct amdgpu_device *adev, u32 reg, u32 v);

u32 amdgpu_mm_rdoorbell(struct amdgpu_device *adev, u32 index);
void amdgpu_mm_wdoorbell(struct amdgpu_device *adev, u32 index, u32 v);

/*
 * Cast helper
 */
extern const struct fence_ops amdgpu_fence_ops;
static inline struct amdgpu_fence *to_amdgpu_fence(struct fence *f)
{
	struct amdgpu_fence *__f = container_of(f, struct amdgpu_fence, base);

	if (__f->base.ops == &amdgpu_fence_ops)
		return __f;

	return NULL;
}

/*
 * Registers read & write functions.
 */
#define RREG32(reg) amdgpu_mm_rreg(adev, (reg), false)
#define RREG32_IDX(reg) amdgpu_mm_rreg(adev, (reg), true)
#define DREG32(reg) printk(KERN_INFO "REGISTER: " #reg " : 0x%08X\n", amdgpu_mm_rreg(adev, (reg), false))
#define WREG32(reg, v) amdgpu_mm_wreg(adev, (reg), (v), false)
#define WREG32_IDX(reg, v) amdgpu_mm_wreg(adev, (reg), (v), true)
#define REG_SET(FIELD, v) (((v) << FIELD##_SHIFT) & FIELD##_MASK)
#define REG_GET(FIELD, v) (((v) << FIELD##_SHIFT) & FIELD##_MASK)
#define RREG32_PCIE(reg) adev->pcie_rreg(adev, (reg))
#define WREG32_PCIE(reg, v) adev->pcie_wreg(adev, (reg), (v))
#define RREG32_SMC(reg) adev->smc_rreg(adev, (reg))
#define WREG32_SMC(reg, v) adev->smc_wreg(adev, (reg), (v))
#define RREG32_UVD_CTX(reg) adev->uvd_ctx_rreg(adev, (reg))
#define WREG32_UVD_CTX(reg, v) adev->uvd_ctx_wreg(adev, (reg), (v))
#define RREG32_DIDT(reg) adev->didt_rreg(adev, (reg))
#define WREG32_DIDT(reg, v) adev->didt_wreg(adev, (reg), (v))
#define RREG32_AUDIO_ENDPT(block, reg) adev->audio_endpt_rreg(adev, (block), (reg))
#define WREG32_AUDIO_ENDPT(block, reg, v) adev->audio_endpt_wreg(adev, (block), (reg), (v))
#define WREG32_P(reg, val, mask)				\
	do {							\
		uint32_t tmp_ = RREG32(reg);			\
		tmp_ &= (mask);					\
		tmp_ |= ((val) & ~(mask));			\
		WREG32(reg, tmp_);				\
	} while (0)
#define WREG32_AND(reg, and) WREG32_P(reg, 0, and)
#define WREG32_OR(reg, or) WREG32_P(reg, or, ~(or))
#define WREG32_PLL_P(reg, val, mask)				\
	do {							\
		uint32_t tmp_ = RREG32_PLL(reg);		\
		tmp_ &= (mask);					\
		tmp_ |= ((val) & ~(mask));			\
		WREG32_PLL(reg, tmp_);				\
	} while (0)
#define DREG32_SYS(sqf, adev, reg) seq_printf((sqf), #reg " : 0x%08X\n", amdgpu_mm_rreg((adev), (reg), false))
#define RREG32_IO(reg) amdgpu_io_rreg(adev, (reg))
#define WREG32_IO(reg, v) amdgpu_io_wreg(adev, (reg), (v))

#define RDOORBELL32(index) amdgpu_mm_rdoorbell(adev, (index))
#define WDOORBELL32(index, v) amdgpu_mm_wdoorbell(adev, (index), (v))

#define REG_FIELD_SHIFT(reg, field) reg##__##field##__SHIFT
#define REG_FIELD_MASK(reg, field) reg##__##field##_MASK

#define REG_SET_FIELD(orig_val, reg, field, field_val)			\
	(((orig_val) & ~REG_FIELD_MASK(reg, field)) |			\
	 (REG_FIELD_MASK(reg, field) & ((field_val) << REG_FIELD_SHIFT(reg, field))))

#define REG_GET_FIELD(value, reg, field)				\
	(((value) & REG_FIELD_MASK(reg, field)) >> REG_FIELD_SHIFT(reg, field))

/*
 * BIOS helpers.
 */
#define RBIOS8(i) (adev->bios[i])
#define RBIOS16(i) (RBIOS8(i) | (RBIOS8((i)+1) << 8))
#define RBIOS32(i) ((RBIOS16(i)) | (RBIOS16((i)+2) << 16))

/*
 * RING helpers.
 */
static inline void amdgpu_ring_write(struct amdgpu_ring *ring, uint32_t v)
{
	if (ring->count_dw <= 0)
		DRM_ERROR("amdgpu: writing more dwords to the ring than expected!\n");
	ring->ring[ring->wptr++] = v;
	ring->wptr &= ring->ptr_mask;
	ring->count_dw--;
	ring->ring_free_dw--;
}

static inline struct amdgpu_sdma_instance *
amdgpu_get_sdma_instance(struct amdgpu_ring *ring)
{
	struct amdgpu_device *adev = ring->adev;
	int i;

	for (i = 0; i < adev->sdma.num_instances; i++)
		if (&adev->sdma.instance[i].ring == ring)
			break;

	if (i < AMDGPU_MAX_SDMA_INSTANCES)
		return &adev->sdma.instance[i];
	else
		return NULL;
}

/*
 * ASICs macro.
 */
#define amdgpu_asic_set_vga_state(adev, state) (adev)->asic_funcs->set_vga_state((adev), (state))
#define amdgpu_asic_reset(adev) (adev)->asic_funcs->reset((adev))
#define amdgpu_asic_wait_for_mc_idle(adev) (adev)->asic_funcs->wait_for_mc_idle((adev))
#define amdgpu_asic_get_xclk(adev) (adev)->asic_funcs->get_xclk((adev))
#define amdgpu_asic_set_uvd_clocks(adev, v, d) (adev)->asic_funcs->set_uvd_clocks((adev), (v), (d))
#define amdgpu_asic_set_vce_clocks(adev, ev, ec) (adev)->asic_funcs->set_vce_clocks((adev), (ev), (ec))
#define amdgpu_asic_get_gpu_clock_counter(adev) (adev)->asic_funcs->get_gpu_clock_counter((adev))
#define amdgpu_asic_read_disabled_bios(adev) (adev)->asic_funcs->read_disabled_bios((adev))
#define amdgpu_asic_read_register(adev, se, sh, offset, v)((adev)->asic_funcs->read_register((adev), (se), (sh), (offset), (v)))
#define amdgpu_asic_get_cu_info(adev, info) (adev)->asic_funcs->get_cu_info((adev), (info))
#define amdgpu_gart_flush_gpu_tlb(adev, vmid) (adev)->gart.gart_funcs->flush_gpu_tlb((adev), (vmid))
#define amdgpu_gart_set_pte_pde(adev, pt, idx, addr, flags) (adev)->gart.gart_funcs->set_pte_pde((adev), (pt), (idx), (addr), (flags))
#define amdgpu_vm_copy_pte(adev, ib, pe, src, count) ((adev)->vm_manager.vm_pte_funcs->copy_pte((ib), (pe), (src), (count)))
#define amdgpu_vm_write_pte(adev, ib, pe, addr, count, incr, flags) ((adev)->vm_manager.vm_pte_funcs->write_pte((ib), (pe), (addr), (count), (incr), (flags)))
#define amdgpu_vm_set_pte_pde(adev, ib, pe, addr, count, incr, flags) ((adev)->vm_manager.vm_pte_funcs->set_pte_pde((ib), (pe), (addr), (count), (incr), (flags)))
#define amdgpu_vm_pad_ib(adev, ib) ((adev)->vm_manager.vm_pte_funcs->pad_ib((ib)))
#define amdgpu_ring_parse_cs(r, p, ib) ((r)->funcs->parse_cs((p), (ib)))
#define amdgpu_ring_test_ring(r) (r)->funcs->test_ring((r))
#define amdgpu_ring_test_ib(r) (r)->funcs->test_ib((r))
#define amdgpu_ring_get_rptr(r) (r)->funcs->get_rptr((r))
#define amdgpu_ring_get_wptr(r) (r)->funcs->get_wptr((r))
#define amdgpu_ring_set_wptr(r) (r)->funcs->set_wptr((r))
#define amdgpu_ring_emit_ib(r, ib) (r)->funcs->emit_ib((r), (ib))
#define amdgpu_ring_emit_vm_flush(r, vmid, addr) (r)->funcs->emit_vm_flush((r), (vmid), (addr))
#define amdgpu_ring_emit_fence(r, addr, seq, flags) (r)->funcs->emit_fence((r), (addr), (seq), (flags))
#define amdgpu_ring_emit_semaphore(r, semaphore, emit_wait) (r)->funcs->emit_semaphore((r), (semaphore), (emit_wait))
#define amdgpu_ring_emit_gds_switch(r, v, db, ds, wb, ws, ab, as) (r)->funcs->emit_gds_switch((r), (v), (db), (ds), (wb), (ws), (ab), (as))
#define amdgpu_ring_emit_hdp_flush(r) (r)->funcs->emit_hdp_flush((r))
#define amdgpu_ih_get_wptr(adev) (adev)->irq.ih_funcs->get_wptr((adev))
#define amdgpu_ih_decode_iv(adev, iv) (adev)->irq.ih_funcs->decode_iv((adev), (iv))
#define amdgpu_ih_set_rptr(adev) (adev)->irq.ih_funcs->set_rptr((adev))
#define amdgpu_display_set_vga_render_state(adev, r) (adev)->mode_info.funcs->set_vga_render_state((adev), (r))
#define amdgpu_display_vblank_get_counter(adev, crtc) (adev)->mode_info.funcs->vblank_get_counter((adev), (crtc))
#define amdgpu_display_vblank_wait(adev, crtc) (adev)->mode_info.funcs->vblank_wait((adev), (crtc))
#define amdgpu_display_is_display_hung(adev) (adev)->mode_info.funcs->is_display_hung((adev))
#define amdgpu_display_backlight_set_level(adev, e, l) (adev)->mode_info.funcs->backlight_set_level((e), (l))
#define amdgpu_display_backlight_get_level(adev, e) (adev)->mode_info.funcs->backlight_get_level((e))
#define amdgpu_display_hpd_sense(adev, h) (adev)->mode_info.funcs->hpd_sense((adev), (h))
#define amdgpu_display_hpd_set_polarity(adev, h) (adev)->mode_info.funcs->hpd_set_polarity((adev), (h))
#define amdgpu_display_hpd_get_gpio_reg(adev) (adev)->mode_info.funcs->hpd_get_gpio_reg((adev))
#define amdgpu_display_bandwidth_update(adev) (adev)->mode_info.funcs->bandwidth_update((adev))
#define amdgpu_display_page_flip(adev, crtc, base) (adev)->mode_info.funcs->page_flip((adev), (crtc), (base))
#define amdgpu_display_page_flip_get_scanoutpos(adev, crtc, vbl, pos) (adev)->mode_info.funcs->page_flip_get_scanoutpos((adev), (crtc), (vbl), (pos))
#define amdgpu_display_add_encoder(adev, e, s, c) (adev)->mode_info.funcs->add_encoder((adev), (e), (s), (c))
#define amdgpu_display_add_connector(adev, ci, sd, ct, ib, coi, h, r) (adev)->mode_info.funcs->add_connector((adev), (ci), (sd), (ct), (ib), (coi), (h), (r))
#define amdgpu_display_stop_mc_access(adev, s) (adev)->mode_info.funcs->stop_mc_access((adev), (s))
#define amdgpu_display_resume_mc_access(adev, s) (adev)->mode_info.funcs->resume_mc_access((adev), (s))
#define amdgpu_emit_copy_buffer(adev, ib, s, d, b) (adev)->mman.buffer_funcs->emit_copy_buffer((ib),  (s), (d), (b))
#define amdgpu_emit_fill_buffer(adev, ib, s, d, b) (adev)->mman.buffer_funcs->emit_fill_buffer((ib), (s), (d), (b))
#define amdgpu_dpm_get_temperature(adev) (adev)->pm.funcs->get_temperature((adev))
#define amdgpu_dpm_pre_set_power_state(adev) (adev)->pm.funcs->pre_set_power_state((adev))
#define amdgpu_dpm_set_power_state(adev) (adev)->pm.funcs->set_power_state((adev))
#define amdgpu_dpm_post_set_power_state(adev) (adev)->pm.funcs->post_set_power_state((adev))
#define amdgpu_dpm_display_configuration_changed(adev) (adev)->pm.funcs->display_configuration_changed((adev))
#define amdgpu_dpm_get_sclk(adev, l) (adev)->pm.funcs->get_sclk((adev), (l))
#define amdgpu_dpm_get_mclk(adev, l) (adev)->pm.funcs->get_mclk((adev), (l))
#define amdgpu_dpm_print_power_state(adev, ps) (adev)->pm.funcs->print_power_state((adev), (ps))
#define amdgpu_dpm_debugfs_print_current_performance_level(adev, m) (adev)->pm.funcs->debugfs_print_current_performance_level((adev), (m))
#define amdgpu_dpm_force_performance_level(adev, l) (adev)->pm.funcs->force_performance_level((adev), (l))
#define amdgpu_dpm_vblank_too_short(adev) (adev)->pm.funcs->vblank_too_short((adev))
#define amdgpu_dpm_powergate_uvd(adev, g) (adev)->pm.funcs->powergate_uvd((adev), (g))
#define amdgpu_dpm_powergate_vce(adev, g) (adev)->pm.funcs->powergate_vce((adev), (g))
#define amdgpu_dpm_enable_bapm(adev, e) (adev)->pm.funcs->enable_bapm((adev), (e))
#define amdgpu_dpm_set_fan_control_mode(adev, m) (adev)->pm.funcs->set_fan_control_mode((adev), (m))
#define amdgpu_dpm_get_fan_control_mode(adev) (adev)->pm.funcs->get_fan_control_mode((adev))
#define amdgpu_dpm_set_fan_speed_percent(adev, s) (adev)->pm.funcs->set_fan_speed_percent((adev), (s))
#define amdgpu_dpm_get_fan_speed_percent(adev, s) (adev)->pm.funcs->get_fan_speed_percent((adev), (s))

#define amdgpu_gds_switch(adev, r, v, d, w, a) (adev)->gds.funcs->patch_gds_switch((r), (v), (d), (w), (a))

/* Common functions */
int amdgpu_gpu_reset(struct amdgpu_device *adev);
void amdgpu_pci_config_reset(struct amdgpu_device *adev);
bool amdgpu_card_posted(struct amdgpu_device *adev);
void amdgpu_update_display_priority(struct amdgpu_device *adev);
bool amdgpu_boot_test_post_card(struct amdgpu_device *adev);

int amdgpu_cs_parser_init(struct amdgpu_cs_parser *p, void *data);
int amdgpu_cs_get_ring(struct amdgpu_device *adev, u32 ip_type,
		       u32 ip_instance, u32 ring,
		       struct amdgpu_ring **out_ring);
void amdgpu_ttm_placement_from_domain(struct amdgpu_bo *rbo, u32 domain);
bool amdgpu_ttm_bo_is_amdgpu_bo(struct ttm_buffer_object *bo);
int amdgpu_ttm_tt_set_userptr(struct ttm_tt *ttm, uint64_t addr,
				     uint32_t flags);
bool amdgpu_ttm_tt_has_userptr(struct ttm_tt *ttm);
bool amdgpu_ttm_tt_is_readonly(struct ttm_tt *ttm);
uint32_t amdgpu_ttm_tt_pte_flags(struct amdgpu_device *adev, struct ttm_tt *ttm,
				 struct ttm_mem_reg *mem);
void amdgpu_vram_location(struct amdgpu_device *adev, struct amdgpu_mc *mc, u64 base);
void amdgpu_gtt_location(struct amdgpu_device *adev, struct amdgpu_mc *mc);
void amdgpu_ttm_set_active_vram_size(struct amdgpu_device *adev, u64 size);
void amdgpu_program_register_sequence(struct amdgpu_device *adev,
					     const u32 *registers,
					     const u32 array_size);

bool amdgpu_device_is_px(struct drm_device *dev);
/* atpx handler */
#if defined(CONFIG_VGA_SWITCHEROO)
void amdgpu_register_atpx_handler(void);
void amdgpu_unregister_atpx_handler(void);
#else
static inline void amdgpu_register_atpx_handler(void) {}
static inline void amdgpu_unregister_atpx_handler(void) {}
#endif

/*
 * KMS
 */
extern const struct drm_ioctl_desc amdgpu_ioctls_kms[];
extern int amdgpu_max_kms_ioctl;

int amdgpu_driver_load_kms(struct drm_device *dev, unsigned long flags);
int amdgpu_driver_unload_kms(struct drm_device *dev);
void amdgpu_driver_lastclose_kms(struct drm_device *dev);
int amdgpu_driver_open_kms(struct drm_device *dev, struct drm_file *file_priv);
void amdgpu_driver_postclose_kms(struct drm_device *dev,
				 struct drm_file *file_priv);
void amdgpu_driver_preclose_kms(struct drm_device *dev,
				struct drm_file *file_priv);
int amdgpu_suspend_kms(struct drm_device *dev, bool suspend, bool fbcon);
int amdgpu_resume_kms(struct drm_device *dev, bool resume, bool fbcon);
u32 amdgpu_get_vblank_counter_kms(struct drm_device *dev, unsigned int pipe);
int amdgpu_enable_vblank_kms(struct drm_device *dev, unsigned int pipe);
void amdgpu_disable_vblank_kms(struct drm_device *dev, unsigned int pipe);
int amdgpu_get_vblank_timestamp_kms(struct drm_device *dev, unsigned int pipe,
				    int *max_error,
				    struct timeval *vblank_time,
				    unsigned flags);
long amdgpu_kms_compat_ioctl(struct file *filp, unsigned int cmd,
			     unsigned long arg);

/*
 * functions used by amdgpu_encoder.c
 */
struct amdgpu_afmt_acr {
	u32 clock;

	int n_32khz;
	int cts_32khz;

	int n_44_1khz;
	int cts_44_1khz;

	int n_48khz;
	int cts_48khz;

};

struct amdgpu_afmt_acr amdgpu_afmt_acr(uint32_t clock);

/* amdgpu_acpi.c */
#if defined(CONFIG_ACPI)
int amdgpu_acpi_init(struct amdgpu_device *adev);
void amdgpu_acpi_fini(struct amdgpu_device *adev);
bool amdgpu_acpi_is_pcie_performance_request_supported(struct amdgpu_device *adev);
int amdgpu_acpi_pcie_performance_request(struct amdgpu_device *adev,
						u8 perf_req, bool advertise);
int amdgpu_acpi_pcie_notify_device_ready(struct amdgpu_device *adev);
#else
static inline int amdgpu_acpi_init(struct amdgpu_device *adev) { return 0; }
static inline void amdgpu_acpi_fini(struct amdgpu_device *adev) { }
#endif

struct amdgpu_bo_va_mapping *
amdgpu_cs_find_mapping(struct amdgpu_cs_parser *parser,
		       uint64_t addr, struct amdgpu_bo **bo);

#include "amdgpu_object.h"

#endif<|MERGE_RESOLUTION|>--- conflicted
+++ resolved
@@ -956,11 +956,8 @@
 	struct amdgpu_vm_id	ids[AMDGPU_MAX_RINGS];
 	/* for interval tree */
 	spinlock_t		it_lock;
-<<<<<<< HEAD
-=======
 	/* protecting freed */
 	spinlock_t		freed_lock;
->>>>>>> 50220dea
 };
 
 struct amdgpu_vm_manager {
