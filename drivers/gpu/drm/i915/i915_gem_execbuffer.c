/*
 * Copyright © 2008,2010 Intel Corporation
 *
 * Permission is hereby granted, free of charge, to any person obtaining a
 * copy of this software and associated documentation files (the "Software"),
 * to deal in the Software without restriction, including without limitation
 * the rights to use, copy, modify, merge, publish, distribute, sublicense,
 * and/or sell copies of the Software, and to permit persons to whom the
 * Software is furnished to do so, subject to the following conditions:
 *
 * The above copyright notice and this permission notice (including the next
 * paragraph) shall be included in all copies or substantial portions of the
 * Software.
 *
 * THE SOFTWARE IS PROVIDED "AS IS", WITHOUT WARRANTY OF ANY KIND, EXPRESS OR
 * IMPLIED, INCLUDING BUT NOT LIMITED TO THE WARRANTIES OF MERCHANTABILITY,
 * FITNESS FOR A PARTICULAR PURPOSE AND NONINFRINGEMENT.  IN NO EVENT SHALL
 * THE AUTHORS OR COPYRIGHT HOLDERS BE LIABLE FOR ANY CLAIM, DAMAGES OR OTHER
 * LIABILITY, WHETHER IN AN ACTION OF CONTRACT, TORT OR OTHERWISE, ARISING
 * FROM, OUT OF OR IN CONNECTION WITH THE SOFTWARE OR THE USE OR OTHER DEALINGS
 * IN THE SOFTWARE.
 *
 * Authors:
 *    Eric Anholt <eric@anholt.net>
 *    Chris Wilson <chris@chris-wilson.co.uk>
 *
 */

#include <drm/drmP.h>
#include <drm/i915_drm.h>
#include "i915_drv.h"
#include "i915_trace.h"
#include "intel_drv.h"
#include <linux/dma_remapping.h>

#define  __EXEC_OBJECT_HAS_PIN (1<<31)
#define  __EXEC_OBJECT_HAS_FENCE (1<<30)
#define  __EXEC_OBJECT_NEEDS_MAP (1<<29)
#define  __EXEC_OBJECT_NEEDS_BIAS (1<<28)
#define  __EXEC_OBJECT_PURGEABLE (1<<27)

#define BATCH_OFFSET_BIAS (256*1024)

struct eb_vmas {
	struct list_head vmas;
	int and;
	union {
		struct i915_vma *lut[0];
		struct hlist_head buckets[0];
	};
};

static struct eb_vmas *
eb_create(struct drm_i915_gem_execbuffer2 *args)
{
	struct eb_vmas *eb = NULL;

	if (args->flags & I915_EXEC_HANDLE_LUT) {
		unsigned size = args->buffer_count;
		size *= sizeof(struct i915_vma *);
		size += sizeof(struct eb_vmas);
		eb = kmalloc(size, GFP_TEMPORARY | __GFP_NOWARN | __GFP_NORETRY);
	}

	if (eb == NULL) {
		unsigned size = args->buffer_count;
		unsigned count = PAGE_SIZE / sizeof(struct hlist_head) / 2;
		BUILD_BUG_ON_NOT_POWER_OF_2(PAGE_SIZE / sizeof(struct hlist_head));
		while (count > 2*size)
			count >>= 1;
		eb = kzalloc(count*sizeof(struct hlist_head) +
			     sizeof(struct eb_vmas),
			     GFP_TEMPORARY);
		if (eb == NULL)
			return eb;

		eb->and = count - 1;
	} else
		eb->and = -args->buffer_count;

	INIT_LIST_HEAD(&eb->vmas);
	return eb;
}

static void
eb_reset(struct eb_vmas *eb)
{
	if (eb->and >= 0)
		memset(eb->buckets, 0, (eb->and+1)*sizeof(struct hlist_head));
}

static int
eb_lookup_vmas(struct eb_vmas *eb,
	       struct drm_i915_gem_exec_object2 *exec,
	       const struct drm_i915_gem_execbuffer2 *args,
	       struct i915_address_space *vm,
	       struct drm_file *file)
{
	struct drm_i915_gem_object *obj;
	struct list_head objects;
	int i, ret;

	INIT_LIST_HEAD(&objects);
	spin_lock(&file->table_lock);
	/* Grab a reference to the object and release the lock so we can lookup
	 * or create the VMA without using GFP_ATOMIC */
	for (i = 0; i < args->buffer_count; i++) {
		obj = to_intel_bo(idr_find(&file->object_idr, exec[i].handle));
		if (obj == NULL) {
			spin_unlock(&file->table_lock);
			DRM_DEBUG("Invalid object handle %d at index %d\n",
				   exec[i].handle, i);
			ret = -ENOENT;
			goto err;
		}

		if (!list_empty(&obj->obj_exec_link)) {
			spin_unlock(&file->table_lock);
			DRM_DEBUG("Object %p [handle %d, index %d] appears more than once in object list\n",
				   obj, exec[i].handle, i);
			ret = -EINVAL;
			goto err;
		}

		drm_gem_object_reference(&obj->base);
		list_add_tail(&obj->obj_exec_link, &objects);
	}
	spin_unlock(&file->table_lock);

	i = 0;
	while (!list_empty(&objects)) {
		struct i915_vma *vma;

		obj = list_first_entry(&objects,
				       struct drm_i915_gem_object,
				       obj_exec_link);

		/*
		 * NOTE: We can leak any vmas created here when something fails
		 * later on. But that's no issue since vma_unbind can deal with
		 * vmas which are not actually bound. And since only
		 * lookup_or_create exists as an interface to get at the vma
		 * from the (obj, vm) we don't run the risk of creating
		 * duplicated vmas for the same vm.
		 */
		vma = i915_gem_obj_lookup_or_create_vma(obj, vm);
		if (IS_ERR(vma)) {
			DRM_DEBUG("Failed to lookup VMA\n");
			ret = PTR_ERR(vma);
			goto err;
		}

		/* Transfer ownership from the objects list to the vmas list. */
		list_add_tail(&vma->exec_list, &eb->vmas);
		list_del_init(&obj->obj_exec_link);

		vma->exec_entry = &exec[i];
		if (eb->and < 0) {
			eb->lut[i] = vma;
		} else {
			uint32_t handle = args->flags & I915_EXEC_HANDLE_LUT ? i : exec[i].handle;
			vma->exec_handle = handle;
			hlist_add_head(&vma->exec_node,
				       &eb->buckets[handle & eb->and]);
		}
		++i;
	}

	return 0;


err:
	while (!list_empty(&objects)) {
		obj = list_first_entry(&objects,
				       struct drm_i915_gem_object,
				       obj_exec_link);
		list_del_init(&obj->obj_exec_link);
		drm_gem_object_unreference(&obj->base);
	}
	/*
	 * Objects already transfered to the vmas list will be unreferenced by
	 * eb_destroy.
	 */

	return ret;
}

static struct i915_vma *eb_get_vma(struct eb_vmas *eb, unsigned long handle)
{
	if (eb->and < 0) {
		if (handle >= -eb->and)
			return NULL;
		return eb->lut[handle];
	} else {
		struct hlist_head *head;
		struct hlist_node *node;

		head = &eb->buckets[handle & eb->and];
		hlist_for_each(node, head) {
			struct i915_vma *vma;

			vma = hlist_entry(node, struct i915_vma, exec_node);
			if (vma->exec_handle == handle)
				return vma;
		}
		return NULL;
	}
}

static void
i915_gem_execbuffer_unreserve_vma(struct i915_vma *vma)
{
	struct drm_i915_gem_exec_object2 *entry;
	struct drm_i915_gem_object *obj = vma->obj;

	if (!drm_mm_node_allocated(&vma->node))
		return;

	entry = vma->exec_entry;

	if (entry->flags & __EXEC_OBJECT_HAS_FENCE)
		i915_gem_object_unpin_fence(obj);

	if (entry->flags & __EXEC_OBJECT_HAS_PIN)
		vma->pin_count--;

	if (entry->flags & __EXEC_OBJECT_PURGEABLE)
		obj->madv = I915_MADV_DONTNEED;

	entry->flags &= ~(__EXEC_OBJECT_HAS_FENCE |
			  __EXEC_OBJECT_HAS_PIN |
			  __EXEC_OBJECT_PURGEABLE);
}

static void eb_destroy(struct eb_vmas *eb)
{
	while (!list_empty(&eb->vmas)) {
		struct i915_vma *vma;

		vma = list_first_entry(&eb->vmas,
				       struct i915_vma,
				       exec_list);
		list_del_init(&vma->exec_list);
		i915_gem_execbuffer_unreserve_vma(vma);
		drm_gem_object_unreference(&vma->obj->base);
	}
	kfree(eb);
}

static inline int use_cpu_reloc(struct drm_i915_gem_object *obj)
{
	return (HAS_LLC(obj->base.dev) ||
		obj->base.write_domain == I915_GEM_DOMAIN_CPU ||
		!obj->map_and_fenceable ||
		obj->cache_level != I915_CACHE_NONE);
}

static int
relocate_entry_cpu(struct drm_i915_gem_object *obj,
		   struct drm_i915_gem_relocation_entry *reloc,
		   uint64_t target_offset)
{
	struct drm_device *dev = obj->base.dev;
	uint32_t page_offset = offset_in_page(reloc->offset);
	uint64_t delta = reloc->delta + target_offset;
	char *vaddr;
	int ret;

	ret = i915_gem_object_set_to_cpu_domain(obj, true);
	if (ret)
		return ret;

	vaddr = kmap_atomic(i915_gem_object_get_page(obj,
				reloc->offset >> PAGE_SHIFT));
	*(uint32_t *)(vaddr + page_offset) = lower_32_bits(delta);

	if (INTEL_INFO(dev)->gen >= 8) {
		page_offset = offset_in_page(page_offset + sizeof(uint32_t));

		if (page_offset == 0) {
			kunmap_atomic(vaddr);
			vaddr = kmap_atomic(i915_gem_object_get_page(obj,
			    (reloc->offset + sizeof(uint32_t)) >> PAGE_SHIFT));
		}

		*(uint32_t *)(vaddr + page_offset) = upper_32_bits(delta);
	}

	kunmap_atomic(vaddr);

	return 0;
}

static int
relocate_entry_gtt(struct drm_i915_gem_object *obj,
		   struct drm_i915_gem_relocation_entry *reloc,
		   uint64_t target_offset)
{
	struct drm_device *dev = obj->base.dev;
	struct drm_i915_private *dev_priv = dev->dev_private;
	uint64_t delta = reloc->delta + target_offset;
	uint64_t offset;
	void __iomem *reloc_page;
	int ret;

	ret = i915_gem_object_set_to_gtt_domain(obj, true);
	if (ret)
		return ret;

	ret = i915_gem_object_put_fence(obj);
	if (ret)
		return ret;

	/* Map the page containing the relocation we're going to perform.  */
	offset = i915_gem_obj_ggtt_offset(obj);
	offset += reloc->offset;
	reloc_page = io_mapping_map_atomic_wc(dev_priv->gtt.mappable,
					      offset & PAGE_MASK);
	iowrite32(lower_32_bits(delta), reloc_page + offset_in_page(offset));

	if (INTEL_INFO(dev)->gen >= 8) {
		offset += sizeof(uint32_t);

		if (offset_in_page(offset) == 0) {
			io_mapping_unmap_atomic(reloc_page);
			reloc_page =
				io_mapping_map_atomic_wc(dev_priv->gtt.mappable,
							 offset);
		}

		iowrite32(upper_32_bits(delta),
			  reloc_page + offset_in_page(offset));
	}

	io_mapping_unmap_atomic(reloc_page);

	return 0;
}

static int
i915_gem_execbuffer_relocate_entry(struct drm_i915_gem_object *obj,
				   struct eb_vmas *eb,
				   struct drm_i915_gem_relocation_entry *reloc)
{
	struct drm_device *dev = obj->base.dev;
	struct drm_gem_object *target_obj;
	struct drm_i915_gem_object *target_i915_obj;
	struct i915_vma *target_vma;
	uint64_t target_offset;
	int ret;

	/* we've already hold a reference to all valid objects */
	target_vma = eb_get_vma(eb, reloc->target_handle);
	if (unlikely(target_vma == NULL))
		return -ENOENT;
	target_i915_obj = target_vma->obj;
	target_obj = &target_vma->obj->base;

	target_offset = target_vma->node.start;

	/* Sandybridge PPGTT errata: We need a global gtt mapping for MI and
	 * pipe_control writes because the gpu doesn't properly redirect them
	 * through the ppgtt for non_secure batchbuffers. */
	if (unlikely(IS_GEN6(dev) &&
	    reloc->write_domain == I915_GEM_DOMAIN_INSTRUCTION &&
	    !(target_vma->bound & GLOBAL_BIND))) {
		ret = i915_vma_bind(target_vma, target_i915_obj->cache_level,
				    GLOBAL_BIND);
		if (WARN_ONCE(ret, "Unexpected failure to bind target VMA!"))
			return ret;
	}

	/* Validate that the target is in a valid r/w GPU domain */
	if (unlikely(reloc->write_domain & (reloc->write_domain - 1))) {
		DRM_DEBUG("reloc with multiple write domains: "
			  "obj %p target %d offset %d "
			  "read %08x write %08x",
			  obj, reloc->target_handle,
			  (int) reloc->offset,
			  reloc->read_domains,
			  reloc->write_domain);
		return -EINVAL;
	}
	if (unlikely((reloc->write_domain | reloc->read_domains)
		     & ~I915_GEM_GPU_DOMAINS)) {
		DRM_DEBUG("reloc with read/write non-GPU domains: "
			  "obj %p target %d offset %d "
			  "read %08x write %08x",
			  obj, reloc->target_handle,
			  (int) reloc->offset,
			  reloc->read_domains,
			  reloc->write_domain);
		return -EINVAL;
	}

	target_obj->pending_read_domains |= reloc->read_domains;
	target_obj->pending_write_domain |= reloc->write_domain;

	/* If the relocation already has the right value in it, no
	 * more work needs to be done.
	 */
	if (target_offset == reloc->presumed_offset)
		return 0;

	/* Check that the relocation address is valid... */
	if (unlikely(reloc->offset >
		obj->base.size - (INTEL_INFO(dev)->gen >= 8 ? 8 : 4))) {
		DRM_DEBUG("Relocation beyond object bounds: "
			  "obj %p target %d offset %d size %d.\n",
			  obj, reloc->target_handle,
			  (int) reloc->offset,
			  (int) obj->base.size);
		return -EINVAL;
	}
	if (unlikely(reloc->offset & 3)) {
		DRM_DEBUG("Relocation not 4-byte aligned: "
			  "obj %p target %d offset %d.\n",
			  obj, reloc->target_handle,
			  (int) reloc->offset);
		return -EINVAL;
	}

	/* We can't wait for rendering with pagefaults disabled */
	if (obj->active && in_atomic())
		return -EFAULT;

	if (use_cpu_reloc(obj))
		ret = relocate_entry_cpu(obj, reloc, target_offset);
	else
		ret = relocate_entry_gtt(obj, reloc, target_offset);

	if (ret)
		return ret;

	/* and update the user's relocation entry */
	reloc->presumed_offset = target_offset;

	return 0;
}

static int
i915_gem_execbuffer_relocate_vma(struct i915_vma *vma,
				 struct eb_vmas *eb)
{
#define N_RELOC(x) ((x) / sizeof(struct drm_i915_gem_relocation_entry))
	struct drm_i915_gem_relocation_entry stack_reloc[N_RELOC(512)];
	struct drm_i915_gem_relocation_entry __user *user_relocs;
	struct drm_i915_gem_exec_object2 *entry = vma->exec_entry;
	int remain, ret;

	user_relocs = to_user_ptr(entry->relocs_ptr);

	remain = entry->relocation_count;
	while (remain) {
		struct drm_i915_gem_relocation_entry *r = stack_reloc;
		int count = remain;
		if (count > ARRAY_SIZE(stack_reloc))
			count = ARRAY_SIZE(stack_reloc);
		remain -= count;

		if (__copy_from_user_inatomic(r, user_relocs, count*sizeof(r[0])))
			return -EFAULT;

		do {
			u64 offset = r->presumed_offset;

			ret = i915_gem_execbuffer_relocate_entry(vma->obj, eb, r);
			if (ret)
				return ret;

			if (r->presumed_offset != offset &&
			    __copy_to_user_inatomic(&user_relocs->presumed_offset,
						    &r->presumed_offset,
						    sizeof(r->presumed_offset))) {
				return -EFAULT;
			}

			user_relocs++;
			r++;
		} while (--count);
	}

	return 0;
#undef N_RELOC
}

static int
i915_gem_execbuffer_relocate_vma_slow(struct i915_vma *vma,
				      struct eb_vmas *eb,
				      struct drm_i915_gem_relocation_entry *relocs)
{
	const struct drm_i915_gem_exec_object2 *entry = vma->exec_entry;
	int i, ret;

	for (i = 0; i < entry->relocation_count; i++) {
		ret = i915_gem_execbuffer_relocate_entry(vma->obj, eb, &relocs[i]);
		if (ret)
			return ret;
	}

	return 0;
}

static int
i915_gem_execbuffer_relocate(struct eb_vmas *eb)
{
	struct i915_vma *vma;
	int ret = 0;

	/* This is the fast path and we cannot handle a pagefault whilst
	 * holding the struct mutex lest the user pass in the relocations
	 * contained within a mmaped bo. For in such a case we, the page
	 * fault handler would call i915_gem_fault() and we would try to
	 * acquire the struct mutex again. Obviously this is bad and so
	 * lockdep complains vehemently.
	 */
	pagefault_disable();
	list_for_each_entry(vma, &eb->vmas, exec_list) {
		ret = i915_gem_execbuffer_relocate_vma(vma, eb);
		if (ret)
			break;
	}
	pagefault_enable();

	return ret;
}

static int
i915_gem_execbuffer_reserve_vma(struct i915_vma *vma,
				struct intel_engine_cs *ring,
				bool *need_reloc)
{
	struct drm_i915_gem_object *obj = vma->obj;
	struct drm_i915_gem_exec_object2 *entry = vma->exec_entry;
	uint64_t flags;
	int ret;

	flags = 0;
	if (entry->flags & __EXEC_OBJECT_NEEDS_MAP)
		flags |= PIN_GLOBAL | PIN_MAPPABLE;
	if (entry->flags & EXEC_OBJECT_NEEDS_GTT)
		flags |= PIN_GLOBAL;
	if (entry->flags & __EXEC_OBJECT_NEEDS_BIAS)
		flags |= BATCH_OFFSET_BIAS | PIN_OFFSET_BIAS;

	ret = i915_gem_object_pin(obj, vma->vm, entry->alignment, flags);
	if (ret)
		return ret;

	entry->flags |= __EXEC_OBJECT_HAS_PIN;

	if (entry->flags & EXEC_OBJECT_NEEDS_FENCE) {
		ret = i915_gem_object_get_fence(obj);
		if (ret)
			return ret;

		if (i915_gem_object_pin_fence(obj))
			entry->flags |= __EXEC_OBJECT_HAS_FENCE;
	}

	if (entry->offset != vma->node.start) {
		entry->offset = vma->node.start;
		*need_reloc = true;
	}

	if (entry->flags & EXEC_OBJECT_WRITE) {
		obj->base.pending_read_domains = I915_GEM_DOMAIN_RENDER;
		obj->base.pending_write_domain = I915_GEM_DOMAIN_RENDER;
	}

	return 0;
}

static bool
need_reloc_mappable(struct i915_vma *vma)
{
	struct drm_i915_gem_exec_object2 *entry = vma->exec_entry;

	if (entry->relocation_count == 0)
		return false;

	if (!i915_is_ggtt(vma->vm))
		return false;

	/* See also use_cpu_reloc() */
	if (HAS_LLC(vma->obj->base.dev))
		return false;

	if (vma->obj->base.write_domain == I915_GEM_DOMAIN_CPU)
		return false;

	return true;
}

static bool
eb_vma_misplaced(struct i915_vma *vma)
{
	struct drm_i915_gem_exec_object2 *entry = vma->exec_entry;
	struct drm_i915_gem_object *obj = vma->obj;

	WARN_ON(entry->flags & __EXEC_OBJECT_NEEDS_MAP &&
	       !i915_is_ggtt(vma->vm));

	if (entry->alignment &&
	    vma->node.start & (entry->alignment - 1))
		return true;

	if (entry->flags & __EXEC_OBJECT_NEEDS_MAP && !obj->map_and_fenceable)
		return true;

	if (entry->flags & __EXEC_OBJECT_NEEDS_BIAS &&
	    vma->node.start < BATCH_OFFSET_BIAS)
		return true;

	return false;
}

static int
i915_gem_execbuffer_reserve(struct intel_engine_cs *ring,
			    struct list_head *vmas,
			    bool *need_relocs)
{
	struct drm_i915_gem_object *obj;
	struct i915_vma *vma;
	struct i915_address_space *vm;
	struct list_head ordered_vmas;
	bool has_fenced_gpu_access = INTEL_INFO(ring->dev)->gen < 4;
	int retry;

	i915_gem_retire_requests_ring(ring);

	vm = list_first_entry(vmas, struct i915_vma, exec_list)->vm;

	INIT_LIST_HEAD(&ordered_vmas);
	while (!list_empty(vmas)) {
		struct drm_i915_gem_exec_object2 *entry;
		bool need_fence, need_mappable;

		vma = list_first_entry(vmas, struct i915_vma, exec_list);
		obj = vma->obj;
		entry = vma->exec_entry;

		if (!has_fenced_gpu_access)
			entry->flags &= ~EXEC_OBJECT_NEEDS_FENCE;
		need_fence =
			entry->flags & EXEC_OBJECT_NEEDS_FENCE &&
			obj->tiling_mode != I915_TILING_NONE;
		need_mappable = need_fence || need_reloc_mappable(vma);

		if (need_mappable) {
			entry->flags |= __EXEC_OBJECT_NEEDS_MAP;
			list_move(&vma->exec_list, &ordered_vmas);
		} else
			list_move_tail(&vma->exec_list, &ordered_vmas);

		obj->base.pending_read_domains = I915_GEM_GPU_DOMAINS & ~I915_GEM_DOMAIN_COMMAND;
		obj->base.pending_write_domain = 0;
	}
	list_splice(&ordered_vmas, vmas);

	/* Attempt to pin all of the buffers into the GTT.
	 * This is done in 3 phases:
	 *
	 * 1a. Unbind all objects that do not match the GTT constraints for
	 *     the execbuffer (fenceable, mappable, alignment etc).
	 * 1b. Increment pin count for already bound objects.
	 * 2.  Bind new objects.
	 * 3.  Decrement pin count.
	 *
	 * This avoid unnecessary unbinding of later objects in order to make
	 * room for the earlier objects *unless* we need to defragment.
	 */
	retry = 0;
	do {
		int ret = 0;

		/* Unbind any ill-fitting objects or pin. */
		list_for_each_entry(vma, vmas, exec_list) {
			if (!drm_mm_node_allocated(&vma->node))
				continue;

			if (eb_vma_misplaced(vma))
				ret = i915_vma_unbind(vma);
			else
				ret = i915_gem_execbuffer_reserve_vma(vma, ring, need_relocs);
			if (ret)
				goto err;
		}

		/* Bind fresh objects */
		list_for_each_entry(vma, vmas, exec_list) {
			if (drm_mm_node_allocated(&vma->node))
				continue;

			ret = i915_gem_execbuffer_reserve_vma(vma, ring, need_relocs);
			if (ret)
				goto err;
		}

err:
		if (ret != -ENOSPC || retry++)
			return ret;

		/* Decrement pin count for bound objects */
		list_for_each_entry(vma, vmas, exec_list)
			i915_gem_execbuffer_unreserve_vma(vma);

		ret = i915_gem_evict_vm(vm, true);
		if (ret)
			return ret;
	} while (1);
}

static int
i915_gem_execbuffer_relocate_slow(struct drm_device *dev,
				  struct drm_i915_gem_execbuffer2 *args,
				  struct drm_file *file,
				  struct intel_engine_cs *ring,
				  struct eb_vmas *eb,
				  struct drm_i915_gem_exec_object2 *exec)
{
	struct drm_i915_gem_relocation_entry *reloc;
	struct i915_address_space *vm;
	struct i915_vma *vma;
	bool need_relocs;
	int *reloc_offset;
	int i, total, ret;
	unsigned count = args->buffer_count;

	vm = list_first_entry(&eb->vmas, struct i915_vma, exec_list)->vm;

	/* We may process another execbuffer during the unlock... */
	while (!list_empty(&eb->vmas)) {
		vma = list_first_entry(&eb->vmas, struct i915_vma, exec_list);
		list_del_init(&vma->exec_list);
		i915_gem_execbuffer_unreserve_vma(vma);
		drm_gem_object_unreference(&vma->obj->base);
	}

	mutex_unlock(&dev->struct_mutex);

	total = 0;
	for (i = 0; i < count; i++)
		total += exec[i].relocation_count;

	reloc_offset = drm_malloc_ab(count, sizeof(*reloc_offset));
	reloc = drm_malloc_ab(total, sizeof(*reloc));
	if (reloc == NULL || reloc_offset == NULL) {
		drm_free_large(reloc);
		drm_free_large(reloc_offset);
		mutex_lock(&dev->struct_mutex);
		return -ENOMEM;
	}

	total = 0;
	for (i = 0; i < count; i++) {
		struct drm_i915_gem_relocation_entry __user *user_relocs;
		u64 invalid_offset = (u64)-1;
		int j;

		user_relocs = to_user_ptr(exec[i].relocs_ptr);

		if (copy_from_user(reloc+total, user_relocs,
				   exec[i].relocation_count * sizeof(*reloc))) {
			ret = -EFAULT;
			mutex_lock(&dev->struct_mutex);
			goto err;
		}

		/* As we do not update the known relocation offsets after
		 * relocating (due to the complexities in lock handling),
		 * we need to mark them as invalid now so that we force the
		 * relocation processing next time. Just in case the target
		 * object is evicted and then rebound into its old
		 * presumed_offset before the next execbuffer - if that
		 * happened we would make the mistake of assuming that the
		 * relocations were valid.
		 */
		for (j = 0; j < exec[i].relocation_count; j++) {
			if (__copy_to_user(&user_relocs[j].presumed_offset,
					   &invalid_offset,
					   sizeof(invalid_offset))) {
				ret = -EFAULT;
				mutex_lock(&dev->struct_mutex);
				goto err;
			}
		}

		reloc_offset[i] = total;
		total += exec[i].relocation_count;
	}

	ret = i915_mutex_lock_interruptible(dev);
	if (ret) {
		mutex_lock(&dev->struct_mutex);
		goto err;
	}

	/* reacquire the objects */
	eb_reset(eb);
	ret = eb_lookup_vmas(eb, exec, args, vm, file);
	if (ret)
		goto err;

	need_relocs = (args->flags & I915_EXEC_NO_RELOC) == 0;
	ret = i915_gem_execbuffer_reserve(ring, &eb->vmas, &need_relocs);
	if (ret)
		goto err;

	list_for_each_entry(vma, &eb->vmas, exec_list) {
		int offset = vma->exec_entry - exec;
		ret = i915_gem_execbuffer_relocate_vma_slow(vma, eb,
							    reloc + reloc_offset[offset]);
		if (ret)
			goto err;
	}

	/* Leave the user relocations as are, this is the painfully slow path,
	 * and we want to avoid the complication of dropping the lock whilst
	 * having buffers reserved in the aperture and so causing spurious
	 * ENOSPC for random operations.
	 */

err:
	drm_free_large(reloc);
	drm_free_large(reloc_offset);
	return ret;
}

static int
i915_gem_execbuffer_move_to_gpu(struct intel_engine_cs *ring,
				struct list_head *vmas)
{
	struct i915_vma *vma;
	uint32_t flush_domains = 0;
	bool flush_chipset = false;
	int ret;

	list_for_each_entry(vma, vmas, exec_list) {
		struct drm_i915_gem_object *obj = vma->obj;
		ret = i915_gem_object_sync(obj, ring);
		if (ret)
			return ret;

		if (obj->base.write_domain & I915_GEM_DOMAIN_CPU)
			flush_chipset |= i915_gem_clflush_object(obj, false);

		flush_domains |= obj->base.write_domain;
	}

	if (flush_chipset)
		i915_gem_chipset_flush(ring->dev);

	if (flush_domains & I915_GEM_DOMAIN_GTT)
		wmb();

	/* Unconditionally invalidate gpu caches and ensure that we do flush
	 * any residual writes from the previous batch.
	 */
	return intel_ring_invalidate_all_caches(ring);
}

static bool
i915_gem_check_execbuffer(struct drm_i915_gem_execbuffer2 *exec)
{
	if (exec->flags & __I915_EXEC_UNKNOWN_FLAGS)
		return false;

	return ((exec->batch_start_offset | exec->batch_len) & 0x7) == 0;
}

static int
validate_exec_list(struct drm_device *dev,
		   struct drm_i915_gem_exec_object2 *exec,
		   int count)
{
	unsigned relocs_total = 0;
	unsigned relocs_max = UINT_MAX / sizeof(struct drm_i915_gem_relocation_entry);
	unsigned invalid_flags;
	int i;

	invalid_flags = __EXEC_OBJECT_UNKNOWN_FLAGS;
	if (USES_FULL_PPGTT(dev))
		invalid_flags |= EXEC_OBJECT_NEEDS_GTT;

	for (i = 0; i < count; i++) {
		char __user *ptr = to_user_ptr(exec[i].relocs_ptr);
		int length; /* limited by fault_in_pages_readable() */

		if (exec[i].flags & invalid_flags)
			return -EINVAL;

		/* First check for malicious input causing overflow in
		 * the worst case where we need to allocate the entire
		 * relocation tree as a single array.
		 */
		if (exec[i].relocation_count > relocs_max - relocs_total)
			return -EINVAL;
		relocs_total += exec[i].relocation_count;

		length = exec[i].relocation_count *
			sizeof(struct drm_i915_gem_relocation_entry);
		/*
		 * We must check that the entire relocation array is safe
		 * to read, but since we may need to update the presumed
		 * offsets during execution, check for full write access.
		 */
		if (!access_ok(VERIFY_WRITE, ptr, length))
			return -EFAULT;

		if (likely(!i915.prefault_disable)) {
			if (fault_in_multipages_readable(ptr, length))
				return -EFAULT;
		}
	}

	return 0;
}

static struct intel_context *
i915_gem_validate_context(struct drm_device *dev, struct drm_file *file,
			  struct intel_engine_cs *ring, const u32 ctx_id)
{
	struct intel_context *ctx = NULL;
	struct i915_ctx_hang_stats *hs;

	if (ring->id != RCS && ctx_id != DEFAULT_CONTEXT_HANDLE)
		return ERR_PTR(-EINVAL);

	ctx = i915_gem_context_get(file->driver_priv, ctx_id);
	if (IS_ERR(ctx))
		return ctx;

	hs = &ctx->hang_stats;
	if (hs->banned) {
		DRM_DEBUG("Context %u tried to submit while banned\n", ctx_id);
		return ERR_PTR(-EIO);
	}

	if (i915.enable_execlists && !ctx->engine[ring->id].state) {
		int ret = intel_lr_context_deferred_create(ctx, ring);
		if (ret) {
			DRM_DEBUG("Could not create LRC %u: %d\n", ctx_id, ret);
			return ERR_PTR(ret);
		}
	}

	return ctx;
}

void
i915_gem_execbuffer_move_to_active(struct list_head *vmas,
				   struct intel_engine_cs *ring)
{
	struct drm_i915_gem_request *req = intel_ring_get_request(ring);
	struct i915_vma *vma;

	list_for_each_entry(vma, vmas, exec_list) {
		struct drm_i915_gem_exec_object2 *entry = vma->exec_entry;
		struct drm_i915_gem_object *obj = vma->obj;
		u32 old_read = obj->base.read_domains;
		u32 old_write = obj->base.write_domain;

		obj->base.write_domain = obj->base.pending_write_domain;
		if (obj->base.write_domain == 0)
			obj->base.pending_read_domains |= obj->base.read_domains;
		obj->base.read_domains = obj->base.pending_read_domains;

		i915_vma_move_to_active(vma, ring);
		if (obj->base.write_domain) {
			obj->dirty = 1;
			i915_gem_request_assign(&obj->last_write_req, req);

			intel_fb_obj_invalidate(obj, ring);

			/* update for the implicit flush after a batch */
			obj->base.write_domain &= ~I915_GEM_GPU_DOMAINS;
		}
		if (entry->flags & EXEC_OBJECT_NEEDS_FENCE) {
			i915_gem_request_assign(&obj->last_fenced_req, req);
			if (entry->flags & __EXEC_OBJECT_HAS_FENCE) {
				struct drm_i915_private *dev_priv = to_i915(ring->dev);
				list_move_tail(&dev_priv->fence_regs[obj->fence_reg].lru_list,
					       &dev_priv->mm.fence_list);
			}
		}

		trace_i915_gem_object_change_domain(obj, old_read, old_write);
	}
}

void
i915_gem_execbuffer_retire_commands(struct drm_device *dev,
				    struct drm_file *file,
				    struct intel_engine_cs *ring,
				    struct drm_i915_gem_object *obj)
{
	/* Unconditionally force add_request to emit a full flush. */
	ring->gpu_caches_dirty = true;

	/* Add a breadcrumb for the completion of the batch buffer */
	(void)__i915_add_request(ring, file, obj);
}

static int
i915_reset_gen7_sol_offsets(struct drm_device *dev,
			    struct intel_engine_cs *ring)
{
	struct drm_i915_private *dev_priv = dev->dev_private;
	int ret, i;

	if (!IS_GEN7(dev) || ring != &dev_priv->ring[RCS]) {
		DRM_DEBUG("sol reset is gen7/rcs only\n");
		return -EINVAL;
	}

	ret = intel_ring_begin(ring, 4 * 3);
	if (ret)
		return ret;

	for (i = 0; i < 4; i++) {
		intel_ring_emit(ring, MI_LOAD_REGISTER_IMM(1));
		intel_ring_emit(ring, GEN7_SO_WRITE_OFFSET(i));
		intel_ring_emit(ring, 0);
	}

	intel_ring_advance(ring);

	return 0;
}

static int
i915_emit_box(struct intel_engine_cs *ring,
	      struct drm_clip_rect *box,
	      int DR1, int DR4)
{
	int ret;

	if (box->y2 <= box->y1 || box->x2 <= box->x1 ||
	    box->y2 <= 0 || box->x2 <= 0) {
		DRM_ERROR("Bad box %d,%d..%d,%d\n",
			  box->x1, box->y1, box->x2, box->y2);
		return -EINVAL;
	}

	if (INTEL_INFO(ring->dev)->gen >= 4) {
		ret = intel_ring_begin(ring, 4);
		if (ret)
			return ret;

		intel_ring_emit(ring, GFX_OP_DRAWRECT_INFO_I965);
		intel_ring_emit(ring, (box->x1 & 0xffff) | box->y1 << 16);
		intel_ring_emit(ring, ((box->x2 - 1) & 0xffff) | (box->y2 - 1) << 16);
		intel_ring_emit(ring, DR4);
	} else {
		ret = intel_ring_begin(ring, 6);
		if (ret)
			return ret;

		intel_ring_emit(ring, GFX_OP_DRAWRECT_INFO);
		intel_ring_emit(ring, DR1);
		intel_ring_emit(ring, (box->x1 & 0xffff) | box->y1 << 16);
		intel_ring_emit(ring, ((box->x2 - 1) & 0xffff) | (box->y2 - 1) << 16);
		intel_ring_emit(ring, DR4);
		intel_ring_emit(ring, 0);
	}
	intel_ring_advance(ring);

	return 0;
}

static struct drm_i915_gem_object*
i915_gem_execbuffer_parse(struct intel_engine_cs *ring,
			  struct drm_i915_gem_exec_object2 *shadow_exec_entry,
			  struct eb_vmas *eb,
			  struct drm_i915_gem_object *batch_obj,
			  u32 batch_start_offset,
			  u32 batch_len,
			  bool is_master,
			  u32 *flags)
{
	struct drm_i915_private *dev_priv = to_i915(batch_obj->base.dev);
	struct drm_i915_gem_object *shadow_batch_obj;
	bool need_reloc = false;
	int ret;

	shadow_batch_obj = i915_gem_batch_pool_get(&dev_priv->mm.batch_pool,
						   batch_obj->base.size);
	if (IS_ERR(shadow_batch_obj))
		return shadow_batch_obj;

	ret = i915_parse_cmds(ring,
			      batch_obj,
			      shadow_batch_obj,
			      batch_start_offset,
			      batch_len,
			      is_master);
	if (ret) {
		if (ret == -EACCES)
			return batch_obj;
	} else {
		struct i915_vma *vma;

		memset(shadow_exec_entry, 0, sizeof(*shadow_exec_entry));

		vma = i915_gem_obj_to_ggtt(shadow_batch_obj);
		vma->exec_entry = shadow_exec_entry;
		vma->exec_entry->flags = __EXEC_OBJECT_PURGEABLE;
		drm_gem_object_reference(&shadow_batch_obj->base);
		i915_gem_execbuffer_reserve_vma(vma, ring, &need_reloc);
		list_add_tail(&vma->exec_list, &eb->vmas);

		shadow_batch_obj->base.pending_read_domains =
			batch_obj->base.pending_read_domains;

		/*
		 * Set the DISPATCH_SECURE bit to remove the NON_SECURE
		 * bit from MI_BATCH_BUFFER_START commands issued in the
		 * dispatch_execbuffer implementations. We specifically
		 * don't want that set when the command parser is
		 * enabled.
		 *
		 * FIXME: with aliasing ppgtt, buffers that should only
		 * be in ggtt still end up in the aliasing ppgtt. remove
		 * this check when that is fixed.
		 */
		if (USES_FULL_PPGTT(dev))
			*flags |= I915_DISPATCH_SECURE;
	}

	return ret ? ERR_PTR(ret) : shadow_batch_obj;
}

int
i915_gem_ringbuffer_submission(struct drm_device *dev, struct drm_file *file,
			       struct intel_engine_cs *ring,
			       struct intel_context *ctx,
			       struct drm_i915_gem_execbuffer2 *args,
			       struct list_head *vmas,
			       struct drm_i915_gem_object *batch_obj,
			       u64 exec_start, u32 flags)
{
	struct drm_clip_rect *cliprects = NULL;
	struct drm_i915_private *dev_priv = dev->dev_private;
	u64 exec_len;
	int instp_mode;
	u32 instp_mask;
	int i, ret = 0;

	if (args->num_cliprects != 0) {
		if (ring != &dev_priv->ring[RCS]) {
			DRM_DEBUG("clip rectangles are only valid with the render ring\n");
			return -EINVAL;
		}

		if (INTEL_INFO(dev)->gen >= 5) {
			DRM_DEBUG("clip rectangles are only valid on pre-gen5\n");
			return -EINVAL;
		}

		if (args->num_cliprects > UINT_MAX / sizeof(*cliprects)) {
			DRM_DEBUG("execbuf with %u cliprects\n",
				  args->num_cliprects);
			return -EINVAL;
		}

		cliprects = kcalloc(args->num_cliprects,
				    sizeof(*cliprects),
				    GFP_KERNEL);
		if (cliprects == NULL) {
			ret = -ENOMEM;
			goto error;
		}

		if (copy_from_user(cliprects,
				   to_user_ptr(args->cliprects_ptr),
				   sizeof(*cliprects)*args->num_cliprects)) {
			ret = -EFAULT;
			goto error;
		}
	} else {
		if (args->DR4 == 0xffffffff) {
			DRM_DEBUG("UXA submitting garbage DR4, fixing up\n");
			args->DR4 = 0;
		}

		if (args->DR1 || args->DR4 || args->cliprects_ptr) {
			DRM_DEBUG("0 cliprects but dirt in cliprects fields\n");
			return -EINVAL;
		}
	}

	ret = i915_gem_execbuffer_move_to_gpu(ring, vmas);
	if (ret)
		goto error;

	ret = i915_switch_context(ring, ctx);
	if (ret)
		goto error;

	instp_mode = args->flags & I915_EXEC_CONSTANTS_MASK;
	instp_mask = I915_EXEC_CONSTANTS_MASK;
	switch (instp_mode) {
	case I915_EXEC_CONSTANTS_REL_GENERAL:
	case I915_EXEC_CONSTANTS_ABSOLUTE:
	case I915_EXEC_CONSTANTS_REL_SURFACE:
		if (instp_mode != 0 && ring != &dev_priv->ring[RCS]) {
			DRM_DEBUG("non-0 rel constants mode on non-RCS\n");
			ret = -EINVAL;
			goto error;
		}

		if (instp_mode != dev_priv->relative_constants_mode) {
			if (INTEL_INFO(dev)->gen < 4) {
				DRM_DEBUG("no rel constants on pre-gen4\n");
				ret = -EINVAL;
				goto error;
			}

			if (INTEL_INFO(dev)->gen > 5 &&
			    instp_mode == I915_EXEC_CONSTANTS_REL_SURFACE) {
				DRM_DEBUG("rel surface constants mode invalid on gen5+\n");
				ret = -EINVAL;
				goto error;
			}

			/* The HW changed the meaning on this bit on gen6 */
			if (INTEL_INFO(dev)->gen >= 6)
				instp_mask &= ~I915_EXEC_CONSTANTS_REL_SURFACE;
		}
		break;
	default:
		DRM_DEBUG("execbuf with unknown constants: %d\n", instp_mode);
		ret = -EINVAL;
		goto error;
	}

	if (ring == &dev_priv->ring[RCS] &&
			instp_mode != dev_priv->relative_constants_mode) {
		ret = intel_ring_begin(ring, 4);
		if (ret)
			goto error;

		intel_ring_emit(ring, MI_NOOP);
		intel_ring_emit(ring, MI_LOAD_REGISTER_IMM(1));
		intel_ring_emit(ring, INSTPM);
		intel_ring_emit(ring, instp_mask << 16 | instp_mode);
		intel_ring_advance(ring);

		dev_priv->relative_constants_mode = instp_mode;
	}

	if (args->flags & I915_EXEC_GEN7_SOL_RESET) {
		ret = i915_reset_gen7_sol_offsets(dev, ring);
		if (ret)
			goto error;
	}

	exec_len = args->batch_len;
	if (cliprects) {
		for (i = 0; i < args->num_cliprects; i++) {
			ret = i915_emit_box(ring, &cliprects[i],
					    args->DR1, args->DR4);
			if (ret)
				goto error;

			ret = ring->dispatch_execbuffer(ring,
							exec_start, exec_len,
							flags);
			if (ret)
				goto error;
		}
	} else {
		ret = ring->dispatch_execbuffer(ring,
						exec_start, exec_len,
						flags);
		if (ret)
			return ret;
	}

	trace_i915_gem_ring_dispatch(intel_ring_get_request(ring), flags);

	i915_gem_execbuffer_move_to_active(vmas, ring);
	i915_gem_execbuffer_retire_commands(dev, file, ring, batch_obj);

error:
	kfree(cliprects);
	return ret;
}

/**
 * Find one BSD ring to dispatch the corresponding BSD command.
 * The Ring ID is returned.
 */
static int gen8_dispatch_bsd_ring(struct drm_device *dev,
				  struct drm_file *file)
{
	struct drm_i915_private *dev_priv = dev->dev_private;
	struct drm_i915_file_private *file_priv = file->driver_priv;

	/* Check whether the file_priv is using one ring */
	if (file_priv->bsd_ring)
		return file_priv->bsd_ring->id;
	else {
		/* If no, use the ping-pong mechanism to select one ring */
		int ring_id;

		mutex_lock(&dev->struct_mutex);
		if (dev_priv->mm.bsd_ring_dispatch_index == 0) {
			ring_id = VCS;
			dev_priv->mm.bsd_ring_dispatch_index = 1;
		} else {
			ring_id = VCS2;
			dev_priv->mm.bsd_ring_dispatch_index = 0;
		}
		file_priv->bsd_ring = &dev_priv->ring[ring_id];
		mutex_unlock(&dev->struct_mutex);
		return ring_id;
	}
}

static struct drm_i915_gem_object *
eb_get_batch(struct eb_vmas *eb)
{
	struct i915_vma *vma = list_entry(eb->vmas.prev, typeof(*vma), exec_list);

	/*
	 * SNA is doing fancy tricks with compressing batch buffers, which leads
	 * to negative relocation deltas. Usually that works out ok since the
	 * relocate address is still positive, except when the batch is placed
	 * very low in the GTT. Ensure this doesn't happen.
	 *
	 * Note that actual hangs have only been observed on gen7, but for
	 * paranoia do it everywhere.
	 */
	vma->exec_entry->flags |= __EXEC_OBJECT_NEEDS_BIAS;

	return vma->obj;
}

static int
i915_gem_do_execbuffer(struct drm_device *dev, void *data,
		       struct drm_file *file,
		       struct drm_i915_gem_execbuffer2 *args,
		       struct drm_i915_gem_exec_object2 *exec)
{
	struct drm_i915_private *dev_priv = dev->dev_private;
	struct eb_vmas *eb;
	struct drm_i915_gem_object *batch_obj;
	struct drm_i915_gem_exec_object2 shadow_exec_entry;
	struct intel_engine_cs *ring;
	struct intel_context *ctx;
	struct i915_address_space *vm;
	const u32 ctx_id = i915_execbuffer2_get_context_id(*args);
	u64 exec_start = args->batch_start_offset;
	u32 flags;
	int ret;
	bool need_relocs;

	if (!i915_gem_check_execbuffer(args))
		return -EINVAL;

	ret = validate_exec_list(dev, exec, args->buffer_count);
	if (ret)
		return ret;

	flags = 0;
	if (args->flags & I915_EXEC_SECURE) {
		if (!file->is_master || !capable(CAP_SYS_ADMIN))
		    return -EPERM;

		flags |= I915_DISPATCH_SECURE;
	}
	if (args->flags & I915_EXEC_IS_PINNED)
		flags |= I915_DISPATCH_PINNED;

	if ((args->flags & I915_EXEC_RING_MASK) > LAST_USER_RING) {
		DRM_DEBUG("execbuf with unknown ring: %d\n",
			  (int)(args->flags & I915_EXEC_RING_MASK));
		return -EINVAL;
	}

	if (((args->flags & I915_EXEC_RING_MASK) != I915_EXEC_BSD) &&
	    ((args->flags & I915_EXEC_BSD_MASK) != 0)) {
		DRM_DEBUG("execbuf with non bsd ring but with invalid "
			"bsd dispatch flags: %d\n", (int)(args->flags));
		return -EINVAL;
	} 

	if ((args->flags & I915_EXEC_RING_MASK) == I915_EXEC_DEFAULT)
		ring = &dev_priv->ring[RCS];
	else if ((args->flags & I915_EXEC_RING_MASK) == I915_EXEC_BSD) {
		if (HAS_BSD2(dev)) {
			int ring_id;

			switch (args->flags & I915_EXEC_BSD_MASK) {
			case I915_EXEC_BSD_DEFAULT:
				ring_id = gen8_dispatch_bsd_ring(dev, file);
				ring = &dev_priv->ring[ring_id];
				break;
			case I915_EXEC_BSD_RING1:
				ring = &dev_priv->ring[VCS];
				break;
			case I915_EXEC_BSD_RING2:
				ring = &dev_priv->ring[VCS2];
				break;
			default:
				DRM_DEBUG("execbuf with unknown bsd ring: %d\n",
					  (int)(args->flags & I915_EXEC_BSD_MASK));
				return -EINVAL;
			}
		} else
			ring = &dev_priv->ring[VCS];
	} else
		ring = &dev_priv->ring[(args->flags & I915_EXEC_RING_MASK) - 1];

	if (!intel_ring_initialized(ring)) {
		DRM_DEBUG("execbuf with invalid ring: %d\n",
			  (int)(args->flags & I915_EXEC_RING_MASK));
		return -EINVAL;
	}

	if (args->buffer_count < 1) {
		DRM_DEBUG("execbuf with %d buffers\n", args->buffer_count);
		return -EINVAL;
	}

	intel_runtime_pm_get(dev_priv);

	ret = i915_mutex_lock_interruptible(dev);
	if (ret)
		goto pre_mutex_err;

	ctx = i915_gem_validate_context(dev, file, ring, ctx_id);
	if (IS_ERR(ctx)) {
		mutex_unlock(&dev->struct_mutex);
		ret = PTR_ERR(ctx);
		goto pre_mutex_err;
	}

	i915_gem_context_reference(ctx);

	if (ctx->ppgtt)
		vm = &ctx->ppgtt->base;
	else
		vm = &dev_priv->gtt.base;

	eb = eb_create(args);
	if (eb == NULL) {
		i915_gem_context_unreference(ctx);
		mutex_unlock(&dev->struct_mutex);
		ret = -ENOMEM;
		goto pre_mutex_err;
	}

	/* Look up object handles */
	ret = eb_lookup_vmas(eb, exec, args, vm, file);
	if (ret)
		goto err;

	/* take note of the batch buffer before we might reorder the lists */
	batch_obj = eb_get_batch(eb);

	/* Move the objects en-masse into the GTT, evicting if necessary. */
	need_relocs = (args->flags & I915_EXEC_NO_RELOC) == 0;
	ret = i915_gem_execbuffer_reserve(ring, &eb->vmas, &need_relocs);
	if (ret)
		goto err;

	/* The objects are in their final locations, apply the relocations. */
	if (need_relocs)
		ret = i915_gem_execbuffer_relocate(eb);
	if (ret) {
		if (ret == -EFAULT) {
			ret = i915_gem_execbuffer_relocate_slow(dev, args, file, ring,
								eb, exec);
			BUG_ON(!mutex_is_locked(&dev->struct_mutex));
		}
		if (ret)
			goto err;
	}

	/* Set the pending read domains for the batch buffer to COMMAND */
	if (batch_obj->base.pending_write_domain) {
		DRM_DEBUG("Attempting to use self-modifying batch buffer\n");
		ret = -EINVAL;
		goto err;
	}

<<<<<<< HEAD
	if (i915_needs_cmd_parser(ring)) {
=======
	if (i915_needs_cmd_parser(ring) && args->batch_len) {
>>>>>>> 007760cf
		batch_obj = i915_gem_execbuffer_parse(ring,
						      &shadow_exec_entry,
						      eb,
						      batch_obj,
						      args->batch_start_offset,
						      args->batch_len,
						      file->is_master,
						      &flags);
		if (IS_ERR(batch_obj)) {
			ret = PTR_ERR(batch_obj);
			goto err;
		}
	}

	batch_obj->base.pending_read_domains |= I915_GEM_DOMAIN_COMMAND;

	/* snb/ivb/vlv conflate the "batch in ppgtt" bit with the "non-secure
	 * batch" bit. Hence we need to pin secure batches into the global gtt.
	 * hsw should have this fixed, but bdw mucks it up again. */
	if (flags & I915_DISPATCH_SECURE) {
		/*
		 * So on first glance it looks freaky that we pin the batch here
		 * outside of the reservation loop. But:
		 * - The batch is already pinned into the relevant ppgtt, so we
		 *   already have the backing storage fully allocated.
		 * - No other BO uses the global gtt (well contexts, but meh),
		 *   so we don't really have issues with mutliple objects not
		 *   fitting due to fragmentation.
		 * So this is actually safe.
		 */
		ret = i915_gem_obj_ggtt_pin(batch_obj, 0, 0);
		if (ret)
			goto err;

		exec_start += i915_gem_obj_ggtt_offset(batch_obj);
	} else
		exec_start += i915_gem_obj_offset(batch_obj, vm);

	ret = dev_priv->gt.do_execbuf(dev, file, ring, ctx, args,
				      &eb->vmas, batch_obj, exec_start, flags);

	/*
	 * FIXME: We crucially rely upon the active tracking for the (ppgtt)
	 * batch vma for correctness. For less ugly and less fragility this
	 * needs to be adjusted to also track the ggtt batch vma properly as
	 * active.
	 */
	if (flags & I915_DISPATCH_SECURE)
		i915_gem_object_ggtt_unpin(batch_obj);
err:
	/* the request owns the ref now */
	i915_gem_context_unreference(ctx);
	eb_destroy(eb);

	mutex_unlock(&dev->struct_mutex);

pre_mutex_err:
	/* intel_gpu_busy should also get a ref, so it will free when the device
	 * is really idle. */
	intel_runtime_pm_put(dev_priv);
	return ret;
}

/*
 * Legacy execbuffer just creates an exec2 list from the original exec object
 * list array and passes it to the real function.
 */
int
i915_gem_execbuffer(struct drm_device *dev, void *data,
		    struct drm_file *file)
{
	struct drm_i915_gem_execbuffer *args = data;
	struct drm_i915_gem_execbuffer2 exec2;
	struct drm_i915_gem_exec_object *exec_list = NULL;
	struct drm_i915_gem_exec_object2 *exec2_list = NULL;
	int ret, i;

	if (args->buffer_count < 1) {
		DRM_DEBUG("execbuf with %d buffers\n", args->buffer_count);
		return -EINVAL;
	}

	/* Copy in the exec list from userland */
	exec_list = drm_malloc_ab(sizeof(*exec_list), args->buffer_count);
	exec2_list = drm_malloc_ab(sizeof(*exec2_list), args->buffer_count);
	if (exec_list == NULL || exec2_list == NULL) {
		DRM_DEBUG("Failed to allocate exec list for %d buffers\n",
			  args->buffer_count);
		drm_free_large(exec_list);
		drm_free_large(exec2_list);
		return -ENOMEM;
	}
	ret = copy_from_user(exec_list,
			     to_user_ptr(args->buffers_ptr),
			     sizeof(*exec_list) * args->buffer_count);
	if (ret != 0) {
		DRM_DEBUG("copy %d exec entries failed %d\n",
			  args->buffer_count, ret);
		drm_free_large(exec_list);
		drm_free_large(exec2_list);
		return -EFAULT;
	}

	for (i = 0; i < args->buffer_count; i++) {
		exec2_list[i].handle = exec_list[i].handle;
		exec2_list[i].relocation_count = exec_list[i].relocation_count;
		exec2_list[i].relocs_ptr = exec_list[i].relocs_ptr;
		exec2_list[i].alignment = exec_list[i].alignment;
		exec2_list[i].offset = exec_list[i].offset;
		if (INTEL_INFO(dev)->gen < 4)
			exec2_list[i].flags = EXEC_OBJECT_NEEDS_FENCE;
		else
			exec2_list[i].flags = 0;
	}

	exec2.buffers_ptr = args->buffers_ptr;
	exec2.buffer_count = args->buffer_count;
	exec2.batch_start_offset = args->batch_start_offset;
	exec2.batch_len = args->batch_len;
	exec2.DR1 = args->DR1;
	exec2.DR4 = args->DR4;
	exec2.num_cliprects = args->num_cliprects;
	exec2.cliprects_ptr = args->cliprects_ptr;
	exec2.flags = I915_EXEC_RENDER;
	i915_execbuffer2_set_context_id(exec2, 0);

	ret = i915_gem_do_execbuffer(dev, data, file, &exec2, exec2_list);
	if (!ret) {
		struct drm_i915_gem_exec_object __user *user_exec_list =
			to_user_ptr(args->buffers_ptr);

		/* Copy the new buffer offsets back to the user's exec list. */
		for (i = 0; i < args->buffer_count; i++) {
			ret = __copy_to_user(&user_exec_list[i].offset,
					     &exec2_list[i].offset,
					     sizeof(user_exec_list[i].offset));
			if (ret) {
				ret = -EFAULT;
				DRM_DEBUG("failed to copy %d exec entries "
					  "back to user (%d)\n",
					  args->buffer_count, ret);
				break;
			}
		}
	}

	drm_free_large(exec_list);
	drm_free_large(exec2_list);
	return ret;
}

int
i915_gem_execbuffer2(struct drm_device *dev, void *data,
		     struct drm_file *file)
{
	struct drm_i915_gem_execbuffer2 *args = data;
	struct drm_i915_gem_exec_object2 *exec2_list = NULL;
	int ret;

	if (args->buffer_count < 1 ||
	    args->buffer_count > UINT_MAX / sizeof(*exec2_list)) {
		DRM_DEBUG("execbuf2 with %d buffers\n", args->buffer_count);
		return -EINVAL;
	}

	if (args->rsvd2 != 0) {
		DRM_DEBUG("dirty rvsd2 field\n");
		return -EINVAL;
	}

	exec2_list = kmalloc(sizeof(*exec2_list)*args->buffer_count,
			     GFP_TEMPORARY | __GFP_NOWARN | __GFP_NORETRY);
	if (exec2_list == NULL)
		exec2_list = drm_malloc_ab(sizeof(*exec2_list),
					   args->buffer_count);
	if (exec2_list == NULL) {
		DRM_DEBUG("Failed to allocate exec list for %d buffers\n",
			  args->buffer_count);
		return -ENOMEM;
	}
	ret = copy_from_user(exec2_list,
			     to_user_ptr(args->buffers_ptr),
			     sizeof(*exec2_list) * args->buffer_count);
	if (ret != 0) {
		DRM_DEBUG("copy %d exec entries failed %d\n",
			  args->buffer_count, ret);
		drm_free_large(exec2_list);
		return -EFAULT;
	}

	ret = i915_gem_do_execbuffer(dev, data, file, args, exec2_list);
	if (!ret) {
		/* Copy the new buffer offsets back to the user's exec list. */
		struct drm_i915_gem_exec_object2 __user *user_exec_list =
				   to_user_ptr(args->buffers_ptr);
		int i;

		for (i = 0; i < args->buffer_count; i++) {
			ret = __copy_to_user(&user_exec_list[i].offset,
					     &exec2_list[i].offset,
					     sizeof(user_exec_list[i].offset));
			if (ret) {
				ret = -EFAULT;
				DRM_DEBUG("failed to copy %d exec entries "
					  "back to user\n",
					  args->buffer_count);
				break;
			}
		}
	}

	drm_free_large(exec2_list);
	return ret;
}<|MERGE_RESOLUTION|>--- conflicted
+++ resolved
@@ -1487,11 +1487,7 @@
 		goto err;
 	}
 
-<<<<<<< HEAD
-	if (i915_needs_cmd_parser(ring)) {
-=======
 	if (i915_needs_cmd_parser(ring) && args->batch_len) {
->>>>>>> 007760cf
 		batch_obj = i915_gem_execbuffer_parse(ring,
 						      &shadow_exec_entry,
 						      eb,
