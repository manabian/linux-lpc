--- conflicted
+++ resolved
@@ -377,33 +377,12 @@
 	}
 
 	/* Create links. */
-<<<<<<< HEAD
-	list_for_each_entry(entity, &vsp1->entities, list_dev) {
-		if (entity->type == VSP1_ENTITY_WPF) {
-			ret = vsp1_wpf_create_links(vsp1, entity);
-			if (ret < 0)
-				goto done;
-		} else if (entity->type == VSP1_ENTITY_RPF) {
-			ret = vsp1_rpf_create_links(vsp1, entity);
-			if (ret < 0)
-				goto done;
-		}
-
-		if (entity->type != VSP1_ENTITY_LIF &&
-		    entity->type != VSP1_ENTITY_RPF) {
-			ret = vsp1_create_links(vsp1, entity);
-			if (ret < 0)
-				goto done;
-		}
-	}
-=======
 	if (vsp1->info->uapi)
 		ret = vsp1_uapi_create_links(vsp1);
 	else
 		ret = vsp1_drm_create_links(vsp1);
 	if (ret < 0)
 		goto done;
->>>>>>> 6f40fed1
 
 	/* Register subdev nodes if the userspace API is enabled or initialize
 	 * the DRM pipeline otherwise.
