--- conflicted
+++ resolved
@@ -151,11 +151,6 @@
 	help
 	  Reboot support for generic SYSCON mapped register reset.
 
-<<<<<<< HEAD
-config POWER_RESET_RMOBILE
-	tristate "Renesas R-Mobile reset driver"
-	depends on ARCH_RMOBILE || COMPILE_TEST
-=======
 config POWER_RESET_SYSCON_POWEROFF
 	bool "Generic SYSCON regmap poweroff driver"
 	depends on OF
@@ -167,7 +162,6 @@
 	tristate "Renesas R-Mobile reset driver"
 	depends on ARCH_RMOBILE || COMPILE_TEST
 	depends on HAS_IOMEM
->>>>>>> 007760cf
 	help
 	  Reboot support for Renesas R-Mobile and SH-Mobile SoCs.
 
