/*
 *  MAX732x I2C Port Expander with 8/16 I/O
 *
 *  Copyright (C) 2007 Marvell International Ltd.
 *  Copyright (C) 2008 Jack Ren <jack.ren@marvell.com>
 *  Copyright (C) 2008 Eric Miao <eric.miao@marvell.com>
 *  Copyright (C) 2015 Linus Walleij <linus.walleij@linaro.org>
 *
 *  Derived from drivers/gpio/pca953x.c
 *
 *  This program is free software; you can redistribute it and/or modify
 *  it under the terms of the GNU General Public License as published by
 *  the Free Software Foundation; version 2 of the License.
 */

#include <linux/module.h>
#include <linux/init.h>
#include <linux/slab.h>
#include <linux/string.h>
#include <linux/gpio/driver.h>
#include <linux/interrupt.h>
#include <linux/i2c.h>
#include <linux/i2c/max732x.h>
#include <linux/of.h>


/*
 * Each port of MAX732x (including MAX7319) falls into one of the
 * following three types:
 *
 *   - Push Pull Output
 *   - Input
 *   - Open Drain I/O
 *
 * designated by 'O', 'I' and 'P' individually according to MAXIM's
 * datasheets. 'I' and 'P' ports are interrupt capables, some with
 * a dedicated interrupt mask.
 *
 * There are two groups of I/O ports, each group usually includes
 * up to 8 I/O ports, and is accessed by a specific I2C address:
 *
 *   - Group A : by I2C address 0b'110xxxx
 *   - Group B : by I2C address 0b'101xxxx
 *
 * where 'xxxx' is decided by the connections of pin AD2/AD0.  The
 * address used also affects the initial state of output signals.
 *
 * Within each group of ports, there are five known combinations of
 * I/O ports: 4I4O, 4P4O, 8I, 8P, 8O, see the definitions below for
 * the detailed organization of these ports. Only Goup A is interrupt
 * capable.
 *
 * GPIO numbers start from 'gpio_base + 0' to 'gpio_base + 8/16',
 * and GPIOs from GROUP_A are numbered before those from GROUP_B
 * (if there are two groups).
 *
 * NOTE: MAX7328/MAX7329 are drop-in replacements for PCF8574/a, so
 * they are not supported by this driver.
 */

#define PORT_NONE	0x0	/* '/' No Port */
#define PORT_OUTPUT	0x1	/* 'O' Push-Pull, Output Only */
#define PORT_INPUT	0x2	/* 'I' Input Only */
#define PORT_OPENDRAIN	0x3	/* 'P' Open-Drain, I/O */

#define IO_4I4O		0x5AA5	/* O7 O6 I5 I4 I3 I2 O1 O0 */
#define IO_4P4O		0x5FF5	/* O7 O6 P5 P4 P3 P2 O1 O0 */
#define IO_8I		0xAAAA	/* I7 I6 I5 I4 I3 I2 I1 I0 */
#define IO_8P		0xFFFF	/* P7 P6 P5 P4 P3 P2 P1 P0 */
#define IO_8O		0x5555	/* O7 O6 O5 O4 O3 O2 O1 O0 */

#define GROUP_A(x)	((x) & 0xffff)	/* I2C Addr: 0b'110xxxx */
#define GROUP_B(x)	((x) << 16)	/* I2C Addr: 0b'101xxxx */

#define INT_NONE	0x0	/* No interrupt capability */
#define INT_NO_MASK	0x1	/* Has interrupts, no mask */
#define INT_INDEP_MASK	0x2	/* Has interrupts, independent mask */
#define INT_MERGED_MASK 0x3	/* Has interrupts, merged mask */

#define INT_CAPS(x)	(((uint64_t)(x)) << 32)

enum {
	MAX7319,
	MAX7320,
	MAX7321,
	MAX7322,
	MAX7323,
	MAX7324,
	MAX7325,
	MAX7326,
	MAX7327,
};

static uint64_t max732x_features[] = {
	[MAX7319] = GROUP_A(IO_8I) | INT_CAPS(INT_MERGED_MASK),
	[MAX7320] = GROUP_B(IO_8O),
	[MAX7321] = GROUP_A(IO_8P) | INT_CAPS(INT_NO_MASK),
	[MAX7322] = GROUP_A(IO_4I4O) | INT_CAPS(INT_MERGED_MASK),
	[MAX7323] = GROUP_A(IO_4P4O) | INT_CAPS(INT_INDEP_MASK),
	[MAX7324] = GROUP_A(IO_8I) | GROUP_B(IO_8O) | INT_CAPS(INT_MERGED_MASK),
	[MAX7325] = GROUP_A(IO_8P) | GROUP_B(IO_8O) | INT_CAPS(INT_NO_MASK),
	[MAX7326] = GROUP_A(IO_4I4O) | GROUP_B(IO_8O) | INT_CAPS(INT_MERGED_MASK),
	[MAX7327] = GROUP_A(IO_4P4O) | GROUP_B(IO_8O) | INT_CAPS(INT_NO_MASK),
};

static const struct i2c_device_id max732x_id[] = {
	{ "max7319", MAX7319 },
	{ "max7320", MAX7320 },
	{ "max7321", MAX7321 },
	{ "max7322", MAX7322 },
	{ "max7323", MAX7323 },
	{ "max7324", MAX7324 },
	{ "max7325", MAX7325 },
	{ "max7326", MAX7326 },
	{ "max7327", MAX7327 },
	{ },
};
MODULE_DEVICE_TABLE(i2c, max732x_id);

#ifdef CONFIG_OF
static const struct of_device_id max732x_of_table[] = {
	{ .compatible = "maxim,max7319" },
	{ .compatible = "maxim,max7320" },
	{ .compatible = "maxim,max7321" },
	{ .compatible = "maxim,max7322" },
	{ .compatible = "maxim,max7323" },
	{ .compatible = "maxim,max7324" },
	{ .compatible = "maxim,max7325" },
	{ .compatible = "maxim,max7326" },
	{ .compatible = "maxim,max7327" },
	{ }
};
MODULE_DEVICE_TABLE(of, max732x_of_table);
#endif

struct max732x_chip {
	struct gpio_chip gpio_chip;

	struct i2c_client *client;	/* "main" client */
	struct i2c_client *client_dummy;
	struct i2c_client *client_group_a;
	struct i2c_client *client_group_b;

	unsigned int	mask_group_a;
	unsigned int	dir_input;
	unsigned int	dir_output;

	struct mutex	lock;
	uint8_t		reg_out[2];

#ifdef CONFIG_GPIO_MAX732X_IRQ
	struct mutex		irq_lock;
	uint8_t			irq_mask;
	uint8_t			irq_mask_cur;
	uint8_t			irq_trig_raise;
	uint8_t			irq_trig_fall;
	uint8_t			irq_features;
#endif
};

static inline struct max732x_chip *to_max732x(struct gpio_chip *gc)
{
	return container_of(gc, struct max732x_chip, gpio_chip);
}

static int max732x_writeb(struct max732x_chip *chip, int group_a, uint8_t val)
{
	struct i2c_client *client;
	int ret;

	client = group_a ? chip->client_group_a : chip->client_group_b;
	ret = i2c_smbus_write_byte(client, val);
	if (ret < 0) {
		dev_err(&client->dev, "failed writing\n");
		return ret;
	}

	return 0;
}

static int max732x_readb(struct max732x_chip *chip, int group_a, uint8_t *val)
{
	struct i2c_client *client;
	int ret;

	client = group_a ? chip->client_group_a : chip->client_group_b;
	ret = i2c_smbus_read_byte(client);
	if (ret < 0) {
		dev_err(&client->dev, "failed reading\n");
		return ret;
	}

	*val = (uint8_t)ret;
	return 0;
}

static inline int is_group_a(struct max732x_chip *chip, unsigned off)
{
	return (1u << off) & chip->mask_group_a;
}

static int max732x_gpio_get_value(struct gpio_chip *gc, unsigned off)
{
	struct max732x_chip *chip = to_max732x(gc);
	uint8_t reg_val;
	int ret;

	ret = max732x_readb(chip, is_group_a(chip, off), &reg_val);
	if (ret < 0)
		return 0;

	return reg_val & (1u << (off & 0x7));
}

static void max732x_gpio_set_mask(struct gpio_chip *gc, unsigned off, int mask,
				  int val)
{
	struct max732x_chip *chip = to_max732x(gc);
	uint8_t reg_out;
	int ret;

	mutex_lock(&chip->lock);

	reg_out = (off > 7) ? chip->reg_out[1] : chip->reg_out[0];
	reg_out = (reg_out & ~mask) | (val & mask);

	ret = max732x_writeb(chip, is_group_a(chip, off), reg_out);
	if (ret < 0)
		goto out;

	/* update the shadow register then */
	if (off > 7)
		chip->reg_out[1] = reg_out;
	else
		chip->reg_out[0] = reg_out;
out:
	mutex_unlock(&chip->lock);
}

static void max732x_gpio_set_value(struct gpio_chip *gc, unsigned off, int val)
{
	unsigned base = off & ~0x7;
	uint8_t mask = 1u << (off & 0x7);

	max732x_gpio_set_mask(gc, base, mask, val << (off & 0x7));
}

static void max732x_gpio_set_multiple(struct gpio_chip *gc,
				      unsigned long *mask, unsigned long *bits)
{
	unsigned mask_lo = mask[0] & 0xff;
	unsigned mask_hi = (mask[0] >> 8) & 0xff;

	if (mask_lo)
		max732x_gpio_set_mask(gc, 0, mask_lo, bits[0] & 0xff);
	if (mask_hi)
		max732x_gpio_set_mask(gc, 8, mask_hi, (bits[0] >> 8) & 0xff);
}

static int max732x_gpio_direction_input(struct gpio_chip *gc, unsigned off)
{
	struct max732x_chip *chip = to_max732x(gc);
	unsigned int mask = 1u << off;

	if ((mask & chip->dir_input) == 0) {
		dev_dbg(&chip->client->dev, "%s port %d is output only\n",
			chip->client->name, off);
		return -EACCES;
	}

	/*
	 * Open-drain pins must be set to high impedance (which is
	 * equivalent to output-high) to be turned into an input.
	 */
	if ((mask & chip->dir_output))
		max732x_gpio_set_value(gc, off, 1);

	return 0;
}

static int max732x_gpio_direction_output(struct gpio_chip *gc,
		unsigned off, int val)
{
	struct max732x_chip *chip = to_max732x(gc);
	unsigned int mask = 1u << off;

	if ((mask & chip->dir_output) == 0) {
		dev_dbg(&chip->client->dev, "%s port %d is input only\n",
			chip->client->name, off);
		return -EACCES;
	}

	max732x_gpio_set_value(gc, off, val);
	return 0;
}

#ifdef CONFIG_GPIO_MAX732X_IRQ
static int max732x_writew(struct max732x_chip *chip, uint16_t val)
{
	int ret;

	val = cpu_to_le16(val);

	ret = i2c_master_send(chip->client_group_a, (char *)&val, 2);
	if (ret < 0) {
		dev_err(&chip->client_group_a->dev, "failed writing\n");
		return ret;
	}

	return 0;
}

static int max732x_readw(struct max732x_chip *chip, uint16_t *val)
{
	int ret;

	ret = i2c_master_recv(chip->client_group_a, (char *)val, 2);
	if (ret < 0) {
		dev_err(&chip->client_group_a->dev, "failed reading\n");
		return ret;
	}

	*val = le16_to_cpu(*val);
	return 0;
}

static void max732x_irq_update_mask(struct max732x_chip *chip)
{
	uint16_t msg;

	if (chip->irq_mask == chip->irq_mask_cur)
		return;

	chip->irq_mask = chip->irq_mask_cur;

	if (chip->irq_features == INT_NO_MASK)
		return;

	mutex_lock(&chip->lock);

	switch (chip->irq_features) {
	case INT_INDEP_MASK:
		msg = (chip->irq_mask << 8) | chip->reg_out[0];
		max732x_writew(chip, msg);
		break;

	case INT_MERGED_MASK:
		msg = chip->irq_mask | chip->reg_out[0];
		max732x_writeb(chip, 1, (uint8_t)msg);
		break;
	}

	mutex_unlock(&chip->lock);
}

static void max732x_irq_mask(struct irq_data *d)
{
	struct gpio_chip *gc = irq_data_get_irq_chip_data(d);
	struct max732x_chip *chip = to_max732x(gc);

	chip->irq_mask_cur &= ~(1 << d->hwirq);
}

static void max732x_irq_unmask(struct irq_data *d)
{
	struct gpio_chip *gc = irq_data_get_irq_chip_data(d);
	struct max732x_chip *chip = to_max732x(gc);

	chip->irq_mask_cur |= 1 << d->hwirq;
}

static void max732x_irq_bus_lock(struct irq_data *d)
{
	struct gpio_chip *gc = irq_data_get_irq_chip_data(d);
	struct max732x_chip *chip = to_max732x(gc);

	mutex_lock(&chip->irq_lock);
	chip->irq_mask_cur = chip->irq_mask;
}

static void max732x_irq_bus_sync_unlock(struct irq_data *d)
{
	struct gpio_chip *gc = irq_data_get_irq_chip_data(d);
	struct max732x_chip *chip = to_max732x(gc);
	uint16_t new_irqs;
	uint16_t level;

	max732x_irq_update_mask(chip);

	new_irqs = chip->irq_trig_fall | chip->irq_trig_raise;
	while (new_irqs) {
		level = __ffs(new_irqs);
		max732x_gpio_direction_input(&chip->gpio_chip, level);
		new_irqs &= ~(1 << level);
	}

	mutex_unlock(&chip->irq_lock);
}

static int max732x_irq_set_type(struct irq_data *d, unsigned int type)
{
	struct gpio_chip *gc = irq_data_get_irq_chip_data(d);
	struct max732x_chip *chip = to_max732x(gc);
	uint16_t off = d->hwirq;
	uint16_t mask = 1 << off;

	if (!(mask & chip->dir_input)) {
		dev_dbg(&chip->client->dev, "%s port %d is output only\n",
			chip->client->name, off);
		return -EACCES;
	}

	if (!(type & IRQ_TYPE_EDGE_BOTH)) {
		dev_err(&chip->client->dev, "irq %d: unsupported type %d\n",
			d->irq, type);
		return -EINVAL;
	}

	if (type & IRQ_TYPE_EDGE_FALLING)
		chip->irq_trig_fall |= mask;
	else
		chip->irq_trig_fall &= ~mask;

	if (type & IRQ_TYPE_EDGE_RISING)
		chip->irq_trig_raise |= mask;
	else
		chip->irq_trig_raise &= ~mask;

	return 0;
}

static int max732x_irq_set_wake(struct irq_data *data, unsigned int on)
{
	struct max732x_chip *chip = irq_data_get_irq_chip_data(data);

	irq_set_irq_wake(chip->client->irq, on);
	return 0;
}

static struct irq_chip max732x_irq_chip = {
	.name			= "max732x",
	.irq_mask		= max732x_irq_mask,
	.irq_unmask		= max732x_irq_unmask,
	.irq_bus_lock		= max732x_irq_bus_lock,
	.irq_bus_sync_unlock	= max732x_irq_bus_sync_unlock,
	.irq_set_type		= max732x_irq_set_type,
	.irq_set_wake		= max732x_irq_set_wake,
};

static uint8_t max732x_irq_pending(struct max732x_chip *chip)
{
	uint8_t cur_stat;
	uint8_t old_stat;
	uint8_t trigger;
	uint8_t pending;
	uint16_t status;
	int ret;

	ret = max732x_readw(chip, &status);
	if (ret)
		return 0;

	trigger = status >> 8;
	trigger &= chip->irq_mask;

	if (!trigger)
		return 0;

	cur_stat = status & 0xFF;
	cur_stat &= chip->irq_mask;

	old_stat = cur_stat ^ trigger;

	pending = (old_stat & chip->irq_trig_fall) |
		  (cur_stat & chip->irq_trig_raise);
	pending &= trigger;

	return pending;
}

static irqreturn_t max732x_irq_handler(int irq, void *devid)
{
	struct max732x_chip *chip = devid;
	uint8_t pending;
	uint8_t level;

	pending = max732x_irq_pending(chip);

	if (!pending)
		return IRQ_HANDLED;

	do {
		level = __ffs(pending);
		handle_nested_irq(irq_find_mapping(chip->gpio_chip.irqdomain,
						   level));

		pending &= ~(1 << level);
	} while (pending);

	return IRQ_HANDLED;
}

static int max732x_irq_setup(struct max732x_chip *chip,
			     const struct i2c_device_id *id)
{
	struct i2c_client *client = chip->client;
	struct max732x_platform_data *pdata = dev_get_platdata(&client->dev);
	int has_irq = max732x_features[id->driver_data] >> 32;
	int irq_base = 0;
	int ret;

	if (((pdata && pdata->irq_base) || client->irq)
			&& has_irq != INT_NONE) {
		if (pdata)
			irq_base = pdata->irq_base;
		chip->irq_features = has_irq;
		mutex_init(&chip->irq_lock);

<<<<<<< HEAD
		ret = devm_request_threaded_irq(&client->dev,
					client->irq,
					NULL,
					max732x_irq_handler,
					IRQF_TRIGGER_FALLING | IRQF_ONESHOT,
					dev_name(&client->dev), chip);
=======
		ret = devm_request_threaded_irq(&client->dev, client->irq,
				NULL, max732x_irq_handler, IRQF_ONESHOT |
				IRQF_TRIGGER_FALLING | IRQF_SHARED,
				dev_name(&client->dev), chip);
>>>>>>> 4b8a8262
		if (ret) {
			dev_err(&client->dev, "failed to request irq %d\n",
				client->irq);
			return ret;
		}
		ret =  gpiochip_irqchip_add(&chip->gpio_chip,
					    &max732x_irq_chip,
					    irq_base,
<<<<<<< HEAD
					    handle_edge_irq,
=======
					    handle_simple_irq,
>>>>>>> 4b8a8262
					    IRQ_TYPE_NONE);
		if (ret) {
			dev_err(&client->dev,
				"could not connect irqchip to gpiochip\n");
			return ret;
		}
		gpiochip_set_chained_irqchip(&chip->gpio_chip,
					     &max732x_irq_chip,
					     client->irq,
					     NULL);
	}

	return 0;
}

#else /* CONFIG_GPIO_MAX732X_IRQ */
static int max732x_irq_setup(struct max732x_chip *chip,
			     const struct i2c_device_id *id)
{
	struct i2c_client *client = chip->client;
	struct max732x_platform_data *pdata = dev_get_platdata(&client->dev);
	int has_irq = max732x_features[id->driver_data] >> 32;

	if (((pdata && pdata->irq_base) || client->irq) && has_irq != INT_NONE)
		dev_warn(&client->dev, "interrupt support not compiled in\n");

	return 0;
}
#endif

static int max732x_setup_gpio(struct max732x_chip *chip,
					const struct i2c_device_id *id,
					unsigned gpio_start)
{
	struct gpio_chip *gc = &chip->gpio_chip;
	uint32_t id_data = (uint32_t)max732x_features[id->driver_data];
	int i, port = 0;

	for (i = 0; i < 16; i++, id_data >>= 2) {
		unsigned int mask = 1 << port;

		switch (id_data & 0x3) {
		case PORT_OUTPUT:
			chip->dir_output |= mask;
			break;
		case PORT_INPUT:
			chip->dir_input |= mask;
			break;
		case PORT_OPENDRAIN:
			chip->dir_output |= mask;
			chip->dir_input |= mask;
			break;
		default:
			continue;
		}

		if (i < 8)
			chip->mask_group_a |= mask;
		port++;
	}

	if (chip->dir_input)
		gc->direction_input = max732x_gpio_direction_input;
	if (chip->dir_output) {
		gc->direction_output = max732x_gpio_direction_output;
		gc->set = max732x_gpio_set_value;
		gc->set_multiple = max732x_gpio_set_multiple;
	}
	gc->get = max732x_gpio_get_value;
	gc->can_sleep = true;

	gc->base = gpio_start;
	gc->ngpio = port;
	gc->label = chip->client->name;
	gc->owner = THIS_MODULE;

	return port;
}

static struct max732x_platform_data *of_gpio_max732x(struct device *dev)
{
	struct max732x_platform_data *pdata;

	pdata = devm_kzalloc(dev, sizeof(*pdata), GFP_KERNEL);
	if (!pdata)
		return NULL;

	pdata->gpio_base = -1;

	return pdata;
}

static int max732x_probe(struct i2c_client *client,
				   const struct i2c_device_id *id)
{
	struct max732x_platform_data *pdata;
	struct device_node *node;
	struct max732x_chip *chip;
	struct i2c_client *c;
	uint16_t addr_a, addr_b;
	int ret, nr_port;

	pdata = dev_get_platdata(&client->dev);
	node = client->dev.of_node;

	if (!pdata && node)
		pdata = of_gpio_max732x(&client->dev);

	if (!pdata) {
		dev_dbg(&client->dev, "no platform data\n");
		return -EINVAL;
	}

	chip = devm_kzalloc(&client->dev, sizeof(*chip), GFP_KERNEL);
	if (chip == NULL)
		return -ENOMEM;
	chip->client = client;

	nr_port = max732x_setup_gpio(chip, id, pdata->gpio_base);
	chip->gpio_chip.dev = &client->dev;

	addr_a = (client->addr & 0x0f) | 0x60;
	addr_b = (client->addr & 0x0f) | 0x50;

	switch (client->addr & 0x70) {
	case 0x60:
		chip->client_group_a = client;
		if (nr_port > 8) {
			c = i2c_new_dummy(client->adapter, addr_b);
			chip->client_group_b = chip->client_dummy = c;
		}
		break;
	case 0x50:
		chip->client_group_b = client;
		if (nr_port > 8) {
			c = i2c_new_dummy(client->adapter, addr_a);
			chip->client_group_a = chip->client_dummy = c;
		}
		break;
	default:
		dev_err(&client->dev, "invalid I2C address specified %02x\n",
				client->addr);
		ret = -EINVAL;
		goto out_failed;
	}

	if (nr_port > 8 && !chip->client_dummy) {
		dev_err(&client->dev,
			"Failed to allocate second group I2C device\n");
		ret = -ENODEV;
		goto out_failed;
	}

	mutex_init(&chip->lock);

	max732x_readb(chip, is_group_a(chip, 0), &chip->reg_out[0]);
	if (nr_port > 8)
		max732x_readb(chip, is_group_a(chip, 8), &chip->reg_out[1]);

	ret = gpiochip_add(&chip->gpio_chip);
	if (ret)
		goto out_failed;

	ret = max732x_irq_setup(chip, id);
	if (ret) {
		gpiochip_remove(&chip->gpio_chip);
		goto out_failed;
	}

	if (pdata && pdata->setup) {
		ret = pdata->setup(client, chip->gpio_chip.base,
				chip->gpio_chip.ngpio, pdata->context);
		if (ret < 0)
			dev_warn(&client->dev, "setup failed, %d\n", ret);
	}

	i2c_set_clientdata(client, chip);
	return 0;

out_failed:
	if (chip->client_dummy)
		i2c_unregister_device(chip->client_dummy);
	return ret;
}

static int max732x_remove(struct i2c_client *client)
{
	struct max732x_platform_data *pdata = dev_get_platdata(&client->dev);
	struct max732x_chip *chip = i2c_get_clientdata(client);

	if (pdata && pdata->teardown) {
		int ret;

		ret = pdata->teardown(client, chip->gpio_chip.base,
				chip->gpio_chip.ngpio, pdata->context);
		if (ret < 0) {
			dev_err(&client->dev, "%s failed, %d\n",
					"teardown", ret);
			return ret;
		}
	}

	gpiochip_remove(&chip->gpio_chip);

	/* unregister any dummy i2c_client */
	if (chip->client_dummy)
		i2c_unregister_device(chip->client_dummy);

	return 0;
}

static struct i2c_driver max732x_driver = {
	.driver = {
		.name		= "max732x",
		.owner		= THIS_MODULE,
		.of_match_table	= of_match_ptr(max732x_of_table),
	},
	.probe		= max732x_probe,
	.remove		= max732x_remove,
	.id_table	= max732x_id,
};

static int __init max732x_init(void)
{
	return i2c_add_driver(&max732x_driver);
}
/* register after i2c postcore initcall and before
 * subsys initcalls that may rely on these GPIOs
 */
subsys_initcall(max732x_init);

static void __exit max732x_exit(void)
{
	i2c_del_driver(&max732x_driver);
}
module_exit(max732x_exit);

MODULE_AUTHOR("Eric Miao <eric.miao@marvell.com>");
MODULE_DESCRIPTION("GPIO expander driver for MAX732X");
MODULE_LICENSE("GPL");<|MERGE_RESOLUTION|>--- conflicted
+++ resolved
@@ -516,19 +516,10 @@
 		chip->irq_features = has_irq;
 		mutex_init(&chip->irq_lock);
 
-<<<<<<< HEAD
-		ret = devm_request_threaded_irq(&client->dev,
-					client->irq,
-					NULL,
-					max732x_irq_handler,
-					IRQF_TRIGGER_FALLING | IRQF_ONESHOT,
-					dev_name(&client->dev), chip);
-=======
 		ret = devm_request_threaded_irq(&client->dev, client->irq,
 				NULL, max732x_irq_handler, IRQF_ONESHOT |
 				IRQF_TRIGGER_FALLING | IRQF_SHARED,
 				dev_name(&client->dev), chip);
->>>>>>> 4b8a8262
 		if (ret) {
 			dev_err(&client->dev, "failed to request irq %d\n",
 				client->irq);
@@ -537,11 +528,7 @@
 		ret =  gpiochip_irqchip_add(&chip->gpio_chip,
 					    &max732x_irq_chip,
 					    irq_base,
-<<<<<<< HEAD
-					    handle_edge_irq,
-=======
 					    handle_simple_irq,
->>>>>>> 4b8a8262
 					    IRQ_TYPE_NONE);
 		if (ret) {
 			dev_err(&client->dev,
