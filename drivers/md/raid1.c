/*
 * raid1.c : Multiple Devices driver for Linux
 *
 * Copyright (C) 1999, 2000, 2001 Ingo Molnar, Red Hat
 *
 * Copyright (C) 1996, 1997, 1998 Ingo Molnar, Miguel de Icaza, Gadi Oxman
 *
 * RAID-1 management functions.
 *
 * Better read-balancing code written by Mika Kuoppala <miku@iki.fi>, 2000
 *
 * Fixes to reconstruction by Jakob Østergaard" <jakob@ostenfeld.dk>
 * Various fixes by Neil Brown <neilb@cse.unsw.edu.au>
 *
 * Changes by Peter T. Breuer <ptb@it.uc3m.es> 31/1/2003 to support
 * bitmapped intelligence in resync:
 *
 *      - bitmap marked during normal i/o
 *      - bitmap used to skip nondirty blocks during sync
 *
 * Additions to bitmap code, (C) 2003-2004 Paul Clements, SteelEye Technology:
 * - persistent bitmap code
 *
 * This program is free software; you can redistribute it and/or modify
 * it under the terms of the GNU General Public License as published by
 * the Free Software Foundation; either version 2, or (at your option)
 * any later version.
 *
 * You should have received a copy of the GNU General Public License
 * (for example /usr/src/linux/COPYING); if not, write to the Free
 * Software Foundation, Inc., 675 Mass Ave, Cambridge, MA 02139, USA.
 */

#include <linux/slab.h>
#include <linux/delay.h>
#include <linux/blkdev.h>
#include <linux/module.h>
#include <linux/seq_file.h>
#include <linux/ratelimit.h>
#include "md.h"
#include "raid1.h"
#include "bitmap.h"

/*
 * Number of guaranteed r1bios in case of extreme VM load:
 */
#define	NR_RAID1_BIOS 256

/* When there are this many requests queue to be written by
 * the raid1 thread, we become 'congested' to provide back-pressure
 * for writeback.
 */
static int max_queued_requests = 1024;

static void allow_barrier(struct r1conf *conf);
static void lower_barrier(struct r1conf *conf);

static void * r1bio_pool_alloc(gfp_t gfp_flags, void *data)
{
	struct pool_info *pi = data;
	int size = offsetof(struct r1bio, bios[pi->raid_disks]);

	/* allocate a r1bio with room for raid_disks entries in the bios array */
	return kzalloc(size, gfp_flags);
}

static void r1bio_pool_free(void *r1_bio, void *data)
{
	kfree(r1_bio);
}

#define RESYNC_BLOCK_SIZE (64*1024)
//#define RESYNC_BLOCK_SIZE PAGE_SIZE
#define RESYNC_SECTORS (RESYNC_BLOCK_SIZE >> 9)
#define RESYNC_PAGES ((RESYNC_BLOCK_SIZE + PAGE_SIZE-1) / PAGE_SIZE)
#define RESYNC_WINDOW (2048*1024)

static void * r1buf_pool_alloc(gfp_t gfp_flags, void *data)
{
	struct pool_info *pi = data;
	struct page *page;
	struct r1bio *r1_bio;
	struct bio *bio;
	int i, j;

	r1_bio = r1bio_pool_alloc(gfp_flags, pi);
	if (!r1_bio)
		return NULL;

	/*
	 * Allocate bios : 1 for reading, n-1 for writing
	 */
	for (j = pi->raid_disks ; j-- ; ) {
		bio = bio_kmalloc(gfp_flags, RESYNC_PAGES);
		if (!bio)
			goto out_free_bio;
		r1_bio->bios[j] = bio;
	}
	/*
	 * Allocate RESYNC_PAGES data pages and attach them to
	 * the first bio.
	 * If this is a user-requested check/repair, allocate
	 * RESYNC_PAGES for each bio.
	 */
	if (test_bit(MD_RECOVERY_REQUESTED, &pi->mddev->recovery))
		j = pi->raid_disks;
	else
		j = 1;
	while(j--) {
		bio = r1_bio->bios[j];
		for (i = 0; i < RESYNC_PAGES; i++) {
			page = alloc_page(gfp_flags);
			if (unlikely(!page))
				goto out_free_pages;

			bio->bi_io_vec[i].bv_page = page;
			bio->bi_vcnt = i+1;
		}
	}
	/* If not user-requests, copy the page pointers to all bios */
	if (!test_bit(MD_RECOVERY_REQUESTED, &pi->mddev->recovery)) {
		for (i=0; i<RESYNC_PAGES ; i++)
			for (j=1; j<pi->raid_disks; j++)
				r1_bio->bios[j]->bi_io_vec[i].bv_page =
					r1_bio->bios[0]->bi_io_vec[i].bv_page;
	}

	r1_bio->master_bio = NULL;

	return r1_bio;

out_free_pages:
	for (j=0 ; j < pi->raid_disks; j++)
		for (i=0; i < r1_bio->bios[j]->bi_vcnt ; i++)
			put_page(r1_bio->bios[j]->bi_io_vec[i].bv_page);
	j = -1;
out_free_bio:
	while (++j < pi->raid_disks)
		bio_put(r1_bio->bios[j]);
	r1bio_pool_free(r1_bio, data);
	return NULL;
}

static void r1buf_pool_free(void *__r1_bio, void *data)
{
	struct pool_info *pi = data;
	int i,j;
	struct r1bio *r1bio = __r1_bio;

	for (i = 0; i < RESYNC_PAGES; i++)
		for (j = pi->raid_disks; j-- ;) {
			if (j == 0 ||
			    r1bio->bios[j]->bi_io_vec[i].bv_page !=
			    r1bio->bios[0]->bi_io_vec[i].bv_page)
				safe_put_page(r1bio->bios[j]->bi_io_vec[i].bv_page);
		}
	for (i=0 ; i < pi->raid_disks; i++)
		bio_put(r1bio->bios[i]);

	r1bio_pool_free(r1bio, data);
}

static void put_all_bios(struct r1conf *conf, struct r1bio *r1_bio)
{
	int i;

	for (i = 0; i < conf->raid_disks * 2; i++) {
		struct bio **bio = r1_bio->bios + i;
		if (!BIO_SPECIAL(*bio))
			bio_put(*bio);
		*bio = NULL;
	}
}

static void free_r1bio(struct r1bio *r1_bio)
{
	struct r1conf *conf = r1_bio->mddev->private;

	put_all_bios(conf, r1_bio);
	mempool_free(r1_bio, conf->r1bio_pool);
}

static void put_buf(struct r1bio *r1_bio)
{
	struct r1conf *conf = r1_bio->mddev->private;
	int i;

	for (i = 0; i < conf->raid_disks * 2; i++) {
		struct bio *bio = r1_bio->bios[i];
		if (bio->bi_end_io)
			rdev_dec_pending(conf->mirrors[i].rdev, r1_bio->mddev);
	}

	mempool_free(r1_bio, conf->r1buf_pool);

	lower_barrier(conf);
}

static void reschedule_retry(struct r1bio *r1_bio)
{
	unsigned long flags;
	struct mddev *mddev = r1_bio->mddev;
	struct r1conf *conf = mddev->private;

	spin_lock_irqsave(&conf->device_lock, flags);
	list_add(&r1_bio->retry_list, &conf->retry_list);
	conf->nr_queued ++;
	spin_unlock_irqrestore(&conf->device_lock, flags);

	wake_up(&conf->wait_barrier);
	md_wakeup_thread(mddev->thread);
}

/*
 * raid_end_bio_io() is called when we have finished servicing a mirrored
 * operation and are ready to return a success/failure code to the buffer
 * cache layer.
 */
static void call_bio_endio(struct r1bio *r1_bio)
{
	struct bio *bio = r1_bio->master_bio;
	int done;
	struct r1conf *conf = r1_bio->mddev->private;

	if (bio->bi_phys_segments) {
		unsigned long flags;
		spin_lock_irqsave(&conf->device_lock, flags);
		bio->bi_phys_segments--;
		done = (bio->bi_phys_segments == 0);
		spin_unlock_irqrestore(&conf->device_lock, flags);
	} else
		done = 1;

	if (!test_bit(R1BIO_Uptodate, &r1_bio->state))
		clear_bit(BIO_UPTODATE, &bio->bi_flags);
	if (done) {
		bio_endio(bio, 0);
		/*
		 * Wake up any possible resync thread that waits for the device
		 * to go idle.
		 */
		allow_barrier(conf);
	}
}

static void raid_end_bio_io(struct r1bio *r1_bio)
{
	struct bio *bio = r1_bio->master_bio;

	/* if nobody has done the final endio yet, do it now */
	if (!test_and_set_bit(R1BIO_Returned, &r1_bio->state)) {
		pr_debug("raid1: sync end %s on sectors %llu-%llu\n",
			 (bio_data_dir(bio) == WRITE) ? "write" : "read",
			 (unsigned long long) bio->bi_sector,
			 (unsigned long long) bio->bi_sector +
			 (bio->bi_size >> 9) - 1);

		call_bio_endio(r1_bio);
	}
	free_r1bio(r1_bio);
}

/*
 * Update disk head position estimator based on IRQ completion info.
 */
static inline void update_head_pos(int disk, struct r1bio *r1_bio)
{
	struct r1conf *conf = r1_bio->mddev->private;

	conf->mirrors[disk].head_position =
		r1_bio->sector + (r1_bio->sectors);
}

/*
 * Find the disk number which triggered given bio
 */
static int find_bio_disk(struct r1bio *r1_bio, struct bio *bio)
{
	int mirror;
	struct r1conf *conf = r1_bio->mddev->private;
	int raid_disks = conf->raid_disks;

	for (mirror = 0; mirror < raid_disks * 2; mirror++)
		if (r1_bio->bios[mirror] == bio)
			break;

	BUG_ON(mirror == raid_disks * 2);
	update_head_pos(mirror, r1_bio);

	return mirror;
}

static void raid1_end_read_request(struct bio *bio, int error)
{
	int uptodate = test_bit(BIO_UPTODATE, &bio->bi_flags);
	struct r1bio *r1_bio = bio->bi_private;
	int mirror;
	struct r1conf *conf = r1_bio->mddev->private;

	mirror = r1_bio->read_disk;
	/*
	 * this branch is our 'one mirror IO has finished' event handler:
	 */
	update_head_pos(mirror, r1_bio);

	if (uptodate)
		set_bit(R1BIO_Uptodate, &r1_bio->state);
	else {
		/* If all other devices have failed, we want to return
		 * the error upwards rather than fail the last device.
		 * Here we redefine "uptodate" to mean "Don't want to retry"
		 */
		unsigned long flags;
		spin_lock_irqsave(&conf->device_lock, flags);
		if (r1_bio->mddev->degraded == conf->raid_disks ||
		    (r1_bio->mddev->degraded == conf->raid_disks-1 &&
		     !test_bit(Faulty, &conf->mirrors[mirror].rdev->flags)))
			uptodate = 1;
		spin_unlock_irqrestore(&conf->device_lock, flags);
	}

	if (uptodate)
		raid_end_bio_io(r1_bio);
	else {
		/*
		 * oops, read error:
		 */
		char b[BDEVNAME_SIZE];
		printk_ratelimited(
			KERN_ERR "md/raid1:%s: %s: "
			"rescheduling sector %llu\n",
			mdname(conf->mddev),
			bdevname(conf->mirrors[mirror].rdev->bdev,
				 b),
			(unsigned long long)r1_bio->sector);
		set_bit(R1BIO_ReadError, &r1_bio->state);
		reschedule_retry(r1_bio);
	}

	rdev_dec_pending(conf->mirrors[mirror].rdev, conf->mddev);
}

static void close_write(struct r1bio *r1_bio)
{
	/* it really is the end of this request */
	if (test_bit(R1BIO_BehindIO, &r1_bio->state)) {
		/* free extra copy of the data pages */
		int i = r1_bio->behind_page_count;
		while (i--)
			safe_put_page(r1_bio->behind_bvecs[i].bv_page);
		kfree(r1_bio->behind_bvecs);
		r1_bio->behind_bvecs = NULL;
	}
	/* clear the bitmap if all writes complete successfully */
	bitmap_endwrite(r1_bio->mddev->bitmap, r1_bio->sector,
			r1_bio->sectors,
			!test_bit(R1BIO_Degraded, &r1_bio->state),
			test_bit(R1BIO_BehindIO, &r1_bio->state));
	md_write_end(r1_bio->mddev);
}

static void r1_bio_write_done(struct r1bio *r1_bio)
{
	if (!atomic_dec_and_test(&r1_bio->remaining))
		return;

	if (test_bit(R1BIO_WriteError, &r1_bio->state))
		reschedule_retry(r1_bio);
	else {
		close_write(r1_bio);
		if (test_bit(R1BIO_MadeGood, &r1_bio->state))
			reschedule_retry(r1_bio);
		else
			raid_end_bio_io(r1_bio);
	}
}

static void raid1_end_write_request(struct bio *bio, int error)
{
	int uptodate = test_bit(BIO_UPTODATE, &bio->bi_flags);
	struct r1bio *r1_bio = bio->bi_private;
	int mirror, behind = test_bit(R1BIO_BehindIO, &r1_bio->state);
	struct r1conf *conf = r1_bio->mddev->private;
	struct bio *to_put = NULL;

	mirror = find_bio_disk(r1_bio, bio);

	/*
	 * 'one mirror IO has finished' event handler:
	 */
	if (!uptodate) {
		set_bit(WriteErrorSeen,
			&conf->mirrors[mirror].rdev->flags);
		if (!test_and_set_bit(WantReplacement,
				      &conf->mirrors[mirror].rdev->flags))
			set_bit(MD_RECOVERY_NEEDED, &
				conf->mddev->recovery);

		set_bit(R1BIO_WriteError, &r1_bio->state);
	} else {
		/*
		 * Set R1BIO_Uptodate in our master bio, so that we
		 * will return a good error code for to the higher
		 * levels even if IO on some other mirrored buffer
		 * fails.
		 *
		 * The 'master' represents the composite IO operation
		 * to user-side. So if something waits for IO, then it
		 * will wait for the 'master' bio.
		 */
		sector_t first_bad;
		int bad_sectors;

		r1_bio->bios[mirror] = NULL;
		to_put = bio;
		set_bit(R1BIO_Uptodate, &r1_bio->state);

		/* Maybe we can clear some bad blocks. */
		if (is_badblock(conf->mirrors[mirror].rdev,
				r1_bio->sector, r1_bio->sectors,
				&first_bad, &bad_sectors)) {
			r1_bio->bios[mirror] = IO_MADE_GOOD;
			set_bit(R1BIO_MadeGood, &r1_bio->state);
		}
	}

	if (behind) {
		if (test_bit(WriteMostly, &conf->mirrors[mirror].rdev->flags))
			atomic_dec(&r1_bio->behind_remaining);

		/*
		 * In behind mode, we ACK the master bio once the I/O
		 * has safely reached all non-writemostly
		 * disks. Setting the Returned bit ensures that this
		 * gets done only once -- we don't ever want to return
		 * -EIO here, instead we'll wait
		 */
		if (atomic_read(&r1_bio->behind_remaining) >= (atomic_read(&r1_bio->remaining)-1) &&
		    test_bit(R1BIO_Uptodate, &r1_bio->state)) {
			/* Maybe we can return now */
			if (!test_and_set_bit(R1BIO_Returned, &r1_bio->state)) {
				struct bio *mbio = r1_bio->master_bio;
				pr_debug("raid1: behind end write sectors"
					 " %llu-%llu\n",
					 (unsigned long long) mbio->bi_sector,
					 (unsigned long long) mbio->bi_sector +
					 (mbio->bi_size >> 9) - 1);
				call_bio_endio(r1_bio);
			}
		}
	}
	if (r1_bio->bios[mirror] == NULL)
		rdev_dec_pending(conf->mirrors[mirror].rdev,
				 conf->mddev);

	/*
	 * Let's see if all mirrored write operations have finished
	 * already.
	 */
	r1_bio_write_done(r1_bio);

	if (to_put)
		bio_put(to_put);
}


/*
 * This routine returns the disk from which the requested read should
 * be done. There is a per-array 'next expected sequential IO' sector
 * number - if this matches on the next IO then we use the last disk.
 * There is also a per-disk 'last know head position' sector that is
 * maintained from IRQ contexts, both the normal and the resync IO
 * completion handlers update this position correctly. If there is no
 * perfect sequential match then we pick the disk whose head is closest.
 *
 * If there are 2 mirrors in the same 2 devices, performance degrades
 * because position is mirror, not device based.
 *
 * The rdev for the device selected will have nr_pending incremented.
 */
static int read_balance(struct r1conf *conf, struct r1bio *r1_bio, int *max_sectors)
{
	const sector_t this_sector = r1_bio->sector;
	int sectors;
	int best_good_sectors;
	int start_disk;
	int best_disk;
	int i;
	sector_t best_dist;
	struct md_rdev *rdev;
	int choose_first;

	rcu_read_lock();
	/*
	 * Check if we can balance. We can balance on the whole
	 * device if no resync is going on, or below the resync window.
	 * We take the first readable disk when above the resync window.
	 */
 retry:
	sectors = r1_bio->sectors;
	best_disk = -1;
	best_dist = MaxSector;
	best_good_sectors = 0;

	if (conf->mddev->recovery_cp < MaxSector &&
	    (this_sector + sectors >= conf->next_resync)) {
		choose_first = 1;
		start_disk = 0;
	} else {
		choose_first = 0;
		start_disk = conf->last_used;
	}

	for (i = 0 ; i < conf->raid_disks * 2 ; i++) {
		sector_t dist;
		sector_t first_bad;
		int bad_sectors;

		int disk = start_disk + i;
		if (disk >= conf->raid_disks)
			disk -= conf->raid_disks;

		rdev = rcu_dereference(conf->mirrors[disk].rdev);
		if (r1_bio->bios[disk] == IO_BLOCKED
		    || rdev == NULL
		    || test_bit(Faulty, &rdev->flags))
			continue;
		if (!test_bit(In_sync, &rdev->flags) &&
		    rdev->recovery_offset < this_sector + sectors)
			continue;
		if (test_bit(WriteMostly, &rdev->flags)) {
			/* Don't balance among write-mostly, just
			 * use the first as a last resort */
			if (best_disk < 0) {
				if (is_badblock(rdev, this_sector, sectors,
						&first_bad, &bad_sectors)) {
					if (first_bad < this_sector)
						/* Cannot use this */
						continue;
					best_good_sectors = first_bad - this_sector;
				} else
					best_good_sectors = sectors;
				best_disk = disk;
			}
			continue;
		}
		/* This is a reasonable device to use.  It might
		 * even be best.
		 */
		if (is_badblock(rdev, this_sector, sectors,
				&first_bad, &bad_sectors)) {
			if (best_dist < MaxSector)
				/* already have a better device */
				continue;
			if (first_bad <= this_sector) {
				/* cannot read here. If this is the 'primary'
				 * device, then we must not read beyond
				 * bad_sectors from another device..
				 */
				bad_sectors -= (this_sector - first_bad);
				if (choose_first && sectors > bad_sectors)
					sectors = bad_sectors;
				if (best_good_sectors > sectors)
					best_good_sectors = sectors;

			} else {
				sector_t good_sectors = first_bad - this_sector;
				if (good_sectors > best_good_sectors) {
					best_good_sectors = good_sectors;
					best_disk = disk;
				}
				if (choose_first)
					break;
			}
			continue;
		} else
			best_good_sectors = sectors;

		dist = abs(this_sector - conf->mirrors[disk].head_position);
		if (choose_first
		    /* Don't change to another disk for sequential reads */
		    || conf->next_seq_sect == this_sector
		    || dist == 0
		    /* If device is idle, use it */
		    || atomic_read(&rdev->nr_pending) == 0) {
			best_disk = disk;
			break;
		}
		if (dist < best_dist) {
			best_dist = dist;
			best_disk = disk;
		}
	}

	if (best_disk >= 0) {
		rdev = rcu_dereference(conf->mirrors[best_disk].rdev);
		if (!rdev)
			goto retry;
		atomic_inc(&rdev->nr_pending);
		if (test_bit(Faulty, &rdev->flags)) {
			/* cannot risk returning a device that failed
			 * before we inc'ed nr_pending
			 */
			rdev_dec_pending(rdev, conf->mddev);
			goto retry;
		}
		sectors = best_good_sectors;
		conf->next_seq_sect = this_sector + sectors;
		conf->last_used = best_disk;
	}
	rcu_read_unlock();
	*max_sectors = sectors;

	return best_disk;
}

int md_raid1_congested(struct mddev *mddev, int bits)
{
	struct r1conf *conf = mddev->private;
	int i, ret = 0;

	if ((bits & (1 << BDI_async_congested)) &&
	    conf->pending_count >= max_queued_requests)
		return 1;

	rcu_read_lock();
<<<<<<< HEAD
	for (i = 0; i < conf->raid_disks; i++) {
=======
	for (i = 0; i < conf->raid_disks * 2; i++) {
>>>>>>> c16fa4f2
		struct md_rdev *rdev = rcu_dereference(conf->mirrors[i].rdev);
		if (rdev && !test_bit(Faulty, &rdev->flags)) {
			struct request_queue *q = bdev_get_queue(rdev->bdev);

			BUG_ON(!q);

			/* Note the '|| 1' - when read_balance prefers
			 * non-congested targets, it can be removed
			 */
			if ((bits & (1<<BDI_async_congested)) || 1)
				ret |= bdi_congested(&q->backing_dev_info, bits);
			else
				ret &= bdi_congested(&q->backing_dev_info, bits);
		}
	}
	rcu_read_unlock();
	return ret;
}
EXPORT_SYMBOL_GPL(md_raid1_congested);

static int raid1_congested(void *data, int bits)
{
	struct mddev *mddev = data;

	return mddev_congested(mddev, bits) ||
		md_raid1_congested(mddev, bits);
}

static void flush_pending_writes(struct r1conf *conf)
{
	/* Any writes that have been queued but are awaiting
	 * bitmap updates get flushed here.
	 */
	spin_lock_irq(&conf->device_lock);

	if (conf->pending_bio_list.head) {
		struct bio *bio;
		bio = bio_list_get(&conf->pending_bio_list);
		conf->pending_count = 0;
		spin_unlock_irq(&conf->device_lock);
		/* flush any pending bitmap writes to
		 * disk before proceeding w/ I/O */
		bitmap_unplug(conf->mddev->bitmap);
		wake_up(&conf->wait_barrier);

		while (bio) { /* submit pending writes */
			struct bio *next = bio->bi_next;
			bio->bi_next = NULL;
			generic_make_request(bio);
			bio = next;
		}
	} else
		spin_unlock_irq(&conf->device_lock);
}

/* Barriers....
 * Sometimes we need to suspend IO while we do something else,
 * either some resync/recovery, or reconfigure the array.
 * To do this we raise a 'barrier'.
 * The 'barrier' is a counter that can be raised multiple times
 * to count how many activities are happening which preclude
 * normal IO.
 * We can only raise the barrier if there is no pending IO.
 * i.e. if nr_pending == 0.
 * We choose only to raise the barrier if no-one is waiting for the
 * barrier to go down.  This means that as soon as an IO request
 * is ready, no other operations which require a barrier will start
 * until the IO request has had a chance.
 *
 * So: regular IO calls 'wait_barrier'.  When that returns there
 *    is no backgroup IO happening,  It must arrange to call
 *    allow_barrier when it has finished its IO.
 * backgroup IO calls must call raise_barrier.  Once that returns
 *    there is no normal IO happeing.  It must arrange to call
 *    lower_barrier when the particular background IO completes.
 */
#define RESYNC_DEPTH 32

static void raise_barrier(struct r1conf *conf)
{
	spin_lock_irq(&conf->resync_lock);

	/* Wait until no block IO is waiting */
	wait_event_lock_irq(conf->wait_barrier, !conf->nr_waiting,
			    conf->resync_lock, );

	/* block any new IO from starting */
	conf->barrier++;

	/* Now wait for all pending IO to complete */
	wait_event_lock_irq(conf->wait_barrier,
			    !conf->nr_pending && conf->barrier < RESYNC_DEPTH,
			    conf->resync_lock, );

	spin_unlock_irq(&conf->resync_lock);
}

static void lower_barrier(struct r1conf *conf)
{
	unsigned long flags;
	BUG_ON(conf->barrier <= 0);
	spin_lock_irqsave(&conf->resync_lock, flags);
	conf->barrier--;
	spin_unlock_irqrestore(&conf->resync_lock, flags);
	wake_up(&conf->wait_barrier);
}

static void wait_barrier(struct r1conf *conf)
{
	spin_lock_irq(&conf->resync_lock);
	if (conf->barrier) {
		conf->nr_waiting++;
		wait_event_lock_irq(conf->wait_barrier, !conf->barrier,
				    conf->resync_lock,
				    );
		conf->nr_waiting--;
	}
	conf->nr_pending++;
	spin_unlock_irq(&conf->resync_lock);
}

static void allow_barrier(struct r1conf *conf)
{
	unsigned long flags;
	spin_lock_irqsave(&conf->resync_lock, flags);
	conf->nr_pending--;
	spin_unlock_irqrestore(&conf->resync_lock, flags);
	wake_up(&conf->wait_barrier);
}

static void freeze_array(struct r1conf *conf)
{
	/* stop syncio and normal IO and wait for everything to
	 * go quite.
	 * We increment barrier and nr_waiting, and then
	 * wait until nr_pending match nr_queued+1
	 * This is called in the context of one normal IO request
	 * that has failed. Thus any sync request that might be pending
	 * will be blocked by nr_pending, and we need to wait for
	 * pending IO requests to complete or be queued for re-try.
	 * Thus the number queued (nr_queued) plus this request (1)
	 * must match the number of pending IOs (nr_pending) before
	 * we continue.
	 */
	spin_lock_irq(&conf->resync_lock);
	conf->barrier++;
	conf->nr_waiting++;
	wait_event_lock_irq(conf->wait_barrier,
			    conf->nr_pending == conf->nr_queued+1,
			    conf->resync_lock,
			    flush_pending_writes(conf));
	spin_unlock_irq(&conf->resync_lock);
}
static void unfreeze_array(struct r1conf *conf)
{
	/* reverse the effect of the freeze */
	spin_lock_irq(&conf->resync_lock);
	conf->barrier--;
	conf->nr_waiting--;
	wake_up(&conf->wait_barrier);
	spin_unlock_irq(&conf->resync_lock);
}


/* duplicate the data pages for behind I/O 
 */
static void alloc_behind_pages(struct bio *bio, struct r1bio *r1_bio)
{
	int i;
	struct bio_vec *bvec;
	struct bio_vec *bvecs = kzalloc(bio->bi_vcnt * sizeof(struct bio_vec),
					GFP_NOIO);
	if (unlikely(!bvecs))
		return;

	bio_for_each_segment(bvec, bio, i) {
		bvecs[i] = *bvec;
		bvecs[i].bv_page = alloc_page(GFP_NOIO);
		if (unlikely(!bvecs[i].bv_page))
			goto do_sync_io;
		memcpy(kmap(bvecs[i].bv_page) + bvec->bv_offset,
		       kmap(bvec->bv_page) + bvec->bv_offset, bvec->bv_len);
		kunmap(bvecs[i].bv_page);
		kunmap(bvec->bv_page);
	}
	r1_bio->behind_bvecs = bvecs;
	r1_bio->behind_page_count = bio->bi_vcnt;
	set_bit(R1BIO_BehindIO, &r1_bio->state);
	return;

do_sync_io:
	for (i = 0; i < bio->bi_vcnt; i++)
		if (bvecs[i].bv_page)
			put_page(bvecs[i].bv_page);
	kfree(bvecs);
	pr_debug("%dB behind alloc failed, doing sync I/O\n", bio->bi_size);
}

static void make_request(struct mddev *mddev, struct bio * bio)
{
	struct r1conf *conf = mddev->private;
	struct mirror_info *mirror;
	struct r1bio *r1_bio;
	struct bio *read_bio;
	int i, disks;
	struct bitmap *bitmap;
	unsigned long flags;
	const int rw = bio_data_dir(bio);
	const unsigned long do_sync = (bio->bi_rw & REQ_SYNC);
	const unsigned long do_flush_fua = (bio->bi_rw & (REQ_FLUSH | REQ_FUA));
	struct md_rdev *blocked_rdev;
	int plugged;
	int first_clone;
	int sectors_handled;
	int max_sectors;

	/*
	 * Register the new request and wait if the reconstruction
	 * thread has put up a bar for new requests.
	 * Continue immediately if no resync is active currently.
	 */

	md_write_start(mddev, bio); /* wait on superblock update early */

	if (bio_data_dir(bio) == WRITE &&
	    bio->bi_sector + bio->bi_size/512 > mddev->suspend_lo &&
	    bio->bi_sector < mddev->suspend_hi) {
		/* As the suspend_* range is controlled by
		 * userspace, we want an interruptible
		 * wait.
		 */
		DEFINE_WAIT(w);
		for (;;) {
			flush_signals(current);
			prepare_to_wait(&conf->wait_barrier,
					&w, TASK_INTERRUPTIBLE);
			if (bio->bi_sector + bio->bi_size/512 <= mddev->suspend_lo ||
			    bio->bi_sector >= mddev->suspend_hi)
				break;
			schedule();
		}
		finish_wait(&conf->wait_barrier, &w);
	}

	wait_barrier(conf);

	bitmap = mddev->bitmap;

	/*
	 * make_request() can abort the operation when READA is being
	 * used and no empty request is available.
	 *
	 */
	r1_bio = mempool_alloc(conf->r1bio_pool, GFP_NOIO);

	r1_bio->master_bio = bio;
	r1_bio->sectors = bio->bi_size >> 9;
	r1_bio->state = 0;
	r1_bio->mddev = mddev;
	r1_bio->sector = bio->bi_sector;

	/* We might need to issue multiple reads to different
	 * devices if there are bad blocks around, so we keep
	 * track of the number of reads in bio->bi_phys_segments.
	 * If this is 0, there is only one r1_bio and no locking
	 * will be needed when requests complete.  If it is
	 * non-zero, then it is the number of not-completed requests.
	 */
	bio->bi_phys_segments = 0;
	clear_bit(BIO_SEG_VALID, &bio->bi_flags);

	if (rw == READ) {
		/*
		 * read balancing logic:
		 */
		int rdisk;

read_again:
		rdisk = read_balance(conf, r1_bio, &max_sectors);

		if (rdisk < 0) {
			/* couldn't find anywhere to read from */
			raid_end_bio_io(r1_bio);
			return;
		}
		mirror = conf->mirrors + rdisk;

		if (test_bit(WriteMostly, &mirror->rdev->flags) &&
		    bitmap) {
			/* Reading from a write-mostly device must
			 * take care not to over-take any writes
			 * that are 'behind'
			 */
			wait_event(bitmap->behind_wait,
				   atomic_read(&bitmap->behind_writes) == 0);
		}
		r1_bio->read_disk = rdisk;

		read_bio = bio_clone_mddev(bio, GFP_NOIO, mddev);
		md_trim_bio(read_bio, r1_bio->sector - bio->bi_sector,
			    max_sectors);

		r1_bio->bios[rdisk] = read_bio;

		read_bio->bi_sector = r1_bio->sector + mirror->rdev->data_offset;
		read_bio->bi_bdev = mirror->rdev->bdev;
		read_bio->bi_end_io = raid1_end_read_request;
		read_bio->bi_rw = READ | do_sync;
		read_bio->bi_private = r1_bio;

		if (max_sectors < r1_bio->sectors) {
			/* could not read all from this device, so we will
			 * need another r1_bio.
			 */

			sectors_handled = (r1_bio->sector + max_sectors
					   - bio->bi_sector);
			r1_bio->sectors = max_sectors;
			spin_lock_irq(&conf->device_lock);
			if (bio->bi_phys_segments == 0)
				bio->bi_phys_segments = 2;
			else
				bio->bi_phys_segments++;
			spin_unlock_irq(&conf->device_lock);
			/* Cannot call generic_make_request directly
			 * as that will be queued in __make_request
			 * and subsequent mempool_alloc might block waiting
			 * for it.  So hand bio over to raid1d.
			 */
			reschedule_retry(r1_bio);

			r1_bio = mempool_alloc(conf->r1bio_pool, GFP_NOIO);

			r1_bio->master_bio = bio;
			r1_bio->sectors = (bio->bi_size >> 9) - sectors_handled;
			r1_bio->state = 0;
			r1_bio->mddev = mddev;
			r1_bio->sector = bio->bi_sector + sectors_handled;
			goto read_again;
		} else
			generic_make_request(read_bio);
		return;
	}

	/*
	 * WRITE:
	 */
	if (conf->pending_count >= max_queued_requests) {
		md_wakeup_thread(mddev->thread);
		wait_event(conf->wait_barrier,
			   conf->pending_count < max_queued_requests);
	}
	/* first select target devices under rcu_lock and
	 * inc refcount on their rdev.  Record them by setting
	 * bios[x] to bio
	 * If there are known/acknowledged bad blocks on any device on
	 * which we have seen a write error, we want to avoid writing those
	 * blocks.
	 * This potentially requires several writes to write around
	 * the bad blocks.  Each set of writes gets it's own r1bio
	 * with a set of bios attached.
	 */
	plugged = mddev_check_plugged(mddev);

	disks = conf->raid_disks * 2;
 retry_write:
	blocked_rdev = NULL;
	rcu_read_lock();
	max_sectors = r1_bio->sectors;
	for (i = 0;  i < disks; i++) {
		struct md_rdev *rdev = rcu_dereference(conf->mirrors[i].rdev);
		if (rdev && unlikely(test_bit(Blocked, &rdev->flags))) {
			atomic_inc(&rdev->nr_pending);
			blocked_rdev = rdev;
			break;
		}
		r1_bio->bios[i] = NULL;
		if (!rdev || test_bit(Faulty, &rdev->flags)) {
			if (i < conf->raid_disks)
				set_bit(R1BIO_Degraded, &r1_bio->state);
			continue;
		}

		atomic_inc(&rdev->nr_pending);
		if (test_bit(WriteErrorSeen, &rdev->flags)) {
			sector_t first_bad;
			int bad_sectors;
			int is_bad;

			is_bad = is_badblock(rdev, r1_bio->sector,
					     max_sectors,
					     &first_bad, &bad_sectors);
			if (is_bad < 0) {
				/* mustn't write here until the bad block is
				 * acknowledged*/
				set_bit(BlockedBadBlocks, &rdev->flags);
				blocked_rdev = rdev;
				break;
			}
			if (is_bad && first_bad <= r1_bio->sector) {
				/* Cannot write here at all */
				bad_sectors -= (r1_bio->sector - first_bad);
				if (bad_sectors < max_sectors)
					/* mustn't write more than bad_sectors
					 * to other devices yet
					 */
					max_sectors = bad_sectors;
				rdev_dec_pending(rdev, mddev);
				/* We don't set R1BIO_Degraded as that
				 * only applies if the disk is
				 * missing, so it might be re-added,
				 * and we want to know to recover this
				 * chunk.
				 * In this case the device is here,
				 * and the fact that this chunk is not
				 * in-sync is recorded in the bad
				 * block log
				 */
				continue;
			}
			if (is_bad) {
				int good_sectors = first_bad - r1_bio->sector;
				if (good_sectors < max_sectors)
					max_sectors = good_sectors;
			}
		}
		r1_bio->bios[i] = bio;
	}
	rcu_read_unlock();

	if (unlikely(blocked_rdev)) {
		/* Wait for this device to become unblocked */
		int j;

		for (j = 0; j < i; j++)
			if (r1_bio->bios[j])
				rdev_dec_pending(conf->mirrors[j].rdev, mddev);
		r1_bio->state = 0;
		allow_barrier(conf);
		md_wait_for_blocked_rdev(blocked_rdev, mddev);
		wait_barrier(conf);
		goto retry_write;
	}

	if (max_sectors < r1_bio->sectors) {
		/* We are splitting this write into multiple parts, so
		 * we need to prepare for allocating another r1_bio.
		 */
		r1_bio->sectors = max_sectors;
		spin_lock_irq(&conf->device_lock);
		if (bio->bi_phys_segments == 0)
			bio->bi_phys_segments = 2;
		else
			bio->bi_phys_segments++;
		spin_unlock_irq(&conf->device_lock);
	}
	sectors_handled = r1_bio->sector + max_sectors - bio->bi_sector;

	atomic_set(&r1_bio->remaining, 1);
	atomic_set(&r1_bio->behind_remaining, 0);

	first_clone = 1;
	for (i = 0; i < disks; i++) {
		struct bio *mbio;
		if (!r1_bio->bios[i])
			continue;

		mbio = bio_clone_mddev(bio, GFP_NOIO, mddev);
		md_trim_bio(mbio, r1_bio->sector - bio->bi_sector, max_sectors);

		if (first_clone) {
			/* do behind I/O ?
			 * Not if there are too many, or cannot
			 * allocate memory, or a reader on WriteMostly
			 * is waiting for behind writes to flush */
			if (bitmap &&
			    (atomic_read(&bitmap->behind_writes)
			     < mddev->bitmap_info.max_write_behind) &&
			    !waitqueue_active(&bitmap->behind_wait))
				alloc_behind_pages(mbio, r1_bio);

			bitmap_startwrite(bitmap, r1_bio->sector,
					  r1_bio->sectors,
					  test_bit(R1BIO_BehindIO,
						   &r1_bio->state));
			first_clone = 0;
		}
		if (r1_bio->behind_bvecs) {
			struct bio_vec *bvec;
			int j;

			/* Yes, I really want the '__' version so that
			 * we clear any unused pointer in the io_vec, rather
			 * than leave them unchanged.  This is important
			 * because when we come to free the pages, we won't
			 * know the original bi_idx, so we just free
			 * them all
			 */
			__bio_for_each_segment(bvec, mbio, j, 0)
				bvec->bv_page = r1_bio->behind_bvecs[j].bv_page;
			if (test_bit(WriteMostly, &conf->mirrors[i].rdev->flags))
				atomic_inc(&r1_bio->behind_remaining);
		}

		r1_bio->bios[i] = mbio;

		mbio->bi_sector	= (r1_bio->sector +
				   conf->mirrors[i].rdev->data_offset);
		mbio->bi_bdev = conf->mirrors[i].rdev->bdev;
		mbio->bi_end_io	= raid1_end_write_request;
		mbio->bi_rw = WRITE | do_flush_fua | do_sync;
		mbio->bi_private = r1_bio;

		atomic_inc(&r1_bio->remaining);
		spin_lock_irqsave(&conf->device_lock, flags);
		bio_list_add(&conf->pending_bio_list, mbio);
		conf->pending_count++;
		spin_unlock_irqrestore(&conf->device_lock, flags);
	}
	/* Mustn't call r1_bio_write_done before this next test,
	 * as it could result in the bio being freed.
	 */
	if (sectors_handled < (bio->bi_size >> 9)) {
		r1_bio_write_done(r1_bio);
		/* We need another r1_bio.  It has already been counted
		 * in bio->bi_phys_segments
		 */
		r1_bio = mempool_alloc(conf->r1bio_pool, GFP_NOIO);
		r1_bio->master_bio = bio;
		r1_bio->sectors = (bio->bi_size >> 9) - sectors_handled;
		r1_bio->state = 0;
		r1_bio->mddev = mddev;
		r1_bio->sector = bio->bi_sector + sectors_handled;
		goto retry_write;
	}

	r1_bio_write_done(r1_bio);

	/* In case raid1d snuck in to freeze_array */
	wake_up(&conf->wait_barrier);

	if (do_sync || !bitmap || !plugged)
		md_wakeup_thread(mddev->thread);
}

static void status(struct seq_file *seq, struct mddev *mddev)
{
	struct r1conf *conf = mddev->private;
	int i;

	seq_printf(seq, " [%d/%d] [", conf->raid_disks,
		   conf->raid_disks - mddev->degraded);
	rcu_read_lock();
	for (i = 0; i < conf->raid_disks; i++) {
		struct md_rdev *rdev = rcu_dereference(conf->mirrors[i].rdev);
		seq_printf(seq, "%s",
			   rdev && test_bit(In_sync, &rdev->flags) ? "U" : "_");
	}
	rcu_read_unlock();
	seq_printf(seq, "]");
}


static void error(struct mddev *mddev, struct md_rdev *rdev)
{
	char b[BDEVNAME_SIZE];
	struct r1conf *conf = mddev->private;

	/*
	 * If it is not operational, then we have already marked it as dead
	 * else if it is the last working disks, ignore the error, let the
	 * next level up know.
	 * else mark the drive as failed
	 */
	if (test_bit(In_sync, &rdev->flags)
	    && (conf->raid_disks - mddev->degraded) == 1) {
		/*
		 * Don't fail the drive, act as though we were just a
		 * normal single drive.
		 * However don't try a recovery from this drive as
		 * it is very likely to fail.
		 */
		conf->recovery_disabled = mddev->recovery_disabled;
		return;
	}
	set_bit(Blocked, &rdev->flags);
	if (test_and_clear_bit(In_sync, &rdev->flags)) {
		unsigned long flags;
		spin_lock_irqsave(&conf->device_lock, flags);
		mddev->degraded++;
		set_bit(Faulty, &rdev->flags);
		spin_unlock_irqrestore(&conf->device_lock, flags);
		/*
		 * if recovery is running, make sure it aborts.
		 */
		set_bit(MD_RECOVERY_INTR, &mddev->recovery);
	} else
		set_bit(Faulty, &rdev->flags);
	set_bit(MD_CHANGE_DEVS, &mddev->flags);
	printk(KERN_ALERT
	       "md/raid1:%s: Disk failure on %s, disabling device.\n"
	       "md/raid1:%s: Operation continuing on %d devices.\n",
	       mdname(mddev), bdevname(rdev->bdev, b),
	       mdname(mddev), conf->raid_disks - mddev->degraded);
}

static void print_conf(struct r1conf *conf)
{
	int i;

	printk(KERN_DEBUG "RAID1 conf printout:\n");
	if (!conf) {
		printk(KERN_DEBUG "(!conf)\n");
		return;
	}
	printk(KERN_DEBUG " --- wd:%d rd:%d\n", conf->raid_disks - conf->mddev->degraded,
		conf->raid_disks);

	rcu_read_lock();
	for (i = 0; i < conf->raid_disks; i++) {
		char b[BDEVNAME_SIZE];
		struct md_rdev *rdev = rcu_dereference(conf->mirrors[i].rdev);
		if (rdev)
			printk(KERN_DEBUG " disk %d, wo:%d, o:%d, dev:%s\n",
			       i, !test_bit(In_sync, &rdev->flags),
			       !test_bit(Faulty, &rdev->flags),
			       bdevname(rdev->bdev,b));
	}
	rcu_read_unlock();
}

static void close_sync(struct r1conf *conf)
{
	wait_barrier(conf);
	allow_barrier(conf);

	mempool_destroy(conf->r1buf_pool);
	conf->r1buf_pool = NULL;
}

static int raid1_spare_active(struct mddev *mddev)
{
	int i;
	struct r1conf *conf = mddev->private;
	int count = 0;
	unsigned long flags;

	/*
	 * Find all failed disks within the RAID1 configuration 
	 * and mark them readable.
	 * Called under mddev lock, so rcu protection not needed.
	 */
	for (i = 0; i < conf->raid_disks; i++) {
		struct md_rdev *rdev = conf->mirrors[i].rdev;
		struct md_rdev *repl = conf->mirrors[conf->raid_disks + i].rdev;
		if (repl
		    && repl->recovery_offset == MaxSector
		    && !test_bit(Faulty, &repl->flags)
		    && !test_and_set_bit(In_sync, &repl->flags)) {
			/* replacement has just become active */
			if (!rdev ||
			    !test_and_clear_bit(In_sync, &rdev->flags))
				count++;
			if (rdev) {
				/* Replaced device not technically
				 * faulty, but we need to be sure
				 * it gets removed and never re-added
				 */
				set_bit(Faulty, &rdev->flags);
				sysfs_notify_dirent_safe(
					rdev->sysfs_state);
			}
		}
		if (rdev
		    && !test_bit(Faulty, &rdev->flags)
		    && !test_and_set_bit(In_sync, &rdev->flags)) {
			count++;
			sysfs_notify_dirent_safe(rdev->sysfs_state);
		}
	}
	spin_lock_irqsave(&conf->device_lock, flags);
	mddev->degraded -= count;
	spin_unlock_irqrestore(&conf->device_lock, flags);

	print_conf(conf);
	return count;
}


static int raid1_add_disk(struct mddev *mddev, struct md_rdev *rdev)
{
	struct r1conf *conf = mddev->private;
	int err = -EEXIST;
	int mirror = 0;
	struct mirror_info *p;
	int first = 0;
	int last = conf->raid_disks - 1;

	if (mddev->recovery_disabled == conf->recovery_disabled)
		return -EBUSY;

	if (rdev->raid_disk >= 0)
		first = last = rdev->raid_disk;

	for (mirror = first; mirror <= last; mirror++) {
		p = conf->mirrors+mirror;
		if (!p->rdev) {

			disk_stack_limits(mddev->gendisk, rdev->bdev,
					  rdev->data_offset << 9);
			/* as we don't honour merge_bvec_fn, we must
			 * never risk violating it, so limit
			 * ->max_segments to one lying with a single
			 * page, as a one page request is never in
			 * violation.
			 */
			if (rdev->bdev->bd_disk->queue->merge_bvec_fn) {
				blk_queue_max_segments(mddev->queue, 1);
				blk_queue_segment_boundary(mddev->queue,
							   PAGE_CACHE_SIZE - 1);
			}

			p->head_position = 0;
			rdev->raid_disk = mirror;
			err = 0;
			/* As all devices are equivalent, we don't need a full recovery
			 * if this was recently any drive of the array
			 */
			if (rdev->saved_raid_disk < 0)
				conf->fullsync = 1;
			rcu_assign_pointer(p->rdev, rdev);
			break;
		}
		if (test_bit(WantReplacement, &p->rdev->flags) &&
		    p[conf->raid_disks].rdev == NULL) {
			/* Add this device as a replacement */
			clear_bit(In_sync, &rdev->flags);
			set_bit(Replacement, &rdev->flags);
			rdev->raid_disk = mirror;
			err = 0;
			conf->fullsync = 1;
			rcu_assign_pointer(p[conf->raid_disks].rdev, rdev);
			break;
		}
	}
	md_integrity_add_rdev(rdev, mddev);
	print_conf(conf);
	return err;
}

static int raid1_remove_disk(struct mddev *mddev, struct md_rdev *rdev)
{
	struct r1conf *conf = mddev->private;
	int err = 0;
	int number = rdev->raid_disk;
	struct mirror_info *p = conf->mirrors+ number;

	if (rdev != p->rdev)
		p = conf->mirrors + conf->raid_disks + number;

	print_conf(conf);
	if (rdev == p->rdev) {
		if (test_bit(In_sync, &rdev->flags) ||
		    atomic_read(&rdev->nr_pending)) {
			err = -EBUSY;
			goto abort;
		}
		/* Only remove non-faulty devices if recovery
		 * is not possible.
		 */
		if (!test_bit(Faulty, &rdev->flags) &&
		    mddev->recovery_disabled != conf->recovery_disabled &&
		    mddev->degraded < conf->raid_disks) {
			err = -EBUSY;
			goto abort;
		}
		p->rdev = NULL;
		synchronize_rcu();
		if (atomic_read(&rdev->nr_pending)) {
			/* lost the race, try later */
			err = -EBUSY;
			p->rdev = rdev;
			goto abort;
		} else if (conf->mirrors[conf->raid_disks + number].rdev) {
			/* We just removed a device that is being replaced.
			 * Move down the replacement.  We drain all IO before
			 * doing this to avoid confusion.
			 */
			struct md_rdev *repl =
				conf->mirrors[conf->raid_disks + number].rdev;
			raise_barrier(conf);
			clear_bit(Replacement, &repl->flags);
			p->rdev = repl;
			conf->mirrors[conf->raid_disks + number].rdev = NULL;
			lower_barrier(conf);
			clear_bit(WantReplacement, &rdev->flags);
		} else
			clear_bit(WantReplacement, &rdev->flags);
		err = md_integrity_register(mddev);
	}
abort:

	print_conf(conf);
	return err;
}


static void end_sync_read(struct bio *bio, int error)
{
	struct r1bio *r1_bio = bio->bi_private;

	update_head_pos(r1_bio->read_disk, r1_bio);

	/*
	 * we have read a block, now it needs to be re-written,
	 * or re-read if the read failed.
	 * We don't do much here, just schedule handling by raid1d
	 */
	if (test_bit(BIO_UPTODATE, &bio->bi_flags))
		set_bit(R1BIO_Uptodate, &r1_bio->state);

	if (atomic_dec_and_test(&r1_bio->remaining))
		reschedule_retry(r1_bio);
}

static void end_sync_write(struct bio *bio, int error)
{
	int uptodate = test_bit(BIO_UPTODATE, &bio->bi_flags);
	struct r1bio *r1_bio = bio->bi_private;
	struct mddev *mddev = r1_bio->mddev;
	struct r1conf *conf = mddev->private;
	int mirror=0;
	sector_t first_bad;
	int bad_sectors;

	mirror = find_bio_disk(r1_bio, bio);

	if (!uptodate) {
		sector_t sync_blocks = 0;
		sector_t s = r1_bio->sector;
		long sectors_to_go = r1_bio->sectors;
		/* make sure these bits doesn't get cleared. */
		do {
			bitmap_end_sync(mddev->bitmap, s,
					&sync_blocks, 1);
			s += sync_blocks;
			sectors_to_go -= sync_blocks;
		} while (sectors_to_go > 0);
		set_bit(WriteErrorSeen,
			&conf->mirrors[mirror].rdev->flags);
		if (!test_and_set_bit(WantReplacement,
				      &conf->mirrors[mirror].rdev->flags))
			set_bit(MD_RECOVERY_NEEDED, &
				mddev->recovery);
		set_bit(R1BIO_WriteError, &r1_bio->state);
	} else if (is_badblock(conf->mirrors[mirror].rdev,
			       r1_bio->sector,
			       r1_bio->sectors,
			       &first_bad, &bad_sectors) &&
		   !is_badblock(conf->mirrors[r1_bio->read_disk].rdev,
				r1_bio->sector,
				r1_bio->sectors,
				&first_bad, &bad_sectors)
		)
		set_bit(R1BIO_MadeGood, &r1_bio->state);

	if (atomic_dec_and_test(&r1_bio->remaining)) {
		int s = r1_bio->sectors;
		if (test_bit(R1BIO_MadeGood, &r1_bio->state) ||
		    test_bit(R1BIO_WriteError, &r1_bio->state))
			reschedule_retry(r1_bio);
		else {
			put_buf(r1_bio);
			md_done_sync(mddev, s, uptodate);
		}
	}
}

static int r1_sync_page_io(struct md_rdev *rdev, sector_t sector,
			    int sectors, struct page *page, int rw)
{
	if (sync_page_io(rdev, sector, sectors << 9, page, rw, false))
		/* success */
		return 1;
	if (rw == WRITE) {
		set_bit(WriteErrorSeen, &rdev->flags);
		if (!test_and_set_bit(WantReplacement,
				      &rdev->flags))
			set_bit(MD_RECOVERY_NEEDED, &
				rdev->mddev->recovery);
	}
	/* need to record an error - either for the block or the device */
	if (!rdev_set_badblocks(rdev, sector, sectors, 0))
		md_error(rdev->mddev, rdev);
	return 0;
}

static int fix_sync_read_error(struct r1bio *r1_bio)
{
	/* Try some synchronous reads of other devices to get
	 * good data, much like with normal read errors.  Only
	 * read into the pages we already have so we don't
	 * need to re-issue the read request.
	 * We don't need to freeze the array, because being in an
	 * active sync request, there is no normal IO, and
	 * no overlapping syncs.
	 * We don't need to check is_badblock() again as we
	 * made sure that anything with a bad block in range
	 * will have bi_end_io clear.
	 */
	struct mddev *mddev = r1_bio->mddev;
	struct r1conf *conf = mddev->private;
	struct bio *bio = r1_bio->bios[r1_bio->read_disk];
	sector_t sect = r1_bio->sector;
	int sectors = r1_bio->sectors;
	int idx = 0;

	while(sectors) {
		int s = sectors;
		int d = r1_bio->read_disk;
		int success = 0;
		struct md_rdev *rdev;
		int start;

		if (s > (PAGE_SIZE>>9))
			s = PAGE_SIZE >> 9;
		do {
			if (r1_bio->bios[d]->bi_end_io == end_sync_read) {
				/* No rcu protection needed here devices
				 * can only be removed when no resync is
				 * active, and resync is currently active
				 */
				rdev = conf->mirrors[d].rdev;
				if (sync_page_io(rdev, sect, s<<9,
						 bio->bi_io_vec[idx].bv_page,
						 READ, false)) {
					success = 1;
					break;
				}
			}
			d++;
			if (d == conf->raid_disks * 2)
				d = 0;
		} while (!success && d != r1_bio->read_disk);

		if (!success) {
			char b[BDEVNAME_SIZE];
			int abort = 0;
			/* Cannot read from anywhere, this block is lost.
			 * Record a bad block on each device.  If that doesn't
			 * work just disable and interrupt the recovery.
			 * Don't fail devices as that won't really help.
			 */
			printk(KERN_ALERT "md/raid1:%s: %s: unrecoverable I/O read error"
			       " for block %llu\n",
			       mdname(mddev),
			       bdevname(bio->bi_bdev, b),
			       (unsigned long long)r1_bio->sector);
			for (d = 0; d < conf->raid_disks * 2; d++) {
				rdev = conf->mirrors[d].rdev;
				if (!rdev || test_bit(Faulty, &rdev->flags))
					continue;
				if (!rdev_set_badblocks(rdev, sect, s, 0))
					abort = 1;
			}
			if (abort) {
				conf->recovery_disabled =
					mddev->recovery_disabled;
				set_bit(MD_RECOVERY_INTR, &mddev->recovery);
				md_done_sync(mddev, r1_bio->sectors, 0);
				put_buf(r1_bio);
				return 0;
			}
			/* Try next page */
			sectors -= s;
			sect += s;
			idx++;
			continue;
		}

		start = d;
		/* write it back and re-read */
		while (d != r1_bio->read_disk) {
			if (d == 0)
				d = conf->raid_disks * 2;
			d--;
			if (r1_bio->bios[d]->bi_end_io != end_sync_read)
				continue;
			rdev = conf->mirrors[d].rdev;
			if (r1_sync_page_io(rdev, sect, s,
					    bio->bi_io_vec[idx].bv_page,
					    WRITE) == 0) {
				r1_bio->bios[d]->bi_end_io = NULL;
				rdev_dec_pending(rdev, mddev);
			}
		}
		d = start;
		while (d != r1_bio->read_disk) {
			if (d == 0)
				d = conf->raid_disks * 2;
			d--;
			if (r1_bio->bios[d]->bi_end_io != end_sync_read)
				continue;
			rdev = conf->mirrors[d].rdev;
			if (r1_sync_page_io(rdev, sect, s,
					    bio->bi_io_vec[idx].bv_page,
					    READ) != 0)
				atomic_add(s, &rdev->corrected_errors);
		}
		sectors -= s;
		sect += s;
		idx ++;
	}
	set_bit(R1BIO_Uptodate, &r1_bio->state);
	set_bit(BIO_UPTODATE, &bio->bi_flags);
	return 1;
}

static int process_checks(struct r1bio *r1_bio)
{
	/* We have read all readable devices.  If we haven't
	 * got the block, then there is no hope left.
	 * If we have, then we want to do a comparison
	 * and skip the write if everything is the same.
	 * If any blocks failed to read, then we need to
	 * attempt an over-write
	 */
	struct mddev *mddev = r1_bio->mddev;
	struct r1conf *conf = mddev->private;
	int primary;
	int i;

	for (primary = 0; primary < conf->raid_disks * 2; primary++)
		if (r1_bio->bios[primary]->bi_end_io == end_sync_read &&
		    test_bit(BIO_UPTODATE, &r1_bio->bios[primary]->bi_flags)) {
			r1_bio->bios[primary]->bi_end_io = NULL;
			rdev_dec_pending(conf->mirrors[primary].rdev, mddev);
			break;
		}
	r1_bio->read_disk = primary;
	for (i = 0; i < conf->raid_disks * 2; i++) {
		int j;
		int vcnt = r1_bio->sectors >> (PAGE_SHIFT- 9);
		struct bio *pbio = r1_bio->bios[primary];
		struct bio *sbio = r1_bio->bios[i];
		int size;

		if (r1_bio->bios[i]->bi_end_io != end_sync_read)
			continue;

		if (test_bit(BIO_UPTODATE, &sbio->bi_flags)) {
			for (j = vcnt; j-- ; ) {
				struct page *p, *s;
				p = pbio->bi_io_vec[j].bv_page;
				s = sbio->bi_io_vec[j].bv_page;
				if (memcmp(page_address(p),
					   page_address(s),
					   PAGE_SIZE))
					break;
			}
		} else
			j = 0;
		if (j >= 0)
			mddev->resync_mismatches += r1_bio->sectors;
		if (j < 0 || (test_bit(MD_RECOVERY_CHECK, &mddev->recovery)
			      && test_bit(BIO_UPTODATE, &sbio->bi_flags))) {
			/* No need to write to this device. */
			sbio->bi_end_io = NULL;
			rdev_dec_pending(conf->mirrors[i].rdev, mddev);
			continue;
		}
		/* fixup the bio for reuse */
		sbio->bi_vcnt = vcnt;
		sbio->bi_size = r1_bio->sectors << 9;
		sbio->bi_idx = 0;
		sbio->bi_phys_segments = 0;
		sbio->bi_flags &= ~(BIO_POOL_MASK - 1);
		sbio->bi_flags |= 1 << BIO_UPTODATE;
		sbio->bi_next = NULL;
		sbio->bi_sector = r1_bio->sector +
			conf->mirrors[i].rdev->data_offset;
		sbio->bi_bdev = conf->mirrors[i].rdev->bdev;
		size = sbio->bi_size;
		for (j = 0; j < vcnt ; j++) {
			struct bio_vec *bi;
			bi = &sbio->bi_io_vec[j];
			bi->bv_offset = 0;
			if (size > PAGE_SIZE)
				bi->bv_len = PAGE_SIZE;
			else
				bi->bv_len = size;
			size -= PAGE_SIZE;
			memcpy(page_address(bi->bv_page),
			       page_address(pbio->bi_io_vec[j].bv_page),
			       PAGE_SIZE);
		}
	}
	return 0;
}

static void sync_request_write(struct mddev *mddev, struct r1bio *r1_bio)
{
	struct r1conf *conf = mddev->private;
	int i;
	int disks = conf->raid_disks * 2;
	struct bio *bio, *wbio;

	bio = r1_bio->bios[r1_bio->read_disk];

	if (!test_bit(R1BIO_Uptodate, &r1_bio->state))
		/* ouch - failed to read all of that. */
		if (!fix_sync_read_error(r1_bio))
			return;

	if (test_bit(MD_RECOVERY_REQUESTED, &mddev->recovery))
		if (process_checks(r1_bio) < 0)
			return;
	/*
	 * schedule writes
	 */
	atomic_set(&r1_bio->remaining, 1);
	for (i = 0; i < disks ; i++) {
		wbio = r1_bio->bios[i];
		if (wbio->bi_end_io == NULL ||
		    (wbio->bi_end_io == end_sync_read &&
		     (i == r1_bio->read_disk ||
		      !test_bit(MD_RECOVERY_SYNC, &mddev->recovery))))
			continue;

		wbio->bi_rw = WRITE;
		wbio->bi_end_io = end_sync_write;
		atomic_inc(&r1_bio->remaining);
		md_sync_acct(conf->mirrors[i].rdev->bdev, wbio->bi_size >> 9);

		generic_make_request(wbio);
	}

	if (atomic_dec_and_test(&r1_bio->remaining)) {
		/* if we're here, all write(s) have completed, so clean up */
		md_done_sync(mddev, r1_bio->sectors, 1);
		put_buf(r1_bio);
	}
}

/*
 * This is a kernel thread which:
 *
 *	1.	Retries failed read operations on working mirrors.
 *	2.	Updates the raid superblock when problems encounter.
 *	3.	Performs writes following reads for array synchronising.
 */

static void fix_read_error(struct r1conf *conf, int read_disk,
			   sector_t sect, int sectors)
{
	struct mddev *mddev = conf->mddev;
	while(sectors) {
		int s = sectors;
		int d = read_disk;
		int success = 0;
		int start;
		struct md_rdev *rdev;

		if (s > (PAGE_SIZE>>9))
			s = PAGE_SIZE >> 9;

		do {
			/* Note: no rcu protection needed here
			 * as this is synchronous in the raid1d thread
			 * which is the thread that might remove
			 * a device.  If raid1d ever becomes multi-threaded....
			 */
			sector_t first_bad;
			int bad_sectors;

			rdev = conf->mirrors[d].rdev;
			if (rdev &&
			    test_bit(In_sync, &rdev->flags) &&
			    is_badblock(rdev, sect, s,
					&first_bad, &bad_sectors) == 0 &&
			    sync_page_io(rdev, sect, s<<9,
					 conf->tmppage, READ, false))
				success = 1;
			else {
				d++;
				if (d == conf->raid_disks * 2)
					d = 0;
			}
		} while (!success && d != read_disk);

		if (!success) {
			/* Cannot read from anywhere - mark it bad */
			struct md_rdev *rdev = conf->mirrors[read_disk].rdev;
			if (!rdev_set_badblocks(rdev, sect, s, 0))
				md_error(mddev, rdev);
			break;
		}
		/* write it back and re-read */
		start = d;
		while (d != read_disk) {
			if (d==0)
				d = conf->raid_disks * 2;
			d--;
			rdev = conf->mirrors[d].rdev;
			if (rdev &&
			    test_bit(In_sync, &rdev->flags))
				r1_sync_page_io(rdev, sect, s,
						conf->tmppage, WRITE);
		}
		d = start;
		while (d != read_disk) {
			char b[BDEVNAME_SIZE];
			if (d==0)
				d = conf->raid_disks * 2;
			d--;
			rdev = conf->mirrors[d].rdev;
			if (rdev &&
			    test_bit(In_sync, &rdev->flags)) {
				if (r1_sync_page_io(rdev, sect, s,
						    conf->tmppage, READ)) {
					atomic_add(s, &rdev->corrected_errors);
					printk(KERN_INFO
					       "md/raid1:%s: read error corrected "
					       "(%d sectors at %llu on %s)\n",
					       mdname(mddev), s,
					       (unsigned long long)(sect +
					           rdev->data_offset),
					       bdevname(rdev->bdev, b));
				}
			}
		}
		sectors -= s;
		sect += s;
	}
}

static void bi_complete(struct bio *bio, int error)
{
	complete((struct completion *)bio->bi_private);
}

static int submit_bio_wait(int rw, struct bio *bio)
{
	struct completion event;
	rw |= REQ_SYNC;

	init_completion(&event);
	bio->bi_private = &event;
	bio->bi_end_io = bi_complete;
	submit_bio(rw, bio);
	wait_for_completion(&event);

	return test_bit(BIO_UPTODATE, &bio->bi_flags);
}

static int narrow_write_error(struct r1bio *r1_bio, int i)
{
	struct mddev *mddev = r1_bio->mddev;
	struct r1conf *conf = mddev->private;
	struct md_rdev *rdev = conf->mirrors[i].rdev;
	int vcnt, idx;
	struct bio_vec *vec;

	/* bio has the data to be written to device 'i' where
	 * we just recently had a write error.
	 * We repeatedly clone the bio and trim down to one block,
	 * then try the write.  Where the write fails we record
	 * a bad block.
	 * It is conceivable that the bio doesn't exactly align with
	 * blocks.  We must handle this somehow.
	 *
	 * We currently own a reference on the rdev.
	 */

	int block_sectors;
	sector_t sector;
	int sectors;
	int sect_to_write = r1_bio->sectors;
	int ok = 1;

	if (rdev->badblocks.shift < 0)
		return 0;

	block_sectors = 1 << rdev->badblocks.shift;
	sector = r1_bio->sector;
	sectors = ((sector + block_sectors)
		   & ~(sector_t)(block_sectors - 1))
		- sector;

	if (test_bit(R1BIO_BehindIO, &r1_bio->state)) {
		vcnt = r1_bio->behind_page_count;
		vec = r1_bio->behind_bvecs;
		idx = 0;
		while (vec[idx].bv_page == NULL)
			idx++;
	} else {
		vcnt = r1_bio->master_bio->bi_vcnt;
		vec = r1_bio->master_bio->bi_io_vec;
		idx = r1_bio->master_bio->bi_idx;
	}
	while (sect_to_write) {
		struct bio *wbio;
		if (sectors > sect_to_write)
			sectors = sect_to_write;
		/* Write at 'sector' for 'sectors'*/

		wbio = bio_alloc_mddev(GFP_NOIO, vcnt, mddev);
		memcpy(wbio->bi_io_vec, vec, vcnt * sizeof(struct bio_vec));
		wbio->bi_sector = r1_bio->sector;
		wbio->bi_rw = WRITE;
		wbio->bi_vcnt = vcnt;
		wbio->bi_size = r1_bio->sectors << 9;
		wbio->bi_idx = idx;

		md_trim_bio(wbio, sector - r1_bio->sector, sectors);
		wbio->bi_sector += rdev->data_offset;
		wbio->bi_bdev = rdev->bdev;
		if (submit_bio_wait(WRITE, wbio) == 0)
			/* failure! */
			ok = rdev_set_badblocks(rdev, sector,
						sectors, 0)
				&& ok;

		bio_put(wbio);
		sect_to_write -= sectors;
		sector += sectors;
		sectors = block_sectors;
	}
	return ok;
}

static void handle_sync_write_finished(struct r1conf *conf, struct r1bio *r1_bio)
{
	int m;
	int s = r1_bio->sectors;
	for (m = 0; m < conf->raid_disks * 2 ; m++) {
		struct md_rdev *rdev = conf->mirrors[m].rdev;
		struct bio *bio = r1_bio->bios[m];
		if (bio->bi_end_io == NULL)
			continue;
		if (test_bit(BIO_UPTODATE, &bio->bi_flags) &&
		    test_bit(R1BIO_MadeGood, &r1_bio->state)) {
			rdev_clear_badblocks(rdev, r1_bio->sector, s);
		}
		if (!test_bit(BIO_UPTODATE, &bio->bi_flags) &&
		    test_bit(R1BIO_WriteError, &r1_bio->state)) {
			if (!rdev_set_badblocks(rdev, r1_bio->sector, s, 0))
				md_error(conf->mddev, rdev);
		}
	}
	put_buf(r1_bio);
	md_done_sync(conf->mddev, s, 1);
}

static void handle_write_finished(struct r1conf *conf, struct r1bio *r1_bio)
{
	int m;
	for (m = 0; m < conf->raid_disks * 2 ; m++)
		if (r1_bio->bios[m] == IO_MADE_GOOD) {
			struct md_rdev *rdev = conf->mirrors[m].rdev;
			rdev_clear_badblocks(rdev,
					     r1_bio->sector,
					     r1_bio->sectors);
			rdev_dec_pending(rdev, conf->mddev);
		} else if (r1_bio->bios[m] != NULL) {
			/* This drive got a write error.  We need to
			 * narrow down and record precise write
			 * errors.
			 */
			if (!narrow_write_error(r1_bio, m)) {
				md_error(conf->mddev,
					 conf->mirrors[m].rdev);
				/* an I/O failed, we can't clear the bitmap */
				set_bit(R1BIO_Degraded, &r1_bio->state);
			}
			rdev_dec_pending(conf->mirrors[m].rdev,
					 conf->mddev);
		}
	if (test_bit(R1BIO_WriteError, &r1_bio->state))
		close_write(r1_bio);
	raid_end_bio_io(r1_bio);
}

static void handle_read_error(struct r1conf *conf, struct r1bio *r1_bio)
{
	int disk;
	int max_sectors;
	struct mddev *mddev = conf->mddev;
	struct bio *bio;
	char b[BDEVNAME_SIZE];
	struct md_rdev *rdev;

	clear_bit(R1BIO_ReadError, &r1_bio->state);
	/* we got a read error. Maybe the drive is bad.  Maybe just
	 * the block and we can fix it.
	 * We freeze all other IO, and try reading the block from
	 * other devices.  When we find one, we re-write
	 * and check it that fixes the read error.
	 * This is all done synchronously while the array is
	 * frozen
	 */
	if (mddev->ro == 0) {
		freeze_array(conf);
		fix_read_error(conf, r1_bio->read_disk,
			       r1_bio->sector, r1_bio->sectors);
		unfreeze_array(conf);
	} else
		md_error(mddev, conf->mirrors[r1_bio->read_disk].rdev);

	bio = r1_bio->bios[r1_bio->read_disk];
	bdevname(bio->bi_bdev, b);
read_more:
	disk = read_balance(conf, r1_bio, &max_sectors);
	if (disk == -1) {
		printk(KERN_ALERT "md/raid1:%s: %s: unrecoverable I/O"
		       " read error for block %llu\n",
		       mdname(mddev), b, (unsigned long long)r1_bio->sector);
		raid_end_bio_io(r1_bio);
	} else {
		const unsigned long do_sync
			= r1_bio->master_bio->bi_rw & REQ_SYNC;
		if (bio) {
			r1_bio->bios[r1_bio->read_disk] =
				mddev->ro ? IO_BLOCKED : NULL;
			bio_put(bio);
		}
		r1_bio->read_disk = disk;
		bio = bio_clone_mddev(r1_bio->master_bio, GFP_NOIO, mddev);
		md_trim_bio(bio, r1_bio->sector - bio->bi_sector, max_sectors);
		r1_bio->bios[r1_bio->read_disk] = bio;
		rdev = conf->mirrors[disk].rdev;
		printk_ratelimited(KERN_ERR
				   "md/raid1:%s: redirecting sector %llu"
				   " to other mirror: %s\n",
				   mdname(mddev),
				   (unsigned long long)r1_bio->sector,
				   bdevname(rdev->bdev, b));
		bio->bi_sector = r1_bio->sector + rdev->data_offset;
		bio->bi_bdev = rdev->bdev;
		bio->bi_end_io = raid1_end_read_request;
		bio->bi_rw = READ | do_sync;
		bio->bi_private = r1_bio;
		if (max_sectors < r1_bio->sectors) {
			/* Drat - have to split this up more */
			struct bio *mbio = r1_bio->master_bio;
			int sectors_handled = (r1_bio->sector + max_sectors
					       - mbio->bi_sector);
			r1_bio->sectors = max_sectors;
			spin_lock_irq(&conf->device_lock);
			if (mbio->bi_phys_segments == 0)
				mbio->bi_phys_segments = 2;
			else
				mbio->bi_phys_segments++;
			spin_unlock_irq(&conf->device_lock);
			generic_make_request(bio);
			bio = NULL;

			r1_bio = mempool_alloc(conf->r1bio_pool, GFP_NOIO);

			r1_bio->master_bio = mbio;
			r1_bio->sectors = (mbio->bi_size >> 9)
					  - sectors_handled;
			r1_bio->state = 0;
			set_bit(R1BIO_ReadError, &r1_bio->state);
			r1_bio->mddev = mddev;
			r1_bio->sector = mbio->bi_sector + sectors_handled;

			goto read_more;
		} else
			generic_make_request(bio);
	}
}

static void raid1d(struct mddev *mddev)
{
	struct r1bio *r1_bio;
	unsigned long flags;
	struct r1conf *conf = mddev->private;
	struct list_head *head = &conf->retry_list;
	struct blk_plug plug;

	md_check_recovery(mddev);

	blk_start_plug(&plug);
	for (;;) {

		if (atomic_read(&mddev->plug_cnt) == 0)
			flush_pending_writes(conf);

		spin_lock_irqsave(&conf->device_lock, flags);
		if (list_empty(head)) {
			spin_unlock_irqrestore(&conf->device_lock, flags);
			break;
		}
		r1_bio = list_entry(head->prev, struct r1bio, retry_list);
		list_del(head->prev);
		conf->nr_queued--;
		spin_unlock_irqrestore(&conf->device_lock, flags);

		mddev = r1_bio->mddev;
		conf = mddev->private;
		if (test_bit(R1BIO_IsSync, &r1_bio->state)) {
			if (test_bit(R1BIO_MadeGood, &r1_bio->state) ||
			    test_bit(R1BIO_WriteError, &r1_bio->state))
				handle_sync_write_finished(conf, r1_bio);
			else
				sync_request_write(mddev, r1_bio);
		} else if (test_bit(R1BIO_MadeGood, &r1_bio->state) ||
			   test_bit(R1BIO_WriteError, &r1_bio->state))
			handle_write_finished(conf, r1_bio);
		else if (test_bit(R1BIO_ReadError, &r1_bio->state))
			handle_read_error(conf, r1_bio);
		else
			/* just a partial read to be scheduled from separate
			 * context
			 */
			generic_make_request(r1_bio->bios[r1_bio->read_disk]);

		cond_resched();
		if (mddev->flags & ~(1<<MD_CHANGE_PENDING))
			md_check_recovery(mddev);
	}
	blk_finish_plug(&plug);
}


static int init_resync(struct r1conf *conf)
{
	int buffs;

	buffs = RESYNC_WINDOW / RESYNC_BLOCK_SIZE;
	BUG_ON(conf->r1buf_pool);
	conf->r1buf_pool = mempool_create(buffs, r1buf_pool_alloc, r1buf_pool_free,
					  conf->poolinfo);
	if (!conf->r1buf_pool)
		return -ENOMEM;
	conf->next_resync = 0;
	return 0;
}

/*
 * perform a "sync" on one "block"
 *
 * We need to make sure that no normal I/O request - particularly write
 * requests - conflict with active sync requests.
 *
 * This is achieved by tracking pending requests and a 'barrier' concept
 * that can be installed to exclude normal IO requests.
 */

static sector_t sync_request(struct mddev *mddev, sector_t sector_nr, int *skipped, int go_faster)
{
	struct r1conf *conf = mddev->private;
	struct r1bio *r1_bio;
	struct bio *bio;
	sector_t max_sector, nr_sectors;
	int disk = -1;
	int i;
	int wonly = -1;
	int write_targets = 0, read_targets = 0;
	sector_t sync_blocks;
	int still_degraded = 0;
	int good_sectors = RESYNC_SECTORS;
	int min_bad = 0; /* number of sectors that are bad in all devices */

	if (!conf->r1buf_pool)
		if (init_resync(conf))
			return 0;

	max_sector = mddev->dev_sectors;
	if (sector_nr >= max_sector) {
		/* If we aborted, we need to abort the
		 * sync on the 'current' bitmap chunk (there will
		 * only be one in raid1 resync.
		 * We can find the current addess in mddev->curr_resync
		 */
		if (mddev->curr_resync < max_sector) /* aborted */
			bitmap_end_sync(mddev->bitmap, mddev->curr_resync,
						&sync_blocks, 1);
		else /* completed sync */
			conf->fullsync = 0;

		bitmap_close_sync(mddev->bitmap);
		close_sync(conf);
		return 0;
	}

	if (mddev->bitmap == NULL &&
	    mddev->recovery_cp == MaxSector &&
	    !test_bit(MD_RECOVERY_REQUESTED, &mddev->recovery) &&
	    conf->fullsync == 0) {
		*skipped = 1;
		return max_sector - sector_nr;
	}
	/* before building a request, check if we can skip these blocks..
	 * This call the bitmap_start_sync doesn't actually record anything
	 */
	if (!bitmap_start_sync(mddev->bitmap, sector_nr, &sync_blocks, 1) &&
	    !conf->fullsync && !test_bit(MD_RECOVERY_REQUESTED, &mddev->recovery)) {
		/* We can skip this block, and probably several more */
		*skipped = 1;
		return sync_blocks;
	}
	/*
	 * If there is non-resync activity waiting for a turn,
	 * and resync is going fast enough,
	 * then let it though before starting on this new sync request.
	 */
	if (!go_faster && conf->nr_waiting)
		msleep_interruptible(1000);

	bitmap_cond_end_sync(mddev->bitmap, sector_nr);
	r1_bio = mempool_alloc(conf->r1buf_pool, GFP_NOIO);
	raise_barrier(conf);

	conf->next_resync = sector_nr;

	rcu_read_lock();
	/*
	 * If we get a correctably read error during resync or recovery,
	 * we might want to read from a different device.  So we
	 * flag all drives that could conceivably be read from for READ,
	 * and any others (which will be non-In_sync devices) for WRITE.
	 * If a read fails, we try reading from something else for which READ
	 * is OK.
	 */

	r1_bio->mddev = mddev;
	r1_bio->sector = sector_nr;
	r1_bio->state = 0;
	set_bit(R1BIO_IsSync, &r1_bio->state);

	for (i = 0; i < conf->raid_disks * 2; i++) {
		struct md_rdev *rdev;
		bio = r1_bio->bios[i];

		/* take from bio_init */
		bio->bi_next = NULL;
		bio->bi_flags &= ~(BIO_POOL_MASK-1);
		bio->bi_flags |= 1 << BIO_UPTODATE;
		bio->bi_rw = READ;
		bio->bi_vcnt = 0;
		bio->bi_idx = 0;
		bio->bi_phys_segments = 0;
		bio->bi_size = 0;
		bio->bi_end_io = NULL;
		bio->bi_private = NULL;

		rdev = rcu_dereference(conf->mirrors[i].rdev);
		if (rdev == NULL ||
		    test_bit(Faulty, &rdev->flags)) {
			if (i < conf->raid_disks)
				still_degraded = 1;
		} else if (!test_bit(In_sync, &rdev->flags)) {
			bio->bi_rw = WRITE;
			bio->bi_end_io = end_sync_write;
			write_targets ++;
		} else {
			/* may need to read from here */
			sector_t first_bad = MaxSector;
			int bad_sectors;

			if (is_badblock(rdev, sector_nr, good_sectors,
					&first_bad, &bad_sectors)) {
				if (first_bad > sector_nr)
					good_sectors = first_bad - sector_nr;
				else {
					bad_sectors -= (sector_nr - first_bad);
					if (min_bad == 0 ||
					    min_bad > bad_sectors)
						min_bad = bad_sectors;
				}
			}
			if (sector_nr < first_bad) {
				if (test_bit(WriteMostly, &rdev->flags)) {
					if (wonly < 0)
						wonly = i;
				} else {
					if (disk < 0)
						disk = i;
				}
				bio->bi_rw = READ;
				bio->bi_end_io = end_sync_read;
				read_targets++;
			}
		}
		if (bio->bi_end_io) {
			atomic_inc(&rdev->nr_pending);
			bio->bi_sector = sector_nr + rdev->data_offset;
			bio->bi_bdev = rdev->bdev;
			bio->bi_private = r1_bio;
		}
	}
	rcu_read_unlock();
	if (disk < 0)
		disk = wonly;
	r1_bio->read_disk = disk;

	if (read_targets == 0 && min_bad > 0) {
		/* These sectors are bad on all InSync devices, so we
		 * need to mark them bad on all write targets
		 */
		int ok = 1;
		for (i = 0 ; i < conf->raid_disks * 2 ; i++)
			if (r1_bio->bios[i]->bi_end_io == end_sync_write) {
				struct md_rdev *rdev =
					rcu_dereference(conf->mirrors[i].rdev);
				ok = rdev_set_badblocks(rdev, sector_nr,
							min_bad, 0
					) && ok;
			}
		set_bit(MD_CHANGE_DEVS, &mddev->flags);
		*skipped = 1;
		put_buf(r1_bio);

		if (!ok) {
			/* Cannot record the badblocks, so need to
			 * abort the resync.
			 * If there are multiple read targets, could just
			 * fail the really bad ones ???
			 */
			conf->recovery_disabled = mddev->recovery_disabled;
			set_bit(MD_RECOVERY_INTR, &mddev->recovery);
			return 0;
		} else
			return min_bad;

	}
	if (min_bad > 0 && min_bad < good_sectors) {
		/* only resync enough to reach the next bad->good
		 * transition */
		good_sectors = min_bad;
	}

	if (test_bit(MD_RECOVERY_SYNC, &mddev->recovery) && read_targets > 0)
		/* extra read targets are also write targets */
		write_targets += read_targets-1;

	if (write_targets == 0 || read_targets == 0) {
		/* There is nowhere to write, so all non-sync
		 * drives must be failed - so we are finished
		 */
		sector_t rv = max_sector - sector_nr;
		*skipped = 1;
		put_buf(r1_bio);
		return rv;
	}

	if (max_sector > mddev->resync_max)
		max_sector = mddev->resync_max; /* Don't do IO beyond here */
	if (max_sector > sector_nr + good_sectors)
		max_sector = sector_nr + good_sectors;
	nr_sectors = 0;
	sync_blocks = 0;
	do {
		struct page *page;
		int len = PAGE_SIZE;
		if (sector_nr + (len>>9) > max_sector)
			len = (max_sector - sector_nr) << 9;
		if (len == 0)
			break;
		if (sync_blocks == 0) {
			if (!bitmap_start_sync(mddev->bitmap, sector_nr,
					       &sync_blocks, still_degraded) &&
			    !conf->fullsync &&
			    !test_bit(MD_RECOVERY_REQUESTED, &mddev->recovery))
				break;
			BUG_ON(sync_blocks < (PAGE_SIZE>>9));
			if ((len >> 9) > sync_blocks)
				len = sync_blocks<<9;
		}

		for (i = 0 ; i < conf->raid_disks * 2; i++) {
			bio = r1_bio->bios[i];
			if (bio->bi_end_io) {
				page = bio->bi_io_vec[bio->bi_vcnt].bv_page;
				if (bio_add_page(bio, page, len, 0) == 0) {
					/* stop here */
					bio->bi_io_vec[bio->bi_vcnt].bv_page = page;
					while (i > 0) {
						i--;
						bio = r1_bio->bios[i];
						if (bio->bi_end_io==NULL)
							continue;
						/* remove last page from this bio */
						bio->bi_vcnt--;
						bio->bi_size -= len;
						bio->bi_flags &= ~(1<< BIO_SEG_VALID);
					}
					goto bio_full;
				}
			}
		}
		nr_sectors += len>>9;
		sector_nr += len>>9;
		sync_blocks -= (len>>9);
	} while (r1_bio->bios[disk]->bi_vcnt < RESYNC_PAGES);
 bio_full:
	r1_bio->sectors = nr_sectors;

	/* For a user-requested sync, we read all readable devices and do a
	 * compare
	 */
	if (test_bit(MD_RECOVERY_REQUESTED, &mddev->recovery)) {
		atomic_set(&r1_bio->remaining, read_targets);
		for (i = 0; i < conf->raid_disks * 2; i++) {
			bio = r1_bio->bios[i];
			if (bio->bi_end_io == end_sync_read) {
				md_sync_acct(bio->bi_bdev, nr_sectors);
				generic_make_request(bio);
			}
		}
	} else {
		atomic_set(&r1_bio->remaining, 1);
		bio = r1_bio->bios[r1_bio->read_disk];
		md_sync_acct(bio->bi_bdev, nr_sectors);
		generic_make_request(bio);

	}
	return nr_sectors;
}

static sector_t raid1_size(struct mddev *mddev, sector_t sectors, int raid_disks)
{
	if (sectors)
		return sectors;

	return mddev->dev_sectors;
}

static struct r1conf *setup_conf(struct mddev *mddev)
{
	struct r1conf *conf;
	int i;
	struct mirror_info *disk;
	struct md_rdev *rdev;
	int err = -ENOMEM;

	conf = kzalloc(sizeof(struct r1conf), GFP_KERNEL);
	if (!conf)
		goto abort;

	conf->mirrors = kzalloc(sizeof(struct mirror_info)
				* mddev->raid_disks * 2,
				 GFP_KERNEL);
	if (!conf->mirrors)
		goto abort;

	conf->tmppage = alloc_page(GFP_KERNEL);
	if (!conf->tmppage)
		goto abort;

	conf->poolinfo = kzalloc(sizeof(*conf->poolinfo), GFP_KERNEL);
	if (!conf->poolinfo)
		goto abort;
	conf->poolinfo->raid_disks = mddev->raid_disks * 2;
	conf->r1bio_pool = mempool_create(NR_RAID1_BIOS, r1bio_pool_alloc,
					  r1bio_pool_free,
					  conf->poolinfo);
	if (!conf->r1bio_pool)
		goto abort;

	conf->poolinfo->mddev = mddev;

	err = -EINVAL;
	spin_lock_init(&conf->device_lock);
	list_for_each_entry(rdev, &mddev->disks, same_set) {
		int disk_idx = rdev->raid_disk;
		if (disk_idx >= mddev->raid_disks
		    || disk_idx < 0)
			continue;
		if (test_bit(Replacement, &rdev->flags))
			disk = conf->mirrors + conf->raid_disks + disk_idx;
		else
			disk = conf->mirrors + disk_idx;

		if (disk->rdev)
			goto abort;
		disk->rdev = rdev;

		disk->head_position = 0;
	}
	conf->raid_disks = mddev->raid_disks;
	conf->mddev = mddev;
	INIT_LIST_HEAD(&conf->retry_list);

	spin_lock_init(&conf->resync_lock);
	init_waitqueue_head(&conf->wait_barrier);

	bio_list_init(&conf->pending_bio_list);
	conf->pending_count = 0;
	conf->recovery_disabled = mddev->recovery_disabled - 1;

	err = -EIO;
	conf->last_used = -1;
	for (i = 0; i < conf->raid_disks * 2; i++) {

		disk = conf->mirrors + i;

		if (i < conf->raid_disks &&
		    disk[conf->raid_disks].rdev) {
			/* This slot has a replacement. */
			if (!disk->rdev) {
				/* No original, just make the replacement
				 * a recovering spare
				 */
				disk->rdev =
					disk[conf->raid_disks].rdev;
				disk[conf->raid_disks].rdev = NULL;
			} else if (!test_bit(In_sync, &disk->rdev->flags))
				/* Original is not in_sync - bad */
				goto abort;
		}

		if (!disk->rdev ||
		    !test_bit(In_sync, &disk->rdev->flags)) {
			disk->head_position = 0;
			if (disk->rdev)
				conf->fullsync = 1;
		} else if (conf->last_used < 0)
			/*
			 * The first working device is used as a
			 * starting point to read balancing.
			 */
			conf->last_used = i;
	}

	if (conf->last_used < 0) {
		printk(KERN_ERR "md/raid1:%s: no operational mirrors\n",
		       mdname(mddev));
		goto abort;
	}
	err = -ENOMEM;
	conf->thread = md_register_thread(raid1d, mddev, NULL);
	if (!conf->thread) {
		printk(KERN_ERR
		       "md/raid1:%s: couldn't allocate thread\n",
		       mdname(mddev));
		goto abort;
	}

	return conf;

 abort:
	if (conf) {
		if (conf->r1bio_pool)
			mempool_destroy(conf->r1bio_pool);
		kfree(conf->mirrors);
		safe_put_page(conf->tmppage);
		kfree(conf->poolinfo);
		kfree(conf);
	}
	return ERR_PTR(err);
}

static int run(struct mddev *mddev)
{
	struct r1conf *conf;
	int i;
	struct md_rdev *rdev;

	if (mddev->level != 1) {
		printk(KERN_ERR "md/raid1:%s: raid level not set to mirroring (%d)\n",
		       mdname(mddev), mddev->level);
		return -EIO;
	}
	if (mddev->reshape_position != MaxSector) {
		printk(KERN_ERR "md/raid1:%s: reshape_position set but not supported\n",
		       mdname(mddev));
		return -EIO;
	}
	/*
	 * copy the already verified devices into our private RAID1
	 * bookkeeping area. [whatever we allocate in run(),
	 * should be freed in stop()]
	 */
	if (mddev->private == NULL)
		conf = setup_conf(mddev);
	else
		conf = mddev->private;

	if (IS_ERR(conf))
		return PTR_ERR(conf);

	list_for_each_entry(rdev, &mddev->disks, same_set) {
		if (!mddev->gendisk)
			continue;
		disk_stack_limits(mddev->gendisk, rdev->bdev,
				  rdev->data_offset << 9);
		/* as we don't honour merge_bvec_fn, we must never risk
		 * violating it, so limit ->max_segments to 1 lying within
		 * a single page, as a one page request is never in violation.
		 */
		if (rdev->bdev->bd_disk->queue->merge_bvec_fn) {
			blk_queue_max_segments(mddev->queue, 1);
			blk_queue_segment_boundary(mddev->queue,
						   PAGE_CACHE_SIZE - 1);
		}
	}

	mddev->degraded = 0;
	for (i=0; i < conf->raid_disks; i++)
		if (conf->mirrors[i].rdev == NULL ||
		    !test_bit(In_sync, &conf->mirrors[i].rdev->flags) ||
		    test_bit(Faulty, &conf->mirrors[i].rdev->flags))
			mddev->degraded++;

	if (conf->raid_disks - mddev->degraded == 1)
		mddev->recovery_cp = MaxSector;

	if (mddev->recovery_cp != MaxSector)
		printk(KERN_NOTICE "md/raid1:%s: not clean"
		       " -- starting background reconstruction\n",
		       mdname(mddev));
	printk(KERN_INFO 
		"md/raid1:%s: active with %d out of %d mirrors\n",
		mdname(mddev), mddev->raid_disks - mddev->degraded, 
		mddev->raid_disks);

	/*
	 * Ok, everything is just fine now
	 */
	mddev->thread = conf->thread;
	conf->thread = NULL;
	mddev->private = conf;

	md_set_array_sectors(mddev, raid1_size(mddev, 0, 0));

	if (mddev->queue) {
		mddev->queue->backing_dev_info.congested_fn = raid1_congested;
		mddev->queue->backing_dev_info.congested_data = mddev;
	}
	return md_integrity_register(mddev);
}

static int stop(struct mddev *mddev)
{
	struct r1conf *conf = mddev->private;
	struct bitmap *bitmap = mddev->bitmap;

	/* wait for behind writes to complete */
	if (bitmap && atomic_read(&bitmap->behind_writes) > 0) {
		printk(KERN_INFO "md/raid1:%s: behind writes in progress - waiting to stop.\n",
		       mdname(mddev));
		/* need to kick something here to make sure I/O goes? */
		wait_event(bitmap->behind_wait,
			   atomic_read(&bitmap->behind_writes) == 0);
	}

	raise_barrier(conf);
	lower_barrier(conf);

	md_unregister_thread(&mddev->thread);
	if (conf->r1bio_pool)
		mempool_destroy(conf->r1bio_pool);
	kfree(conf->mirrors);
	kfree(conf->poolinfo);
	kfree(conf);
	mddev->private = NULL;
	return 0;
}

static int raid1_resize(struct mddev *mddev, sector_t sectors)
{
	/* no resync is happening, and there is enough space
	 * on all devices, so we can resize.
	 * We need to make sure resync covers any new space.
	 * If the array is shrinking we should possibly wait until
	 * any io in the removed space completes, but it hardly seems
	 * worth it.
	 */
	md_set_array_sectors(mddev, raid1_size(mddev, sectors, 0));
	if (mddev->array_sectors > raid1_size(mddev, sectors, 0))
		return -EINVAL;
	set_capacity(mddev->gendisk, mddev->array_sectors);
	revalidate_disk(mddev->gendisk);
	if (sectors > mddev->dev_sectors &&
	    mddev->recovery_cp > mddev->dev_sectors) {
		mddev->recovery_cp = mddev->dev_sectors;
		set_bit(MD_RECOVERY_NEEDED, &mddev->recovery);
	}
	mddev->dev_sectors = sectors;
	mddev->resync_max_sectors = sectors;
	return 0;
}

static int raid1_reshape(struct mddev *mddev)
{
	/* We need to:
	 * 1/ resize the r1bio_pool
	 * 2/ resize conf->mirrors
	 *
	 * We allocate a new r1bio_pool if we can.
	 * Then raise a device barrier and wait until all IO stops.
	 * Then resize conf->mirrors and swap in the new r1bio pool.
	 *
	 * At the same time, we "pack" the devices so that all the missing
	 * devices have the higher raid_disk numbers.
	 */
	mempool_t *newpool, *oldpool;
	struct pool_info *newpoolinfo;
	struct mirror_info *newmirrors;
	struct r1conf *conf = mddev->private;
	int cnt, raid_disks;
	unsigned long flags;
	int d, d2, err;

	/* Cannot change chunk_size, layout, or level */
	if (mddev->chunk_sectors != mddev->new_chunk_sectors ||
	    mddev->layout != mddev->new_layout ||
	    mddev->level != mddev->new_level) {
		mddev->new_chunk_sectors = mddev->chunk_sectors;
		mddev->new_layout = mddev->layout;
		mddev->new_level = mddev->level;
		return -EINVAL;
	}

	err = md_allow_write(mddev);
	if (err)
		return err;

	raid_disks = mddev->raid_disks + mddev->delta_disks;

	if (raid_disks < conf->raid_disks) {
		cnt=0;
		for (d= 0; d < conf->raid_disks; d++)
			if (conf->mirrors[d].rdev)
				cnt++;
		if (cnt > raid_disks)
			return -EBUSY;
	}

	newpoolinfo = kmalloc(sizeof(*newpoolinfo), GFP_KERNEL);
	if (!newpoolinfo)
		return -ENOMEM;
	newpoolinfo->mddev = mddev;
	newpoolinfo->raid_disks = raid_disks * 2;

	newpool = mempool_create(NR_RAID1_BIOS, r1bio_pool_alloc,
				 r1bio_pool_free, newpoolinfo);
	if (!newpool) {
		kfree(newpoolinfo);
		return -ENOMEM;
	}
	newmirrors = kzalloc(sizeof(struct mirror_info) * raid_disks * 2,
			     GFP_KERNEL);
	if (!newmirrors) {
		kfree(newpoolinfo);
		mempool_destroy(newpool);
		return -ENOMEM;
	}

	raise_barrier(conf);

	/* ok, everything is stopped */
	oldpool = conf->r1bio_pool;
	conf->r1bio_pool = newpool;

	for (d = d2 = 0; d < conf->raid_disks; d++) {
		struct md_rdev *rdev = conf->mirrors[d].rdev;
		if (rdev && rdev->raid_disk != d2) {
			sysfs_unlink_rdev(mddev, rdev);
			rdev->raid_disk = d2;
			sysfs_unlink_rdev(mddev, rdev);
			if (sysfs_link_rdev(mddev, rdev))
				printk(KERN_WARNING
				       "md/raid1:%s: cannot register rd%d\n",
				       mdname(mddev), rdev->raid_disk);
		}
		if (rdev)
			newmirrors[d2++].rdev = rdev;
	}
	kfree(conf->mirrors);
	conf->mirrors = newmirrors;
	kfree(conf->poolinfo);
	conf->poolinfo = newpoolinfo;

	spin_lock_irqsave(&conf->device_lock, flags);
	mddev->degraded += (raid_disks - conf->raid_disks);
	spin_unlock_irqrestore(&conf->device_lock, flags);
	conf->raid_disks = mddev->raid_disks = raid_disks;
	mddev->delta_disks = 0;

	conf->last_used = 0; /* just make sure it is in-range */
	lower_barrier(conf);

	set_bit(MD_RECOVERY_NEEDED, &mddev->recovery);
	md_wakeup_thread(mddev->thread);

	mempool_destroy(oldpool);
	return 0;
}

static void raid1_quiesce(struct mddev *mddev, int state)
{
	struct r1conf *conf = mddev->private;

	switch(state) {
	case 2: /* wake for suspend */
		wake_up(&conf->wait_barrier);
		break;
	case 1:
		raise_barrier(conf);
		break;
	case 0:
		lower_barrier(conf);
		break;
	}
}

static void *raid1_takeover(struct mddev *mddev)
{
	/* raid1 can take over:
	 *  raid5 with 2 devices, any layout or chunk size
	 */
	if (mddev->level == 5 && mddev->raid_disks == 2) {
		struct r1conf *conf;
		mddev->new_level = 1;
		mddev->new_layout = 0;
		mddev->new_chunk_sectors = 0;
		conf = setup_conf(mddev);
		if (!IS_ERR(conf))
			conf->barrier = 1;
		return conf;
	}
	return ERR_PTR(-EINVAL);
}

static struct md_personality raid1_personality =
{
	.name		= "raid1",
	.level		= 1,
	.owner		= THIS_MODULE,
	.make_request	= make_request,
	.run		= run,
	.stop		= stop,
	.status		= status,
	.error_handler	= error,
	.hot_add_disk	= raid1_add_disk,
	.hot_remove_disk= raid1_remove_disk,
	.spare_active	= raid1_spare_active,
	.sync_request	= sync_request,
	.resize		= raid1_resize,
	.size		= raid1_size,
	.check_reshape	= raid1_reshape,
	.quiesce	= raid1_quiesce,
	.takeover	= raid1_takeover,
};

static int __init raid_init(void)
{
	return register_md_personality(&raid1_personality);
}

static void raid_exit(void)
{
	unregister_md_personality(&raid1_personality);
}

module_init(raid_init);
module_exit(raid_exit);
MODULE_LICENSE("GPL");
MODULE_DESCRIPTION("RAID1 (mirroring) personality for MD");
MODULE_ALIAS("md-personality-3"); /* RAID1 */
MODULE_ALIAS("md-raid1");
MODULE_ALIAS("md-level-1");

module_param(max_queued_requests, int, S_IRUGO|S_IWUSR);<|MERGE_RESOLUTION|>--- conflicted
+++ resolved
@@ -624,11 +624,7 @@
 		return 1;
 
 	rcu_read_lock();
-<<<<<<< HEAD
-	for (i = 0; i < conf->raid_disks; i++) {
-=======
 	for (i = 0; i < conf->raid_disks * 2; i++) {
->>>>>>> c16fa4f2
 		struct md_rdev *rdev = rcu_dereference(conf->mirrors[i].rdev);
 		if (rdev && !test_bit(Faulty, &rdev->flags)) {
 			struct request_queue *q = bdev_get_queue(rdev->bdev);
