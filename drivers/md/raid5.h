#ifndef _RAID5_H
#define _RAID5_H

#include <linux/raid/xor.h>
#include <linux/dmaengine.h>

/*
 *
 * Each stripe contains one buffer per device.  Each buffer can be in
 * one of a number of states stored in "flags".  Changes between
 * these states happen *almost* exclusively under the protection of the
 * STRIPE_ACTIVE flag.  Some very specific changes can happen in bi_end_io, and
 * these are not protected by STRIPE_ACTIVE.
 *
 * The flag bits that are used to represent these states are:
 *   R5_UPTODATE and R5_LOCKED
 *
 * State Empty == !UPTODATE, !LOCK
 *        We have no data, and there is no active request
 * State Want == !UPTODATE, LOCK
 *        A read request is being submitted for this block
 * State Dirty == UPTODATE, LOCK
 *        Some new data is in this buffer, and it is being written out
 * State Clean == UPTODATE, !LOCK
 *        We have valid data which is the same as on disc
 *
 * The possible state transitions are:
 *
 *  Empty -> Want   - on read or write to get old data for  parity calc
 *  Empty -> Dirty  - on compute_parity to satisfy write/sync request.
 *  Empty -> Clean  - on compute_block when computing a block for failed drive
 *  Want  -> Empty  - on failed read
 *  Want  -> Clean  - on successful completion of read request
 *  Dirty -> Clean  - on successful completion of write request
 *  Dirty -> Clean  - on failed write
 *  Clean -> Dirty  - on compute_parity to satisfy write/sync (RECONSTRUCT or RMW)
 *
 * The Want->Empty, Want->Clean, Dirty->Clean, transitions
 * all happen in b_end_io at interrupt time.
 * Each sets the Uptodate bit before releasing the Lock bit.
 * This leaves one multi-stage transition:
 *    Want->Dirty->Clean
 * This is safe because thinking that a Clean buffer is actually dirty
 * will at worst delay some action, and the stripe will be scheduled
 * for attention after the transition is complete.
 *
 * There is one possibility that is not covered by these states.  That
 * is if one drive has failed and there is a spare being rebuilt.  We
 * can't distinguish between a clean block that has been generated
 * from parity calculations, and a clean block that has been
 * successfully written to the spare ( or to parity when resyncing).
 * To distinguish these states we have a stripe bit STRIPE_INSYNC that
 * is set whenever a write is scheduled to the spare, or to the parity
 * disc if there is no spare.  A sync request clears this bit, and
 * when we find it set with no buffers locked, we know the sync is
 * complete.
 *
 * Buffers for the md device that arrive via make_request are attached
 * to the appropriate stripe in one of two lists linked on b_reqnext.
 * One list (bh_read) for read requests, one (bh_write) for write.
 * There should never be more than one buffer on the two lists
 * together, but we are not guaranteed of that so we allow for more.
 *
 * If a buffer is on the read list when the associated cache buffer is
 * Uptodate, the data is copied into the read buffer and it's b_end_io
 * routine is called.  This may happen in the end_request routine only
 * if the buffer has just successfully been read.  end_request should
 * remove the buffers from the list and then set the Uptodate bit on
 * the buffer.  Other threads may do this only if they first check
 * that the Uptodate bit is set.  Once they have checked that they may
 * take buffers off the read queue.
 *
 * When a buffer on the write list is committed for write it is copied
 * into the cache buffer, which is then marked dirty, and moved onto a
 * third list, the written list (bh_written).  Once both the parity
 * block and the cached buffer are successfully written, any buffer on
 * a written list can be returned with b_end_io.
 *
 * The write list and read list both act as fifos.  The read list,
 * write list and written list are protected by the device_lock.
 * The device_lock is only for list manipulations and will only be
 * held for a very short time.  It can be claimed from interrupts.
 *
 *
 * Stripes in the stripe cache can be on one of two lists (or on
 * neither).  The "inactive_list" contains stripes which are not
 * currently being used for any request.  They can freely be reused
 * for another stripe.  The "handle_list" contains stripes that need
 * to be handled in some way.  Both of these are fifo queues.  Each
 * stripe is also (potentially) linked to a hash bucket in the hash
 * table so that it can be found by sector number.  Stripes that are
 * not hashed must be on the inactive_list, and will normally be at
 * the front.  All stripes start life this way.
 *
 * The inactive_list, handle_list and hash bucket lists are all protected by the
 * device_lock.
 *  - stripes have a reference counter. If count==0, they are on a list.
 *  - If a stripe might need handling, STRIPE_HANDLE is set.
 *  - When refcount reaches zero, then if STRIPE_HANDLE it is put on
 *    handle_list else inactive_list
 *
 * This, combined with the fact that STRIPE_HANDLE is only ever
 * cleared while a stripe has a non-zero count means that if the
 * refcount is 0 and STRIPE_HANDLE is set, then it is on the
 * handle_list and if recount is 0 and STRIPE_HANDLE is not set, then
 * the stripe is on inactive_list.
 *
 * The possible transitions are:
 *  activate an unhashed/inactive stripe (get_active_stripe())
 *     lockdev check-hash unlink-stripe cnt++ clean-stripe hash-stripe unlockdev
 *  activate a hashed, possibly active stripe (get_active_stripe())
 *     lockdev check-hash if(!cnt++)unlink-stripe unlockdev
 *  attach a request to an active stripe (add_stripe_bh())
 *     lockdev attach-buffer unlockdev
 *  handle a stripe (handle_stripe())
 *     setSTRIPE_ACTIVE,  clrSTRIPE_HANDLE ...
 *		(lockdev check-buffers unlockdev) ..
 *		change-state ..
 *		record io/ops needed clearSTRIPE_ACTIVE schedule io/ops
 *  release an active stripe (release_stripe())
 *     lockdev if (!--cnt) { if  STRIPE_HANDLE, add to handle_list else add to inactive-list } unlockdev
 *
 * The refcount counts each thread that have activated the stripe,
 * plus raid5d if it is handling it, plus one for each active request
 * on a cached buffer, and plus one if the stripe is undergoing stripe
 * operations.
 *
 * The stripe operations are:
 * -copying data between the stripe cache and user application buffers
 * -computing blocks to save a disk access, or to recover a missing block
 * -updating the parity on a write operation (reconstruct write and
 *  read-modify-write)
 * -checking parity correctness
 * -running i/o to disk
 * These operations are carried out by raid5_run_ops which uses the async_tx
 * api to (optionally) offload operations to dedicated hardware engines.
 * When requesting an operation handle_stripe sets the pending bit for the
 * operation and increments the count.  raid5_run_ops is then run whenever
 * the count is non-zero.
 * There are some critical dependencies between the operations that prevent some
 * from being requested while another is in flight.
 * 1/ Parity check operations destroy the in cache version of the parity block,
 *    so we prevent parity dependent operations like writes and compute_blocks
 *    from starting while a check is in progress.  Some dma engines can perform
 *    the check without damaging the parity block, in these cases the parity
 *    block is re-marked up to date (assuming the check was successful) and is
 *    not re-read from disk.
 * 2/ When a write operation is requested we immediately lock the affected
 *    blocks, and mark them as not up to date.  This causes new read requests
 *    to be held off, as well as parity checks and compute block operations.
 * 3/ Once a compute block operation has been requested handle_stripe treats
 *    that block as if it is up to date.  raid5_run_ops guaruntees that any
 *    operation that is dependent on the compute block result is initiated after
 *    the compute block completes.
 */

/*
 * Operations state - intermediate states that are visible outside of
 *   STRIPE_ACTIVE.
 * In general _idle indicates nothing is running, _run indicates a data
 * processing operation is active, and _result means the data processing result
 * is stable and can be acted upon.  For simple operations like biofill and
 * compute that only have an _idle and _run state they are indicated with
 * sh->state flags (STRIPE_BIOFILL_RUN and STRIPE_COMPUTE_RUN)
 */
/**
 * enum check_states - handles syncing / repairing a stripe
 * @check_state_idle - check operations are quiesced
 * @check_state_run - check operation is running
 * @check_state_result - set outside lock when check result is valid
 * @check_state_compute_run - check failed and we are repairing
 * @check_state_compute_result - set outside lock when compute result is valid
 */
enum check_states {
	check_state_idle = 0,
	check_state_run, /* xor parity check */
	check_state_run_q, /* q-parity check */
	check_state_run_pq, /* pq dual parity check */
	check_state_check_result,
	check_state_compute_run, /* parity repair */
	check_state_compute_result,
};

/**
 * enum reconstruct_states - handles writing or expanding a stripe
 */
enum reconstruct_states {
	reconstruct_state_idle = 0,
	reconstruct_state_prexor_drain_run,	/* prexor-write */
	reconstruct_state_drain_run,		/* write */
	reconstruct_state_run,			/* expand */
	reconstruct_state_prexor_drain_result,
	reconstruct_state_drain_result,
	reconstruct_state_result,
};

struct stripe_head {
	struct hlist_node	hash;
	struct list_head	lru;	      /* inactive_list or handle_list */
	struct llist_node	release_list;
	struct r5conf		*raid_conf;
	short			generation;	/* increments with every
						 * reshape */
	sector_t		sector;		/* sector of this row */
	short			pd_idx;		/* parity disk index */
	short			qd_idx;		/* 'Q' disk index for raid6 */
	short			ddf_layout;/* use DDF ordering to calculate Q */
	short			hash_lock_index;
	unsigned long		state;		/* state flags */
	atomic_t		count;	      /* nr of active thread/requests */
	int			bm_seq;	/* sequence number for bitmap flushes */
	int			disks;		/* disks in stripe */
	int			overwrite_disks; /* total overwrite disks in stripe,
						  * this is only checked when stripe
						  * has STRIPE_BATCH_READY
						  */
	enum check_states	check_state;
	enum reconstruct_states reconstruct_state;
	spinlock_t		stripe_lock;
	int			cpu;
	struct r5worker_group	*group;

	struct stripe_head	*batch_head; /* protected by stripe lock */
	spinlock_t		batch_lock; /* only header's lock is useful */
	struct list_head	batch_list; /* protected by head's batch lock*/
	/**
	 * struct stripe_operations
	 * @target - STRIPE_OP_COMPUTE_BLK target
	 * @target2 - 2nd compute target in the raid6 case
	 * @zero_sum_result - P and Q verification flags
	 * @request - async service request flags for raid_run_ops
	 */
	struct stripe_operations {
		int 		     target, target2;
		enum sum_check_flags zero_sum_result;
	} ops;
	struct r5dev {
		/* rreq and rvec are used for the replacement device when
		 * writing data to both devices.
		 */
		struct bio	req, rreq;
		struct bio_vec	vec, rvec;
		struct page	*page, *orig_page;
		struct bio	*toread, *read, *towrite, *written;
		sector_t	sector;			/* sector of this page */
		unsigned long	flags;
	} dev[1]; /* allocated with extra space depending of RAID geometry */
};

/* stripe_head_state - collects and tracks the dynamic state of a stripe_head
 *     for handle_stripe.
 */
struct stripe_head_state {
	/* 'syncing' means that we need to read all devices, either
	 * to check/correct parity, or to reconstruct a missing device.
	 * 'replacing' means we are replacing one or more drives and
	 * the source is valid at this point so we don't need to
	 * read all devices, just the replacement targets.
	 */
	int syncing, expanding, expanded, replacing;
	int locked, uptodate, to_read, to_write, failed, written;
	int to_fill, compute, req_compute, non_overwrite;
	int failed_num[2];
	int p_failed, q_failed;
	int dec_preread_active;
	unsigned long ops_request;

	struct bio *return_bi;
	struct md_rdev *blocked_rdev;
	int handle_bad_blocks;
};

/* Flags for struct r5dev.flags */
enum r5dev_flags {
	R5_UPTODATE,	/* page contains current data */
	R5_LOCKED,	/* IO has been submitted on "req" */
	R5_DOUBLE_LOCKED,/* Cannot clear R5_LOCKED until 2 writes complete */
	R5_OVERWRITE,	/* towrite covers whole page */
/* and some that are internal to handle_stripe */
	R5_Insync,	/* rdev && rdev->in_sync at start */
	R5_Wantread,	/* want to schedule a read */
	R5_Wantwrite,
	R5_Overlap,	/* There is a pending overlapping request
			 * on this block */
	R5_ReadNoMerge, /* prevent bio from merging in block-layer */
	R5_ReadError,	/* seen a read error here recently */
	R5_ReWrite,	/* have tried to over-write the readerror */

	R5_Expanded,	/* This block now has post-expand data */
	R5_Wantcompute,	/* compute_block in progress treat as
			 * uptodate
			 */
	R5_Wantfill,	/* dev->toread contains a bio that needs
			 * filling
			 */
	R5_Wantdrain,	/* dev->towrite needs to be drained */
	R5_WantFUA,	/* Write should be FUA */
	R5_SyncIO,	/* The IO is sync */
	R5_WriteError,	/* got a write error - need to record it */
	R5_MadeGood,	/* A bad block has been fixed by writing to it */
	R5_ReadRepl,	/* Will/did read from replacement rather than orig */
	R5_MadeGoodRepl,/* A bad block on the replacement device has been
			 * fixed by writing to it */
	R5_NeedReplace,	/* This device has a replacement which is not
			 * up-to-date at this stripe. */
	R5_WantReplace, /* We need to update the replacement, we have read
			 * data in, and now is a good time to write it out.
			 */
	R5_Discard,	/* Discard the stripe */
	R5_SkipCopy,	/* Don't copy data from bio to stripe cache */
};

/*
 * Stripe state
 */
enum {
	STRIPE_ACTIVE,
	STRIPE_HANDLE,
	STRIPE_SYNC_REQUESTED,
	STRIPE_SYNCING,
	STRIPE_INSYNC,
	STRIPE_REPLACED,
	STRIPE_PREREAD_ACTIVE,
	STRIPE_DELAYED,
	STRIPE_DEGRADED,
	STRIPE_BIT_DELAY,
	STRIPE_EXPANDING,
	STRIPE_EXPAND_SOURCE,
	STRIPE_EXPAND_READY,
	STRIPE_IO_STARTED,	/* do not count towards 'bypass_count' */
	STRIPE_FULL_WRITE,	/* all blocks are set to be overwritten */
	STRIPE_BIOFILL_RUN,
	STRIPE_COMPUTE_RUN,
	STRIPE_OPS_REQ_PENDING,
	STRIPE_ON_UNPLUG_LIST,
	STRIPE_DISCARD,
	STRIPE_ON_RELEASE_LIST,
	STRIPE_BATCH_READY,
	STRIPE_BATCH_ERR,
<<<<<<< HEAD
};

#define STRIPE_EXPAND_SYNC_FLAG \
=======
	STRIPE_BITMAP_PENDING,	/* Being added to bitmap, don't add
				 * to batch yet.
				 */
};

#define STRIPE_EXPAND_SYNC_FLAGS \
>>>>>>> 4b8a8262
	((1 << STRIPE_EXPAND_SOURCE) |\
	(1 << STRIPE_EXPAND_READY) |\
	(1 << STRIPE_EXPANDING) |\
	(1 << STRIPE_SYNC_REQUESTED))
/*
 * Operation request flags
 */
enum {
	STRIPE_OP_BIOFILL,
	STRIPE_OP_COMPUTE_BLK,
	STRIPE_OP_PREXOR,
	STRIPE_OP_BIODRAIN,
	STRIPE_OP_RECONSTRUCT,
	STRIPE_OP_CHECK,
};

/*
 * RAID parity calculation preferences
 */
enum {
	PARITY_DISABLE_RMW = 0,
	PARITY_ENABLE_RMW,
	PARITY_PREFER_RMW,
};

/*
 * Pages requested from set_syndrome_sources()
 */
enum {
	SYNDROME_SRC_ALL,
	SYNDROME_SRC_WANT_DRAIN,
	SYNDROME_SRC_WRITTEN,
};
/*
 * Plugging:
 *
 * To improve write throughput, we need to delay the handling of some
 * stripes until there has been a chance that several write requests
 * for the one stripe have all been collected.
 * In particular, any write request that would require pre-reading
 * is put on a "delayed" queue until there are no stripes currently
 * in a pre-read phase.  Further, if the "delayed" queue is empty when
 * a stripe is put on it then we "plug" the queue and do not process it
 * until an unplug call is made. (the unplug_io_fn() is called).
 *
 * When preread is initiated on a stripe, we set PREREAD_ACTIVE and add
 * it to the count of prereading stripes.
 * When write is initiated, or the stripe refcnt == 0 (just in case) we
 * clear the PREREAD_ACTIVE flag and decrement the count
 * Whenever the 'handle' queue is empty and the device is not plugged, we
 * move any strips from delayed to handle and clear the DELAYED flag and set
 * PREREAD_ACTIVE.
 * In stripe_handle, if we find pre-reading is necessary, we do it if
 * PREREAD_ACTIVE is set, else we set DELAYED which will send it to the delayed queue.
 * HANDLE gets cleared if stripe_handle leaves nothing locked.
 */

struct disk_info {
	struct md_rdev	*rdev, *replacement;
};

/* NOTE NR_STRIPE_HASH_LOCKS must remain below 64.
 * This is because we sometimes take all the spinlocks
 * and creating that much locking depth can cause
 * problems.
 */
#define NR_STRIPE_HASH_LOCKS 8
#define STRIPE_HASH_LOCKS_MASK (NR_STRIPE_HASH_LOCKS - 1)

struct r5worker {
	struct work_struct work;
	struct r5worker_group *group;
	struct list_head temp_inactive_list[NR_STRIPE_HASH_LOCKS];
	bool working;
};

struct r5worker_group {
	struct list_head handle_list;
	struct r5conf *conf;
	struct r5worker *workers;
	int stripes_cnt;
};

struct r5conf {
	struct hlist_head	*stripe_hashtbl;
	/* only protect corresponding hash list and inactive_list */
	spinlock_t		hash_locks[NR_STRIPE_HASH_LOCKS];
	struct mddev		*mddev;
	int			chunk_sectors;
	int			level, algorithm, rmw_level;
	int			max_degraded;
	int			raid_disks;
	int			max_nr_stripes;
	int			min_nr_stripes;

	/* reshape_progress is the leading edge of a 'reshape'
	 * It has value MaxSector when no reshape is happening
	 * If delta_disks < 0, it is the last sector we started work on,
	 * else is it the next sector to work on.
	 */
	sector_t		reshape_progress;
	/* reshape_safe is the trailing edge of a reshape.  We know that
	 * before (or after) this address, all reshape has completed.
	 */
	sector_t		reshape_safe;
	int			previous_raid_disks;
	int			prev_chunk_sectors;
	int			prev_algo;
	short			generation; /* increments with every reshape */
	seqcount_t		gen_lock;	/* lock against generation changes */
	unsigned long		reshape_checkpoint; /* Time we last updated
						     * metadata */
	long long		min_offset_diff; /* minimum difference between
						  * data_offset and
						  * new_data_offset across all
						  * devices.  May be negative,
						  * but is closest to zero.
						  */

	struct list_head	handle_list; /* stripes needing handling */
	struct list_head	hold_list; /* preread ready stripes */
	struct list_head	delayed_list; /* stripes that have plugged requests */
	struct list_head	bitmap_list; /* stripes delaying awaiting bitmap update */
	struct bio		*retry_read_aligned; /* currently retrying aligned bios   */
	struct bio		*retry_read_aligned_list; /* aligned bios retry list  */
	atomic_t		preread_active_stripes; /* stripes with scheduled io */
	atomic_t		active_aligned_reads;
	atomic_t		pending_full_writes; /* full write backlog */
	int			bypass_count; /* bypassed prereads */
	int			bypass_threshold; /* preread nice */
	int			skip_copy; /* Don't copy data from bio to stripe cache */
	struct list_head	*last_hold; /* detect hold_list promotions */

	atomic_t		reshape_stripes; /* stripes with pending writes for reshape */
	/* unfortunately we need two cache names as we temporarily have
	 * two caches.
	 */
	int			active_name;
	char			cache_name[2][32];
	struct kmem_cache		*slab_cache; /* for allocating stripes */

	int			seq_flush, seq_write;
	int			quiesce;

	int			fullsync;  /* set to 1 if a full sync is needed,
					    * (fresh device added).
					    * Cleared when a sync completes.
					    */
	int			recovery_disabled;
	/* per cpu variables */
	struct raid5_percpu {
		struct page	*spare_page; /* Used when checking P/Q in raid6 */
		struct flex_array *scribble;   /* space for constructing buffer
					      * lists and performing address
					      * conversions
					      */
	} __percpu *percpu;
#ifdef CONFIG_HOTPLUG_CPU
	struct notifier_block	cpu_notify;
#endif

	/*
	 * Free stripes pool
	 */
	atomic_t		active_stripes;
	struct list_head	inactive_list[NR_STRIPE_HASH_LOCKS];
	atomic_t		empty_inactive_list_nr;
	struct llist_head	released_stripes;
	wait_queue_head_t	wait_for_stripe;
	wait_queue_head_t	wait_for_overlap;
	unsigned long		cache_state;
#define R5_INACTIVE_BLOCKED	1	/* release of inactive stripes blocked,
					 * waiting for 25% to be free
					 */
#define R5_ALLOC_MORE		2	/* It might help to allocate another
					 * stripe.
					 */
#define R5_DID_ALLOC		4	/* A stripe was allocated, don't allocate
					 * more until at least one has been
					 * released.  This avoids flooding
					 * the cache.
					 */
	struct shrinker		shrinker;
	int			pool_size; /* number of disks in stripeheads in pool */
	spinlock_t		device_lock;
	struct disk_info	*disks;

	/* When taking over an array from a different personality, we store
	 * the new thread here until we fully activate the array.
	 */
	struct md_thread	*thread;
	struct list_head	temp_inactive_list[NR_STRIPE_HASH_LOCKS];
	struct r5worker_group	*worker_groups;
	int			group_cnt;
	int			worker_cnt_per_group;
};


/*
 * Our supported algorithms
 */
#define ALGORITHM_LEFT_ASYMMETRIC	0 /* Rotating Parity N with Data Restart */
#define ALGORITHM_RIGHT_ASYMMETRIC	1 /* Rotating Parity 0 with Data Restart */
#define ALGORITHM_LEFT_SYMMETRIC	2 /* Rotating Parity N with Data Continuation */
#define ALGORITHM_RIGHT_SYMMETRIC	3 /* Rotating Parity 0 with Data Continuation */

/* Define non-rotating (raid4) algorithms.  These allow
 * conversion of raid4 to raid5.
 */
#define ALGORITHM_PARITY_0		4 /* P or P,Q are initial devices */
#define ALGORITHM_PARITY_N		5 /* P or P,Q are final devices. */

/* DDF RAID6 layouts differ from md/raid6 layouts in two ways.
 * Firstly, the exact positioning of the parity block is slightly
 * different between the 'LEFT_*' modes of md and the "_N_*" modes
 * of DDF.
 * Secondly, or order of datablocks over which the Q syndrome is computed
 * is different.
 * Consequently we have different layouts for DDF/raid6 than md/raid6.
 * These layouts are from the DDFv1.2 spec.
 * Interestingly DDFv1.2-Errata-A does not specify N_CONTINUE but
 * leaves RLQ=3 as 'Vendor Specific'
 */

#define ALGORITHM_ROTATING_ZERO_RESTART	8 /* DDF PRL=6 RLQ=1 */
#define ALGORITHM_ROTATING_N_RESTART	9 /* DDF PRL=6 RLQ=2 */
#define ALGORITHM_ROTATING_N_CONTINUE	10 /*DDF PRL=6 RLQ=3 */

/* For every RAID5 algorithm we define a RAID6 algorithm
 * with exactly the same layout for data and parity, and
 * with the Q block always on the last device (N-1).
 * This allows trivial conversion from RAID5 to RAID6
 */
#define ALGORITHM_LEFT_ASYMMETRIC_6	16
#define ALGORITHM_RIGHT_ASYMMETRIC_6	17
#define ALGORITHM_LEFT_SYMMETRIC_6	18
#define ALGORITHM_RIGHT_SYMMETRIC_6	19
#define ALGORITHM_PARITY_0_6		20
#define ALGORITHM_PARITY_N_6		ALGORITHM_PARITY_N

static inline int algorithm_valid_raid5(int layout)
{
	return (layout >= 0) &&
		(layout <= 5);
}
static inline int algorithm_valid_raid6(int layout)
{
	return (layout >= 0 && layout <= 5)
		||
		(layout >= 8 && layout <= 10)
		||
		(layout >= 16 && layout <= 20);
}

static inline int algorithm_is_DDF(int layout)
{
	return layout >= 8 && layout <= 10;
}

extern void md_raid5_kick_device(struct r5conf *conf);
extern int raid5_set_cache_size(struct mddev *mddev, int size);
#endif<|MERGE_RESOLUTION|>--- conflicted
+++ resolved
@@ -337,18 +337,12 @@
 	STRIPE_ON_RELEASE_LIST,
 	STRIPE_BATCH_READY,
 	STRIPE_BATCH_ERR,
-<<<<<<< HEAD
-};
-
-#define STRIPE_EXPAND_SYNC_FLAG \
-=======
 	STRIPE_BITMAP_PENDING,	/* Being added to bitmap, don't add
 				 * to batch yet.
 				 */
 };
 
 #define STRIPE_EXPAND_SYNC_FLAGS \
->>>>>>> 4b8a8262
 	((1 << STRIPE_EXPAND_SOURCE) |\
 	(1 << STRIPE_EXPAND_READY) |\
 	(1 << STRIPE_EXPANDING) |\
