/*
 * MUSB OTG driver core code
 *
 * Copyright 2005 Mentor Graphics Corporation
 * Copyright (C) 2005-2006 by Texas Instruments
 * Copyright (C) 2006-2007 Nokia Corporation
 *
 * This program is free software; you can redistribute it and/or
 * modify it under the terms of the GNU General Public License
 * version 2 as published by the Free Software Foundation.
 *
 * This program is distributed in the hope that it will be useful, but
 * WITHOUT ANY WARRANTY; without even the implied warranty of
 * MERCHANTABILITY or FITNESS FOR A PARTICULAR PURPOSE.  See the GNU
 * General Public License for more details.
 *
 * You should have received a copy of the GNU General Public License
 * along with this program; if not, write to the Free Software
 * Foundation, Inc., 51 Franklin St, Fifth Floor, Boston, MA
 * 02110-1301 USA
 *
 * THIS SOFTWARE IS PROVIDED "AS IS" AND ANY EXPRESS OR IMPLIED
 * WARRANTIES, INCLUDING, BUT NOT LIMITED TO, THE IMPLIED WARRANTIES OF
 * MERCHANTABILITY AND FITNESS FOR A PARTICULAR PURPOSE ARE DISCLAIMED.  IN
 * NO EVENT SHALL THE AUTHORS BE LIABLE FOR ANY DIRECT, INDIRECT,
 * INCIDENTAL, SPECIAL, EXEMPLARY, OR CONSEQUENTIAL DAMAGES (INCLUDING, BUT
 * NOT LIMITED TO, PROCUREMENT OF SUBSTITUTE GOODS OR SERVICES; LOSS OF
 * USE, DATA, OR PROFITS; OR BUSINESS INTERRUPTION) HOWEVER CAUSED AND ON
 * ANY THEORY OF LIABILITY, WHETHER IN CONTRACT, STRICT LIABILITY, OR TORT
 * (INCLUDING NEGLIGENCE OR OTHERWISE) ARISING IN ANY WAY OUT OF THE USE OF
 * THIS SOFTWARE, EVEN IF ADVISED OF THE POSSIBILITY OF SUCH DAMAGE.
 *
 */

/*
 * Inventra (Multipoint) Dual-Role Controller Driver for Linux.
 *
 * This consists of a Host Controller Driver (HCD) and a peripheral
 * controller driver implementing the "Gadget" API; OTG support is
 * in the works.  These are normal Linux-USB controller drivers which
 * use IRQs and have no dedicated thread.
 *
 * This version of the driver has only been used with products from
 * Texas Instruments.  Those products integrate the Inventra logic
 * with other DMA, IRQ, and bus modules, as well as other logic that
 * needs to be reflected in this driver.
 *
 *
 * NOTE:  the original Mentor code here was pretty much a collection
 * of mechanisms that don't seem to have been fully integrated/working
 * for *any* Linux kernel version.  This version aims at Linux 2.6.now,
 * Key open issues include:
 *
 *  - Lack of host-side transaction scheduling, for all transfer types.
 *    The hardware doesn't do it; instead, software must.
 *
 *    This is not an issue for OTG devices that don't support external
 *    hubs, but for more "normal" USB hosts it's a user issue that the
 *    "multipoint" support doesn't scale in the expected ways.  That
 *    includes DaVinci EVM in a common non-OTG mode.
 *
 *      * Control and bulk use dedicated endpoints, and there's as
 *        yet no mechanism to either (a) reclaim the hardware when
 *        peripherals are NAKing, which gets complicated with bulk
 *        endpoints, or (b) use more than a single bulk endpoint in
 *        each direction.
 *
 *        RESULT:  one device may be perceived as blocking another one.
 *
 *      * Interrupt and isochronous will dynamically allocate endpoint
 *        hardware, but (a) there's no record keeping for bandwidth;
 *        (b) in the common case that few endpoints are available, there
 *        is no mechanism to reuse endpoints to talk to multiple devices.
 *
 *        RESULT:  At one extreme, bandwidth can be overcommitted in
 *        some hardware configurations, no faults will be reported.
 *        At the other extreme, the bandwidth capabilities which do
 *        exist tend to be severely undercommitted.  You can't yet hook
 *        up both a keyboard and a mouse to an external USB hub.
 */

/*
 * This gets many kinds of configuration information:
 *	- Kconfig for everything user-configurable
 *	- platform_device for addressing, irq, and platform_data
 *	- platform_data is mostly for board-specific information
 *	  (plus recentrly, SOC or family details)
 *
 * Most of the conditional compilation will (someday) vanish.
 */

#include <linux/module.h>
#include <linux/kernel.h>
#include <linux/sched.h>
#include <linux/slab.h>
#include <linux/list.h>
#include <linux/kobject.h>
#include <linux/prefetch.h>
#include <linux/platform_device.h>
#include <linux/io.h>
#include <linux/dma-mapping.h>
#include <linux/usb.h>

#include "musb_core.h"

#define TA_WAIT_BCON(m) max_t(int, (m)->a_wait_bcon, OTG_TIME_A_WAIT_BCON)


#define DRIVER_AUTHOR "Mentor Graphics, Texas Instruments, Nokia"
#define DRIVER_DESC "Inventra Dual-Role USB Controller Driver"

#define MUSB_VERSION "6.0"

#define DRIVER_INFO DRIVER_DESC ", v" MUSB_VERSION

#define MUSB_DRIVER_NAME "musb-hdrc"
const char musb_driver_name[] = MUSB_DRIVER_NAME;

MODULE_DESCRIPTION(DRIVER_INFO);
MODULE_AUTHOR(DRIVER_AUTHOR);
MODULE_LICENSE("GPL");
MODULE_ALIAS("platform:" MUSB_DRIVER_NAME);


/*-------------------------------------------------------------------------*/

static inline struct musb *dev_to_musb(struct device *dev)
{
	return dev_get_drvdata(dev);
}

/*-------------------------------------------------------------------------*/

#ifndef CONFIG_BLACKFIN
static int musb_ulpi_read(struct usb_phy *phy, u32 offset)
{
	void __iomem *addr = phy->io_priv;
	int	i = 0;
	u8	r;
	u8	power;
	int	ret;

	pm_runtime_get_sync(phy->io_dev);

	/* Make sure the transceiver is not in low power mode */
	power = musb_readb(addr, MUSB_POWER);
	power &= ~MUSB_POWER_SUSPENDM;
	musb_writeb(addr, MUSB_POWER, power);

	/* REVISIT: musbhdrc_ulpi_an.pdf recommends setting the
	 * ULPICarKitControlDisableUTMI after clearing POWER_SUSPENDM.
	 */

	musb_writeb(addr, MUSB_ULPI_REG_ADDR, (u8)offset);
	musb_writeb(addr, MUSB_ULPI_REG_CONTROL,
			MUSB_ULPI_REG_REQ | MUSB_ULPI_RDN_WR);

	while (!(musb_readb(addr, MUSB_ULPI_REG_CONTROL)
				& MUSB_ULPI_REG_CMPLT)) {
		i++;
		if (i == 10000) {
			ret = -ETIMEDOUT;
			goto out;
		}

	}
	r = musb_readb(addr, MUSB_ULPI_REG_CONTROL);
	r &= ~MUSB_ULPI_REG_CMPLT;
	musb_writeb(addr, MUSB_ULPI_REG_CONTROL, r);

	ret = musb_readb(addr, MUSB_ULPI_REG_DATA);

out:
	pm_runtime_put(phy->io_dev);

	return ret;
}

static int musb_ulpi_write(struct usb_phy *phy, u32 offset, u32 data)
{
	void __iomem *addr = phy->io_priv;
	int	i = 0;
	u8	r = 0;
	u8	power;
	int	ret = 0;

	pm_runtime_get_sync(phy->io_dev);

	/* Make sure the transceiver is not in low power mode */
	power = musb_readb(addr, MUSB_POWER);
	power &= ~MUSB_POWER_SUSPENDM;
	musb_writeb(addr, MUSB_POWER, power);

	musb_writeb(addr, MUSB_ULPI_REG_ADDR, (u8)offset);
	musb_writeb(addr, MUSB_ULPI_REG_DATA, (u8)data);
	musb_writeb(addr, MUSB_ULPI_REG_CONTROL, MUSB_ULPI_REG_REQ);

	while (!(musb_readb(addr, MUSB_ULPI_REG_CONTROL)
				& MUSB_ULPI_REG_CMPLT)) {
		i++;
		if (i == 10000) {
			ret = -ETIMEDOUT;
			goto out;
		}
	}

	r = musb_readb(addr, MUSB_ULPI_REG_CONTROL);
	r &= ~MUSB_ULPI_REG_CMPLT;
	musb_writeb(addr, MUSB_ULPI_REG_CONTROL, r);

out:
	pm_runtime_put(phy->io_dev);

	return ret;
}
#else
#define musb_ulpi_read		NULL
#define musb_ulpi_write		NULL
#endif

static struct usb_phy_io_ops musb_ulpi_access = {
	.read = musb_ulpi_read,
	.write = musb_ulpi_write,
};

/*-------------------------------------------------------------------------*/

static u32 musb_default_fifo_offset(u8 epnum)
{
	return 0x20 + (epnum * 4);
}

/* "flat" mapping: each endpoint has its own i/o address */
static void musb_flat_ep_select(void __iomem *mbase, u8 epnum)
{
}

static u32 musb_flat_ep_offset(u8 epnum, u16 offset)
{
	return 0x100 + (0x10 * epnum) + offset;
}

/* "indexed" mapping: INDEX register controls register bank select */
static void musb_indexed_ep_select(void __iomem *mbase, u8 epnum)
{
	musb_writeb(mbase, MUSB_INDEX, epnum);
}

static u32 musb_indexed_ep_offset(u8 epnum, u16 offset)
{
	return 0x10 + offset;
}

static u8 musb_default_readb(const void __iomem *addr, unsigned offset)
{
	return __raw_readb(addr + offset);
}

static void musb_default_writeb(void __iomem *addr, unsigned offset, u8 data)
{
	__raw_writeb(data, addr + offset);
}

static u16 musb_default_readw(const void __iomem *addr, unsigned offset)
{
	return __raw_readw(addr + offset);
}

static void musb_default_writew(void __iomem *addr, unsigned offset, u16 data)
{
	__raw_writew(data, addr + offset);
}

static u32 musb_default_readl(const void __iomem *addr, unsigned offset)
{
	return __raw_readl(addr + offset);
}

static void musb_default_writel(void __iomem *addr, unsigned offset, u32 data)
{
	__raw_writel(data, addr + offset);
}

/*
 * Load an endpoint's FIFO
 */
static void musb_default_write_fifo(struct musb_hw_ep *hw_ep, u16 len,
				    const u8 *src)
{
	struct musb *musb = hw_ep->musb;
	void __iomem *fifo = hw_ep->fifo;

	if (unlikely(len == 0))
		return;

	prefetch((u8 *)src);

	dev_dbg(musb->controller, "%cX ep%d fifo %p count %d buf %p\n",
			'T', hw_ep->epnum, fifo, len, src);

	/* we can't assume unaligned reads work */
	if (likely((0x01 & (unsigned long) src) == 0)) {
		u16	index = 0;

		/* best case is 32bit-aligned source address */
		if ((0x02 & (unsigned long) src) == 0) {
			if (len >= 4) {
				iowrite32_rep(fifo, src + index, len >> 2);
				index += len & ~0x03;
			}
			if (len & 0x02) {
				musb_writew(fifo, 0, *(u16 *)&src[index]);
				index += 2;
			}
		} else {
			if (len >= 2) {
				iowrite16_rep(fifo, src + index, len >> 1);
				index += len & ~0x01;
			}
		}
		if (len & 0x01)
			musb_writeb(fifo, 0, src[index]);
	} else  {
		/* byte aligned */
		iowrite8_rep(fifo, src, len);
	}
}

/*
 * Unload an endpoint's FIFO
 */
static void musb_default_read_fifo(struct musb_hw_ep *hw_ep, u16 len, u8 *dst)
{
	struct musb *musb = hw_ep->musb;
	void __iomem *fifo = hw_ep->fifo;

	if (unlikely(len == 0))
		return;

	dev_dbg(musb->controller, "%cX ep%d fifo %p count %d buf %p\n",
			'R', hw_ep->epnum, fifo, len, dst);

	/* we can't assume unaligned writes work */
	if (likely((0x01 & (unsigned long) dst) == 0)) {
		u16	index = 0;

		/* best case is 32bit-aligned destination address */
		if ((0x02 & (unsigned long) dst) == 0) {
			if (len >= 4) {
				ioread32_rep(fifo, dst, len >> 2);
				index = len & ~0x03;
			}
			if (len & 0x02) {
				*(u16 *)&dst[index] = musb_readw(fifo, 0);
				index += 2;
			}
		} else {
			if (len >= 2) {
				ioread16_rep(fifo, dst, len >> 1);
				index = len & ~0x01;
			}
		}
		if (len & 0x01)
			dst[index] = musb_readb(fifo, 0);
	} else  {
		/* byte aligned */
		ioread8_rep(fifo, dst, len);
	}
}

/*
 * Old style IO functions
 */
u8 (*musb_readb)(const void __iomem *addr, unsigned offset);
EXPORT_SYMBOL_GPL(musb_readb);

void (*musb_writeb)(void __iomem *addr, unsigned offset, u8 data);
EXPORT_SYMBOL_GPL(musb_writeb);

u16 (*musb_readw)(const void __iomem *addr, unsigned offset);
EXPORT_SYMBOL_GPL(musb_readw);

void (*musb_writew)(void __iomem *addr, unsigned offset, u16 data);
EXPORT_SYMBOL_GPL(musb_writew);

u32 (*musb_readl)(const void __iomem *addr, unsigned offset);
EXPORT_SYMBOL_GPL(musb_readl);

void (*musb_writel)(void __iomem *addr, unsigned offset, u32 data);
EXPORT_SYMBOL_GPL(musb_writel);

/*
 * New style IO functions
 */
void musb_read_fifo(struct musb_hw_ep *hw_ep, u16 len, u8 *dst)
{
	return hw_ep->musb->io.read_fifo(hw_ep, len, dst);
}

void musb_write_fifo(struct musb_hw_ep *hw_ep, u16 len, const u8 *src)
{
	return hw_ep->musb->io.write_fifo(hw_ep, len, src);
}

/*-------------------------------------------------------------------------*/

/* for high speed test mode; see USB 2.0 spec 7.1.20 */
static const u8 musb_test_packet[53] = {
	/* implicit SYNC then DATA0 to start */

	/* JKJKJKJK x9 */
	0x00, 0x00, 0x00, 0x00, 0x00, 0x00, 0x00, 0x00, 0x00,
	/* JJKKJJKK x8 */
	0xaa, 0xaa, 0xaa, 0xaa, 0xaa, 0xaa, 0xaa, 0xaa,
	/* JJJJKKKK x8 */
	0xee, 0xee, 0xee, 0xee, 0xee, 0xee, 0xee, 0xee,
	/* JJJJJJJKKKKKKK x8 */
	0xfe, 0xff, 0xff, 0xff, 0xff, 0xff, 0xff, 0xff, 0xff, 0xff, 0xff, 0xff,
	/* JJJJJJJK x8 */
	0x7f, 0xbf, 0xdf, 0xef, 0xf7, 0xfb, 0xfd,
	/* JKKKKKKK x10, JK */
	0xfc, 0x7e, 0xbf, 0xdf, 0xef, 0xf7, 0xfb, 0xfd, 0x7e

	/* implicit CRC16 then EOP to end */
};

void musb_load_testpacket(struct musb *musb)
{
	void __iomem	*regs = musb->endpoints[0].regs;

	musb_ep_select(musb->mregs, 0);
	musb_write_fifo(musb->control_ep,
			sizeof(musb_test_packet), musb_test_packet);
	musb_writew(regs, MUSB_CSR0, MUSB_CSR0_TXPKTRDY);
}

/*-------------------------------------------------------------------------*/

/*
 * Handles OTG hnp timeouts, such as b_ase0_brst
 */
static void musb_otg_timer_func(unsigned long data)
{
	struct musb	*musb = (struct musb *)data;
	unsigned long	flags;

	spin_lock_irqsave(&musb->lock, flags);
	switch (musb->xceiv->otg->state) {
	case OTG_STATE_B_WAIT_ACON:
		dev_dbg(musb->controller, "HNP: b_wait_acon timeout; back to b_peripheral\n");
		musb_g_disconnect(musb);
		musb->xceiv->otg->state = OTG_STATE_B_PERIPHERAL;
		musb->is_active = 0;
		break;
	case OTG_STATE_A_SUSPEND:
	case OTG_STATE_A_WAIT_BCON:
		dev_dbg(musb->controller, "HNP: %s timeout\n",
			usb_otg_state_string(musb->xceiv->otg->state));
		musb_platform_set_vbus(musb, 0);
		musb->xceiv->otg->state = OTG_STATE_A_WAIT_VFALL;
		break;
	default:
		dev_dbg(musb->controller, "HNP: Unhandled mode %s\n",
			usb_otg_state_string(musb->xceiv->otg->state));
	}
	spin_unlock_irqrestore(&musb->lock, flags);
}

/*
 * Stops the HNP transition. Caller must take care of locking.
 */
void musb_hnp_stop(struct musb *musb)
{
	struct usb_hcd	*hcd = musb->hcd;
	void __iomem	*mbase = musb->mregs;
	u8	reg;

	dev_dbg(musb->controller, "HNP: stop from %s\n",
			usb_otg_state_string(musb->xceiv->otg->state));

	switch (musb->xceiv->otg->state) {
	case OTG_STATE_A_PERIPHERAL:
		musb_g_disconnect(musb);
		dev_dbg(musb->controller, "HNP: back to %s\n",
			usb_otg_state_string(musb->xceiv->otg->state));
		break;
	case OTG_STATE_B_HOST:
		dev_dbg(musb->controller, "HNP: Disabling HR\n");
		if (hcd)
			hcd->self.is_b_host = 0;
		musb->xceiv->otg->state = OTG_STATE_B_PERIPHERAL;
		MUSB_DEV_MODE(musb);
		reg = musb_readb(mbase, MUSB_POWER);
		reg |= MUSB_POWER_SUSPENDM;
		musb_writeb(mbase, MUSB_POWER, reg);
		/* REVISIT: Start SESSION_REQUEST here? */
		break;
	default:
		dev_dbg(musb->controller, "HNP: Stopping in unknown state %s\n",
			usb_otg_state_string(musb->xceiv->otg->state));
	}

	/*
	 * When returning to A state after HNP, avoid hub_port_rebounce(),
	 * which cause occasional OPT A "Did not receive reset after connect"
	 * errors.
	 */
	musb->port1_status &= ~(USB_PORT_STAT_C_CONNECTION << 16);
}

static void musb_recover_from_babble(struct musb *musb);

/*
 * Interrupt Service Routine to record USB "global" interrupts.
 * Since these do not happen often and signify things of
 * paramount importance, it seems OK to check them individually;
 * the order of the tests is specified in the manual
 *
 * @param musb instance pointer
 * @param int_usb register contents
 * @param devctl
 * @param power
 */

static irqreturn_t musb_stage0_irq(struct musb *musb, u8 int_usb,
				u8 devctl)
{
	irqreturn_t handled = IRQ_NONE;

	dev_dbg(musb->controller, "<== DevCtl=%02x, int_usb=0x%x\n", devctl,
		int_usb);

	/* in host mode, the peripheral may issue remote wakeup.
	 * in peripheral mode, the host may resume the link.
	 * spurious RESUME irqs happen too, paired with SUSPEND.
	 */
	if (int_usb & MUSB_INTR_RESUME) {
		handled = IRQ_HANDLED;
		dev_dbg(musb->controller, "RESUME (%s)\n",
				usb_otg_state_string(musb->xceiv->otg->state));

		if (devctl & MUSB_DEVCTL_HM) {
			switch (musb->xceiv->otg->state) {
			case OTG_STATE_A_SUSPEND:
				/* remote wakeup?  later, GetPortStatus
				 * will stop RESUME signaling
				 */

				musb->port1_status |=
						(USB_PORT_STAT_C_SUSPEND << 16)
						| MUSB_PORT_STAT_RESUME;
				musb->rh_timer = jiffies
					+ msecs_to_jiffies(USB_RESUME_TIMEOUT);
				musb->need_finish_resume = 1;

				musb->xceiv->otg->state = OTG_STATE_A_HOST;
				musb->is_active = 1;
				musb_host_resume_root_hub(musb);
				break;
			case OTG_STATE_B_WAIT_ACON:
				musb->xceiv->otg->state = OTG_STATE_B_PERIPHERAL;
				musb->is_active = 1;
				MUSB_DEV_MODE(musb);
				break;
			default:
				WARNING("bogus %s RESUME (%s)\n",
					"host",
					usb_otg_state_string(musb->xceiv->otg->state));
			}
		} else {
			switch (musb->xceiv->otg->state) {
			case OTG_STATE_A_SUSPEND:
				/* possibly DISCONNECT is upcoming */
				musb->xceiv->otg->state = OTG_STATE_A_HOST;
				musb_host_resume_root_hub(musb);
				break;
			case OTG_STATE_B_WAIT_ACON:
			case OTG_STATE_B_PERIPHERAL:
				/* disconnect while suspended?  we may
				 * not get a disconnect irq...
				 */
				if ((devctl & MUSB_DEVCTL_VBUS)
						!= (3 << MUSB_DEVCTL_VBUS_SHIFT)
						) {
					musb->int_usb |= MUSB_INTR_DISCONNECT;
					musb->int_usb &= ~MUSB_INTR_SUSPEND;
					break;
				}
				musb_g_resume(musb);
				break;
			case OTG_STATE_B_IDLE:
				musb->int_usb &= ~MUSB_INTR_SUSPEND;
				break;
			default:
				WARNING("bogus %s RESUME (%s)\n",
					"peripheral",
					usb_otg_state_string(musb->xceiv->otg->state));
			}
		}
	}

	/* see manual for the order of the tests */
	if (int_usb & MUSB_INTR_SESSREQ) {
		void __iomem *mbase = musb->mregs;

		if ((devctl & MUSB_DEVCTL_VBUS) == MUSB_DEVCTL_VBUS
				&& (devctl & MUSB_DEVCTL_BDEVICE)) {
			dev_dbg(musb->controller, "SessReq while on B state\n");
			return IRQ_HANDLED;
		}

		dev_dbg(musb->controller, "SESSION_REQUEST (%s)\n",
			usb_otg_state_string(musb->xceiv->otg->state));

		/* IRQ arrives from ID pin sense or (later, if VBUS power
		 * is removed) SRP.  responses are time critical:
		 *  - turn on VBUS (with silicon-specific mechanism)
		 *  - go through A_WAIT_VRISE
		 *  - ... to A_WAIT_BCON.
		 * a_wait_vrise_tmout triggers VBUS_ERROR transitions
		 */
		musb_writeb(mbase, MUSB_DEVCTL, MUSB_DEVCTL_SESSION);
		musb->ep0_stage = MUSB_EP0_START;
		musb->xceiv->otg->state = OTG_STATE_A_IDLE;
		MUSB_HST_MODE(musb);
		musb_platform_set_vbus(musb, 1);

		handled = IRQ_HANDLED;
	}

	if (int_usb & MUSB_INTR_VBUSERROR) {
		int	ignore = 0;

		/* During connection as an A-Device, we may see a short
		 * current spikes causing voltage drop, because of cable
		 * and peripheral capacitance combined with vbus draw.
		 * (So: less common with truly self-powered devices, where
		 * vbus doesn't act like a power supply.)
		 *
		 * Such spikes are short; usually less than ~500 usec, max
		 * of ~2 msec.  That is, they're not sustained overcurrent
		 * errors, though they're reported using VBUSERROR irqs.
		 *
		 * Workarounds:  (a) hardware: use self powered devices.
		 * (b) software:  ignore non-repeated VBUS errors.
		 *
		 * REVISIT:  do delays from lots of DEBUG_KERNEL checks
		 * make trouble here, keeping VBUS < 4.4V ?
		 */
		switch (musb->xceiv->otg->state) {
		case OTG_STATE_A_HOST:
			/* recovery is dicey once we've gotten past the
			 * initial stages of enumeration, but if VBUS
			 * stayed ok at the other end of the link, and
			 * another reset is due (at least for high speed,
			 * to redo the chirp etc), it might work OK...
			 */
		case OTG_STATE_A_WAIT_BCON:
		case OTG_STATE_A_WAIT_VRISE:
			if (musb->vbuserr_retry) {
				void __iomem *mbase = musb->mregs;

				musb->vbuserr_retry--;
				ignore = 1;
				devctl |= MUSB_DEVCTL_SESSION;
				musb_writeb(mbase, MUSB_DEVCTL, devctl);
			} else {
				musb->port1_status |=
					  USB_PORT_STAT_OVERCURRENT
					| (USB_PORT_STAT_C_OVERCURRENT << 16);
			}
			break;
		default:
			break;
		}

		dev_printk(ignore ? KERN_DEBUG : KERN_ERR, musb->controller,
				"VBUS_ERROR in %s (%02x, %s), retry #%d, port1 %08x\n",
				usb_otg_state_string(musb->xceiv->otg->state),
				devctl,
				({ char *s;
				switch (devctl & MUSB_DEVCTL_VBUS) {
				case 0 << MUSB_DEVCTL_VBUS_SHIFT:
					s = "<SessEnd"; break;
				case 1 << MUSB_DEVCTL_VBUS_SHIFT:
					s = "<AValid"; break;
				case 2 << MUSB_DEVCTL_VBUS_SHIFT:
					s = "<VBusValid"; break;
				/* case 3 << MUSB_DEVCTL_VBUS_SHIFT: */
				default:
					s = "VALID"; break;
				} s; }),
				VBUSERR_RETRY_COUNT - musb->vbuserr_retry,
				musb->port1_status);

		/* go through A_WAIT_VFALL then start a new session */
		if (!ignore)
			musb_platform_set_vbus(musb, 0);
		handled = IRQ_HANDLED;
	}

	if (int_usb & MUSB_INTR_SUSPEND) {
		dev_dbg(musb->controller, "SUSPEND (%s) devctl %02x\n",
			usb_otg_state_string(musb->xceiv->otg->state), devctl);
		handled = IRQ_HANDLED;

		switch (musb->xceiv->otg->state) {
		case OTG_STATE_A_PERIPHERAL:
			/* We also come here if the cable is removed, since
			 * this silicon doesn't report ID-no-longer-grounded.
			 *
			 * We depend on T(a_wait_bcon) to shut us down, and
			 * hope users don't do anything dicey during this
			 * undesired detour through A_WAIT_BCON.
			 */
			musb_hnp_stop(musb);
			musb_host_resume_root_hub(musb);
			musb_root_disconnect(musb);
			musb_platform_try_idle(musb, jiffies
					+ msecs_to_jiffies(musb->a_wait_bcon
						? : OTG_TIME_A_WAIT_BCON));

			break;
		case OTG_STATE_B_IDLE:
			if (!musb->is_active)
				break;
		case OTG_STATE_B_PERIPHERAL:
			musb_g_suspend(musb);
			musb->is_active = musb->g.b_hnp_enable;
			if (musb->is_active) {
				musb->xceiv->otg->state = OTG_STATE_B_WAIT_ACON;
				dev_dbg(musb->controller, "HNP: Setting timer for b_ase0_brst\n");
				mod_timer(&musb->otg_timer, jiffies
					+ msecs_to_jiffies(
							OTG_TIME_B_ASE0_BRST));
			}
			break;
		case OTG_STATE_A_WAIT_BCON:
			if (musb->a_wait_bcon != 0)
				musb_platform_try_idle(musb, jiffies
					+ msecs_to_jiffies(musb->a_wait_bcon));
			break;
		case OTG_STATE_A_HOST:
			musb->xceiv->otg->state = OTG_STATE_A_SUSPEND;
			musb->is_active = musb->hcd->self.b_hnp_enable;
			break;
		case OTG_STATE_B_HOST:
			/* Transition to B_PERIPHERAL, see 6.8.2.6 p 44 */
			dev_dbg(musb->controller, "REVISIT: SUSPEND as B_HOST\n");
			break;
		default:
			/* "should not happen" */
			musb->is_active = 0;
			break;
		}
	}

	if (int_usb & MUSB_INTR_CONNECT) {
		struct usb_hcd *hcd = musb->hcd;

		handled = IRQ_HANDLED;
		musb->is_active = 1;

		musb->ep0_stage = MUSB_EP0_START;

		musb->intrtxe = musb->epmask;
		musb_writew(musb->mregs, MUSB_INTRTXE, musb->intrtxe);
		musb->intrrxe = musb->epmask & 0xfffe;
		musb_writew(musb->mregs, MUSB_INTRRXE, musb->intrrxe);
		musb_writeb(musb->mregs, MUSB_INTRUSBE, 0xf7);
		musb->port1_status &= ~(USB_PORT_STAT_LOW_SPEED
					|USB_PORT_STAT_HIGH_SPEED
					|USB_PORT_STAT_ENABLE
					);
		musb->port1_status |= USB_PORT_STAT_CONNECTION
					|(USB_PORT_STAT_C_CONNECTION << 16);

		/* high vs full speed is just a guess until after reset */
		if (devctl & MUSB_DEVCTL_LSDEV)
			musb->port1_status |= USB_PORT_STAT_LOW_SPEED;

		/* indicate new connection to OTG machine */
		switch (musb->xceiv->otg->state) {
		case OTG_STATE_B_PERIPHERAL:
			if (int_usb & MUSB_INTR_SUSPEND) {
				dev_dbg(musb->controller, "HNP: SUSPEND+CONNECT, now b_host\n");
				int_usb &= ~MUSB_INTR_SUSPEND;
				goto b_host;
			} else
				dev_dbg(musb->controller, "CONNECT as b_peripheral???\n");
			break;
		case OTG_STATE_B_WAIT_ACON:
			dev_dbg(musb->controller, "HNP: CONNECT, now b_host\n");
b_host:
			musb->xceiv->otg->state = OTG_STATE_B_HOST;
			if (musb->hcd)
				musb->hcd->self.is_b_host = 1;
			del_timer(&musb->otg_timer);
			break;
		default:
			if ((devctl & MUSB_DEVCTL_VBUS)
					== (3 << MUSB_DEVCTL_VBUS_SHIFT)) {
				musb->xceiv->otg->state = OTG_STATE_A_HOST;
				if (hcd)
					hcd->self.is_b_host = 0;
			}
			break;
		}

		musb_host_poke_root_hub(musb);

		dev_dbg(musb->controller, "CONNECT (%s) devctl %02x\n",
				usb_otg_state_string(musb->xceiv->otg->state), devctl);
	}

	if (int_usb & MUSB_INTR_DISCONNECT) {
		dev_dbg(musb->controller, "DISCONNECT (%s) as %s, devctl %02x\n",
				usb_otg_state_string(musb->xceiv->otg->state),
				MUSB_MODE(musb), devctl);
		handled = IRQ_HANDLED;

		switch (musb->xceiv->otg->state) {
		case OTG_STATE_A_HOST:
		case OTG_STATE_A_SUSPEND:
			musb_host_resume_root_hub(musb);
			musb_root_disconnect(musb);
			if (musb->a_wait_bcon != 0)
				musb_platform_try_idle(musb, jiffies
					+ msecs_to_jiffies(musb->a_wait_bcon));
			break;
		case OTG_STATE_B_HOST:
			/* REVISIT this behaves for "real disconnect"
			 * cases; make sure the other transitions from
			 * from B_HOST act right too.  The B_HOST code
			 * in hnp_stop() is currently not used...
			 */
			musb_root_disconnect(musb);
			if (musb->hcd)
				musb->hcd->self.is_b_host = 0;
			musb->xceiv->otg->state = OTG_STATE_B_PERIPHERAL;
			MUSB_DEV_MODE(musb);
			musb_g_disconnect(musb);
			break;
		case OTG_STATE_A_PERIPHERAL:
			musb_hnp_stop(musb);
			musb_root_disconnect(musb);
			/* FALLTHROUGH */
		case OTG_STATE_B_WAIT_ACON:
			/* FALLTHROUGH */
		case OTG_STATE_B_PERIPHERAL:
		case OTG_STATE_B_IDLE:
			musb_g_disconnect(musb);
			break;
		default:
			WARNING("unhandled DISCONNECT transition (%s)\n",
				usb_otg_state_string(musb->xceiv->otg->state));
			break;
		}
	}

	/* mentor saves a bit: bus reset and babble share the same irq.
	 * only host sees babble; only peripheral sees bus reset.
	 */
	if (int_usb & MUSB_INTR_RESET) {
		handled = IRQ_HANDLED;
		if (devctl & MUSB_DEVCTL_HM) {
			/*
			 * When BABBLE happens what we can depends on which
			 * platform MUSB is running, because some platforms
			 * implemented proprietary means for 'recovering' from
			 * Babble conditions. One such platform is AM335x. In
			 * most cases, however, the only thing we can do is
			 * drop the session.
			 */
			dev_err(musb->controller, "Babble\n");

			if (is_host_active(musb))
				musb_recover_from_babble(musb);
		} else {
			dev_dbg(musb->controller, "BUS RESET as %s\n",
				usb_otg_state_string(musb->xceiv->otg->state));
			switch (musb->xceiv->otg->state) {
			case OTG_STATE_A_SUSPEND:
				musb_g_reset(musb);
				/* FALLTHROUGH */
			case OTG_STATE_A_WAIT_BCON:	/* OPT TD.4.7-900ms */
				/* never use invalid T(a_wait_bcon) */
				dev_dbg(musb->controller, "HNP: in %s, %d msec timeout\n",
					usb_otg_state_string(musb->xceiv->otg->state),
					TA_WAIT_BCON(musb));
				mod_timer(&musb->otg_timer, jiffies
					+ msecs_to_jiffies(TA_WAIT_BCON(musb)));
				break;
			case OTG_STATE_A_PERIPHERAL:
				del_timer(&musb->otg_timer);
				musb_g_reset(musb);
				break;
			case OTG_STATE_B_WAIT_ACON:
				dev_dbg(musb->controller, "HNP: RESET (%s), to b_peripheral\n",
					usb_otg_state_string(musb->xceiv->otg->state));
				musb->xceiv->otg->state = OTG_STATE_B_PERIPHERAL;
				musb_g_reset(musb);
				break;
			case OTG_STATE_B_IDLE:
				musb->xceiv->otg->state = OTG_STATE_B_PERIPHERAL;
				/* FALLTHROUGH */
			case OTG_STATE_B_PERIPHERAL:
				musb_g_reset(musb);
				break;
			default:
				dev_dbg(musb->controller, "Unhandled BUS RESET as %s\n",
					usb_otg_state_string(musb->xceiv->otg->state));
			}
		}
	}

#if 0
/* REVISIT ... this would be for multiplexing periodic endpoints, or
 * supporting transfer phasing to prevent exceeding ISO bandwidth
 * limits of a given frame or microframe.
 *
 * It's not needed for peripheral side, which dedicates endpoints;
 * though it _might_ use SOF irqs for other purposes.
 *
 * And it's not currently needed for host side, which also dedicates
 * endpoints, relies on TX/RX interval registers, and isn't claimed
 * to support ISO transfers yet.
 */
	if (int_usb & MUSB_INTR_SOF) {
		void __iomem *mbase = musb->mregs;
		struct musb_hw_ep	*ep;
		u8 epnum;
		u16 frame;

		dev_dbg(musb->controller, "START_OF_FRAME\n");
		handled = IRQ_HANDLED;

		/* start any periodic Tx transfers waiting for current frame */
		frame = musb_readw(mbase, MUSB_FRAME);
		ep = musb->endpoints;
		for (epnum = 1; (epnum < musb->nr_endpoints)
					&& (musb->epmask >= (1 << epnum));
				epnum++, ep++) {
			/*
			 * FIXME handle framecounter wraps (12 bits)
			 * eliminate duplicated StartUrb logic
			 */
			if (ep->dwWaitFrame >= frame) {
				ep->dwWaitFrame = 0;
				pr_debug("SOF --> periodic TX%s on %d\n",
					ep->tx_channel ? " DMA" : "",
					epnum);
				if (!ep->tx_channel)
					musb_h_tx_start(musb, epnum);
				else
					cppi_hostdma_start(musb, epnum);
			}
		}		/* end of for loop */
	}
#endif

	schedule_work(&musb->irq_work);

	return handled;
}

/*-------------------------------------------------------------------------*/

static void musb_disable_interrupts(struct musb *musb)
{
	void __iomem	*mbase = musb->mregs;
	u16	temp;

	/* disable interrupts */
	musb_writeb(mbase, MUSB_INTRUSBE, 0);
	musb->intrtxe = 0;
	musb_writew(mbase, MUSB_INTRTXE, 0);
	musb->intrrxe = 0;
	musb_writew(mbase, MUSB_INTRRXE, 0);

	/*  flush pending interrupts */
	temp = musb_readb(mbase, MUSB_INTRUSB);
	temp = musb_readw(mbase, MUSB_INTRTX);
	temp = musb_readw(mbase, MUSB_INTRRX);
}

static void musb_enable_interrupts(struct musb *musb)
{
	void __iomem    *regs = musb->mregs;

	/*  Set INT enable registers, enable interrupts */
	musb->intrtxe = musb->epmask;
	musb_writew(regs, MUSB_INTRTXE, musb->intrtxe);
	musb->intrrxe = musb->epmask & 0xfffe;
	musb_writew(regs, MUSB_INTRRXE, musb->intrrxe);
	musb_writeb(regs, MUSB_INTRUSBE, 0xf7);

}

static void musb_generic_disable(struct musb *musb)
{
	void __iomem	*mbase = musb->mregs;

	musb_disable_interrupts(musb);

	/* off */
	musb_writeb(mbase, MUSB_DEVCTL, 0);
}

/*
 * Program the HDRC to start (enable interrupts, dma, etc.).
 */
void musb_start(struct musb *musb)
{
	void __iomem    *regs = musb->mregs;
	u8              devctl = musb_readb(regs, MUSB_DEVCTL);

	dev_dbg(musb->controller, "<== devctl %02x\n", devctl);

	musb_enable_interrupts(musb);
	musb_writeb(regs, MUSB_TESTMODE, 0);

	/* put into basic highspeed mode and start session */
	musb_writeb(regs, MUSB_POWER, MUSB_POWER_ISOUPDATE
			| MUSB_POWER_HSENAB
			/* ENSUSPEND wedges tusb */
			/* | MUSB_POWER_ENSUSPEND */
		   );

	musb->is_active = 0;
	devctl = musb_readb(regs, MUSB_DEVCTL);
	devctl &= ~MUSB_DEVCTL_SESSION;

	/* session started after:
	 * (a) ID-grounded irq, host mode;
	 * (b) vbus present/connect IRQ, peripheral mode;
	 * (c) peripheral initiates, using SRP
	 */
	if (musb->port_mode != MUSB_PORT_MODE_HOST &&
			(devctl & MUSB_DEVCTL_VBUS) == MUSB_DEVCTL_VBUS) {
		musb->is_active = 1;
	} else {
		devctl |= MUSB_DEVCTL_SESSION;
	}

	musb_platform_enable(musb);
	musb_writeb(regs, MUSB_DEVCTL, devctl);
}

/*
 * Make the HDRC stop (disable interrupts, etc.);
 * reversible by musb_start
 * called on gadget driver unregister
 * with controller locked, irqs blocked
 * acts as a NOP unless some role activated the hardware
 */
void musb_stop(struct musb *musb)
{
	/* stop IRQs, timers, ... */
	musb_platform_disable(musb);
	musb_generic_disable(musb);
	dev_dbg(musb->controller, "HDRC disabled\n");

	/* FIXME
	 *  - mark host and/or peripheral drivers unusable/inactive
	 *  - disable DMA (and enable it in HdrcStart)
	 *  - make sure we can musb_start() after musb_stop(); with
	 *    OTG mode, gadget driver module rmmod/modprobe cycles that
	 *  - ...
	 */
	musb_platform_try_idle(musb, 0);
}

static void musb_shutdown(struct platform_device *pdev)
{
	struct musb	*musb = dev_to_musb(&pdev->dev);
	unsigned long	flags;

	pm_runtime_get_sync(musb->controller);

	musb_host_cleanup(musb);
	musb_gadget_cleanup(musb);

	spin_lock_irqsave(&musb->lock, flags);
	musb_platform_disable(musb);
	musb_generic_disable(musb);
	spin_unlock_irqrestore(&musb->lock, flags);

	musb_writeb(musb->mregs, MUSB_DEVCTL, 0);
	musb_platform_exit(musb);

	pm_runtime_put(musb->controller);
	/* FIXME power down */
}


/*-------------------------------------------------------------------------*/

/*
 * The silicon either has hard-wired endpoint configurations, or else
 * "dynamic fifo" sizing.  The driver has support for both, though at this
 * writing only the dynamic sizing is very well tested.   Since we switched
 * away from compile-time hardware parameters, we can no longer rely on
 * dead code elimination to leave only the relevant one in the object file.
 *
 * We don't currently use dynamic fifo setup capability to do anything
 * more than selecting one of a bunch of predefined configurations.
 */
static ushort fifo_mode;

/* "modprobe ... fifo_mode=1" etc */
module_param(fifo_mode, ushort, 0);
MODULE_PARM_DESC(fifo_mode, "initial endpoint configuration");

/*
 * tables defining fifo_mode values.  define more if you like.
 * for host side, make sure both halves of ep1 are set up.
 */

/* mode 0 - fits in 2KB */
static struct musb_fifo_cfg mode_0_cfg[] = {
{ .hw_ep_num = 1, .style = FIFO_TX,   .maxpacket = 512, },
{ .hw_ep_num = 1, .style = FIFO_RX,   .maxpacket = 512, },
{ .hw_ep_num = 2, .style = FIFO_RXTX, .maxpacket = 512, },
{ .hw_ep_num = 3, .style = FIFO_RXTX, .maxpacket = 256, },
{ .hw_ep_num = 4, .style = FIFO_RXTX, .maxpacket = 256, },
};

/* mode 1 - fits in 4KB */
static struct musb_fifo_cfg mode_1_cfg[] = {
{ .hw_ep_num = 1, .style = FIFO_TX,   .maxpacket = 512, .mode = BUF_DOUBLE, },
{ .hw_ep_num = 1, .style = FIFO_RX,   .maxpacket = 512, .mode = BUF_DOUBLE, },
{ .hw_ep_num = 2, .style = FIFO_RXTX, .maxpacket = 512, .mode = BUF_DOUBLE, },
{ .hw_ep_num = 3, .style = FIFO_RXTX, .maxpacket = 256, },
{ .hw_ep_num = 4, .style = FIFO_RXTX, .maxpacket = 256, },
};

/* mode 2 - fits in 4KB */
static struct musb_fifo_cfg mode_2_cfg[] = {
{ .hw_ep_num = 1, .style = FIFO_TX,   .maxpacket = 512, },
{ .hw_ep_num = 1, .style = FIFO_RX,   .maxpacket = 512, },
{ .hw_ep_num = 2, .style = FIFO_TX,   .maxpacket = 512, },
{ .hw_ep_num = 2, .style = FIFO_RX,   .maxpacket = 512, },
{ .hw_ep_num = 3, .style = FIFO_RXTX, .maxpacket = 256, },
{ .hw_ep_num = 4, .style = FIFO_RXTX, .maxpacket = 256, },
};

/* mode 3 - fits in 4KB */
static struct musb_fifo_cfg mode_3_cfg[] = {
{ .hw_ep_num = 1, .style = FIFO_TX,   .maxpacket = 512, .mode = BUF_DOUBLE, },
{ .hw_ep_num = 1, .style = FIFO_RX,   .maxpacket = 512, .mode = BUF_DOUBLE, },
{ .hw_ep_num = 2, .style = FIFO_TX,   .maxpacket = 512, },
{ .hw_ep_num = 2, .style = FIFO_RX,   .maxpacket = 512, },
{ .hw_ep_num = 3, .style = FIFO_RXTX, .maxpacket = 256, },
{ .hw_ep_num = 4, .style = FIFO_RXTX, .maxpacket = 256, },
};

/* mode 4 - fits in 16KB */
static struct musb_fifo_cfg mode_4_cfg[] = {
{ .hw_ep_num =  1, .style = FIFO_TX,   .maxpacket = 512, },
{ .hw_ep_num =  1, .style = FIFO_RX,   .maxpacket = 512, },
{ .hw_ep_num =  2, .style = FIFO_TX,   .maxpacket = 512, },
{ .hw_ep_num =  2, .style = FIFO_RX,   .maxpacket = 512, },
{ .hw_ep_num =  3, .style = FIFO_TX,   .maxpacket = 512, },
{ .hw_ep_num =  3, .style = FIFO_RX,   .maxpacket = 512, },
{ .hw_ep_num =  4, .style = FIFO_TX,   .maxpacket = 512, },
{ .hw_ep_num =  4, .style = FIFO_RX,   .maxpacket = 512, },
{ .hw_ep_num =  5, .style = FIFO_TX,   .maxpacket = 512, },
{ .hw_ep_num =  5, .style = FIFO_RX,   .maxpacket = 512, },
{ .hw_ep_num =  6, .style = FIFO_TX,   .maxpacket = 512, },
{ .hw_ep_num =  6, .style = FIFO_RX,   .maxpacket = 512, },
{ .hw_ep_num =  7, .style = FIFO_TX,   .maxpacket = 512, },
{ .hw_ep_num =  7, .style = FIFO_RX,   .maxpacket = 512, },
{ .hw_ep_num =  8, .style = FIFO_TX,   .maxpacket = 512, },
{ .hw_ep_num =  8, .style = FIFO_RX,   .maxpacket = 512, },
{ .hw_ep_num =  9, .style = FIFO_TX,   .maxpacket = 512, },
{ .hw_ep_num =  9, .style = FIFO_RX,   .maxpacket = 512, },
{ .hw_ep_num = 10, .style = FIFO_TX,   .maxpacket = 256, },
{ .hw_ep_num = 10, .style = FIFO_RX,   .maxpacket = 64, },
{ .hw_ep_num = 11, .style = FIFO_TX,   .maxpacket = 256, },
{ .hw_ep_num = 11, .style = FIFO_RX,   .maxpacket = 64, },
{ .hw_ep_num = 12, .style = FIFO_TX,   .maxpacket = 256, },
{ .hw_ep_num = 12, .style = FIFO_RX,   .maxpacket = 64, },
{ .hw_ep_num = 13, .style = FIFO_RXTX, .maxpacket = 4096, },
{ .hw_ep_num = 14, .style = FIFO_RXTX, .maxpacket = 1024, },
{ .hw_ep_num = 15, .style = FIFO_RXTX, .maxpacket = 1024, },
};

/* mode 5 - fits in 8KB */
static struct musb_fifo_cfg mode_5_cfg[] = {
{ .hw_ep_num =  1, .style = FIFO_TX,   .maxpacket = 512, },
{ .hw_ep_num =  1, .style = FIFO_RX,   .maxpacket = 512, },
{ .hw_ep_num =  2, .style = FIFO_TX,   .maxpacket = 512, },
{ .hw_ep_num =  2, .style = FIFO_RX,   .maxpacket = 512, },
{ .hw_ep_num =  3, .style = FIFO_TX,   .maxpacket = 512, },
{ .hw_ep_num =  3, .style = FIFO_RX,   .maxpacket = 512, },
{ .hw_ep_num =  4, .style = FIFO_TX,   .maxpacket = 512, },
{ .hw_ep_num =  4, .style = FIFO_RX,   .maxpacket = 512, },
{ .hw_ep_num =  5, .style = FIFO_TX,   .maxpacket = 512, },
{ .hw_ep_num =  5, .style = FIFO_RX,   .maxpacket = 512, },
{ .hw_ep_num =  6, .style = FIFO_TX,   .maxpacket = 32, },
{ .hw_ep_num =  6, .style = FIFO_RX,   .maxpacket = 32, },
{ .hw_ep_num =  7, .style = FIFO_TX,   .maxpacket = 32, },
{ .hw_ep_num =  7, .style = FIFO_RX,   .maxpacket = 32, },
{ .hw_ep_num =  8, .style = FIFO_TX,   .maxpacket = 32, },
{ .hw_ep_num =  8, .style = FIFO_RX,   .maxpacket = 32, },
{ .hw_ep_num =  9, .style = FIFO_TX,   .maxpacket = 32, },
{ .hw_ep_num =  9, .style = FIFO_RX,   .maxpacket = 32, },
{ .hw_ep_num = 10, .style = FIFO_TX,   .maxpacket = 32, },
{ .hw_ep_num = 10, .style = FIFO_RX,   .maxpacket = 32, },
{ .hw_ep_num = 11, .style = FIFO_TX,   .maxpacket = 32, },
{ .hw_ep_num = 11, .style = FIFO_RX,   .maxpacket = 32, },
{ .hw_ep_num = 12, .style = FIFO_TX,   .maxpacket = 32, },
{ .hw_ep_num = 12, .style = FIFO_RX,   .maxpacket = 32, },
{ .hw_ep_num = 13, .style = FIFO_RXTX, .maxpacket = 512, },
{ .hw_ep_num = 14, .style = FIFO_RXTX, .maxpacket = 1024, },
{ .hw_ep_num = 15, .style = FIFO_RXTX, .maxpacket = 1024, },
};

/*
 * configure a fifo; for non-shared endpoints, this may be called
 * once for a tx fifo and once for an rx fifo.
 *
 * returns negative errno or offset for next fifo.
 */
static int
fifo_setup(struct musb *musb, struct musb_hw_ep  *hw_ep,
		const struct musb_fifo_cfg *cfg, u16 offset)
{
	void __iomem	*mbase = musb->mregs;
	int	size = 0;
	u16	maxpacket = cfg->maxpacket;
	u16	c_off = offset >> 3;
	u8	c_size;

	/* expect hw_ep has already been zero-initialized */

	size = ffs(max(maxpacket, (u16) 8)) - 1;
	maxpacket = 1 << size;

	c_size = size - 3;
	if (cfg->mode == BUF_DOUBLE) {
		if ((offset + (maxpacket << 1)) >
				(1 << (musb->config->ram_bits + 2)))
			return -EMSGSIZE;
		c_size |= MUSB_FIFOSZ_DPB;
	} else {
		if ((offset + maxpacket) > (1 << (musb->config->ram_bits + 2)))
			return -EMSGSIZE;
	}

	/* configure the FIFO */
	musb_writeb(mbase, MUSB_INDEX, hw_ep->epnum);

	/* EP0 reserved endpoint for control, bidirectional;
	 * EP1 reserved for bulk, two unidirectional halves.
	 */
	if (hw_ep->epnum == 1)
		musb->bulk_ep = hw_ep;
	/* REVISIT error check:  be sure ep0 can both rx and tx ... */
	switch (cfg->style) {
	case FIFO_TX:
		musb_write_txfifosz(mbase, c_size);
		musb_write_txfifoadd(mbase, c_off);
		hw_ep->tx_double_buffered = !!(c_size & MUSB_FIFOSZ_DPB);
		hw_ep->max_packet_sz_tx = maxpacket;
		break;
	case FIFO_RX:
		musb_write_rxfifosz(mbase, c_size);
		musb_write_rxfifoadd(mbase, c_off);
		hw_ep->rx_double_buffered = !!(c_size & MUSB_FIFOSZ_DPB);
		hw_ep->max_packet_sz_rx = maxpacket;
		break;
	case FIFO_RXTX:
		musb_write_txfifosz(mbase, c_size);
		musb_write_txfifoadd(mbase, c_off);
		hw_ep->rx_double_buffered = !!(c_size & MUSB_FIFOSZ_DPB);
		hw_ep->max_packet_sz_rx = maxpacket;

		musb_write_rxfifosz(mbase, c_size);
		musb_write_rxfifoadd(mbase, c_off);
		hw_ep->tx_double_buffered = hw_ep->rx_double_buffered;
		hw_ep->max_packet_sz_tx = maxpacket;

		hw_ep->is_shared_fifo = true;
		break;
	}

	/* NOTE rx and tx endpoint irqs aren't managed separately,
	 * which happens to be ok
	 */
	musb->epmask |= (1 << hw_ep->epnum);

	return offset + (maxpacket << ((c_size & MUSB_FIFOSZ_DPB) ? 1 : 0));
}

static struct musb_fifo_cfg ep0_cfg = {
	.style = FIFO_RXTX, .maxpacket = 64,
};

static int ep_config_from_table(struct musb *musb)
{
	const struct musb_fifo_cfg	*cfg;
	unsigned		i, n;
	int			offset;
	struct musb_hw_ep	*hw_ep = musb->endpoints;

	if (musb->config->fifo_cfg) {
		cfg = musb->config->fifo_cfg;
		n = musb->config->fifo_cfg_size;
		goto done;
	}

	switch (fifo_mode) {
	default:
		fifo_mode = 0;
		/* FALLTHROUGH */
	case 0:
		cfg = mode_0_cfg;
		n = ARRAY_SIZE(mode_0_cfg);
		break;
	case 1:
		cfg = mode_1_cfg;
		n = ARRAY_SIZE(mode_1_cfg);
		break;
	case 2:
		cfg = mode_2_cfg;
		n = ARRAY_SIZE(mode_2_cfg);
		break;
	case 3:
		cfg = mode_3_cfg;
		n = ARRAY_SIZE(mode_3_cfg);
		break;
	case 4:
		cfg = mode_4_cfg;
		n = ARRAY_SIZE(mode_4_cfg);
		break;
	case 5:
		cfg = mode_5_cfg;
		n = ARRAY_SIZE(mode_5_cfg);
		break;
	}

	printk(KERN_DEBUG "%s: setup fifo_mode %d\n",
			musb_driver_name, fifo_mode);


done:
	offset = fifo_setup(musb, hw_ep, &ep0_cfg, 0);
	/* assert(offset > 0) */

	/* NOTE:  for RTL versions >= 1.400 EPINFO and RAMINFO would
	 * be better than static musb->config->num_eps and DYN_FIFO_SIZE...
	 */

	for (i = 0; i < n; i++) {
		u8	epn = cfg->hw_ep_num;

		if (epn >= musb->config->num_eps) {
			pr_debug("%s: invalid ep %d\n",
					musb_driver_name, epn);
			return -EINVAL;
		}
		offset = fifo_setup(musb, hw_ep + epn, cfg++, offset);
		if (offset < 0) {
			pr_debug("%s: mem overrun, ep %d\n",
					musb_driver_name, epn);
			return offset;
		}
		epn++;
		musb->nr_endpoints = max(epn, musb->nr_endpoints);
	}

	printk(KERN_DEBUG "%s: %d/%d max ep, %d/%d memory\n",
			musb_driver_name,
			n + 1, musb->config->num_eps * 2 - 1,
			offset, (1 << (musb->config->ram_bits + 2)));

	if (!musb->bulk_ep) {
		pr_debug("%s: missing bulk\n", musb_driver_name);
		return -EINVAL;
	}

	return 0;
}


/*
 * ep_config_from_hw - when MUSB_C_DYNFIFO_DEF is false
 * @param musb the controller
 */
static int ep_config_from_hw(struct musb *musb)
{
	u8 epnum = 0;
	struct musb_hw_ep *hw_ep;
	void __iomem *mbase = musb->mregs;
	int ret = 0;

	dev_dbg(musb->controller, "<== static silicon ep config\n");

	/* FIXME pick up ep0 maxpacket size */

	for (epnum = 1; epnum < musb->config->num_eps; epnum++) {
		musb_ep_select(mbase, epnum);
		hw_ep = musb->endpoints + epnum;

		ret = musb_read_fifosize(musb, hw_ep, epnum);
		if (ret < 0)
			break;

		/* FIXME set up hw_ep->{rx,tx}_double_buffered */

		/* pick an RX/TX endpoint for bulk */
		if (hw_ep->max_packet_sz_tx < 512
				|| hw_ep->max_packet_sz_rx < 512)
			continue;

		/* REVISIT:  this algorithm is lazy, we should at least
		 * try to pick a double buffered endpoint.
		 */
		if (musb->bulk_ep)
			continue;
		musb->bulk_ep = hw_ep;
	}

	if (!musb->bulk_ep) {
		pr_debug("%s: missing bulk\n", musb_driver_name);
		return -EINVAL;
	}

	return 0;
}

enum { MUSB_CONTROLLER_MHDRC, MUSB_CONTROLLER_HDRC, };

/* Initialize MUSB (M)HDRC part of the USB hardware subsystem;
 * configure endpoints, or take their config from silicon
 */
static int musb_core_init(u16 musb_type, struct musb *musb)
{
	u8 reg;
	char *type;
	char aInfo[90], aRevision[32], aDate[12];
	void __iomem	*mbase = musb->mregs;
	int		status = 0;
	int		i;

	/* log core options (read using indexed model) */
	reg = musb_read_configdata(mbase);

	strcpy(aInfo, (reg & MUSB_CONFIGDATA_UTMIDW) ? "UTMI-16" : "UTMI-8");
	if (reg & MUSB_CONFIGDATA_DYNFIFO) {
		strcat(aInfo, ", dyn FIFOs");
		musb->dyn_fifo = true;
	}
	if (reg & MUSB_CONFIGDATA_MPRXE) {
		strcat(aInfo, ", bulk combine");
		musb->bulk_combine = true;
	}
	if (reg & MUSB_CONFIGDATA_MPTXE) {
		strcat(aInfo, ", bulk split");
		musb->bulk_split = true;
	}
	if (reg & MUSB_CONFIGDATA_HBRXE) {
		strcat(aInfo, ", HB-ISO Rx");
		musb->hb_iso_rx = true;
	}
	if (reg & MUSB_CONFIGDATA_HBTXE) {
		strcat(aInfo, ", HB-ISO Tx");
		musb->hb_iso_tx = true;
	}
	if (reg & MUSB_CONFIGDATA_SOFTCONE)
		strcat(aInfo, ", SoftConn");

	printk(KERN_DEBUG "%s: ConfigData=0x%02x (%s)\n",
			musb_driver_name, reg, aInfo);

	aDate[0] = 0;
	if (MUSB_CONTROLLER_MHDRC == musb_type) {
		musb->is_multipoint = 1;
		type = "M";
	} else {
		musb->is_multipoint = 0;
		type = "";
#ifndef	CONFIG_USB_OTG_BLACKLIST_HUB
		printk(KERN_ERR
			"%s: kernel must blacklist external hubs\n",
			musb_driver_name);
#endif
	}

	/* log release info */
	musb->hwvers = musb_read_hwvers(mbase);
	snprintf(aRevision, 32, "%d.%d%s", MUSB_HWVERS_MAJOR(musb->hwvers),
		MUSB_HWVERS_MINOR(musb->hwvers),
		(musb->hwvers & MUSB_HWVERS_RC) ? "RC" : "");
	printk(KERN_DEBUG "%s: %sHDRC RTL version %s %s\n",
			musb_driver_name, type, aRevision, aDate);

	/* configure ep0 */
	musb_configure_ep0(musb);

	/* discover endpoint configuration */
	musb->nr_endpoints = 1;
	musb->epmask = 1;

	if (musb->dyn_fifo)
		status = ep_config_from_table(musb);
	else
		status = ep_config_from_hw(musb);

	if (status < 0)
		return status;

	/* finish init, and print endpoint config */
	for (i = 0; i < musb->nr_endpoints; i++) {
		struct musb_hw_ep	*hw_ep = musb->endpoints + i;

		hw_ep->fifo = musb->io.fifo_offset(i) + mbase;
#if IS_ENABLED(CONFIG_USB_MUSB_TUSB6010)
		if (musb->io.quirks & MUSB_IN_TUSB) {
			hw_ep->fifo_async = musb->async + 0x400 +
				musb->io.fifo_offset(i);
			hw_ep->fifo_sync = musb->sync + 0x400 +
				musb->io.fifo_offset(i);
			hw_ep->fifo_sync_va =
				musb->sync_va + 0x400 + musb->io.fifo_offset(i);

			if (i == 0)
				hw_ep->conf = mbase - 0x400 + TUSB_EP0_CONF;
			else
				hw_ep->conf = mbase + 0x400 +
					(((i - 1) & 0xf) << 2);
		}
#endif

		hw_ep->regs = musb->io.ep_offset(i, 0) + mbase;
		hw_ep->target_regs = musb_read_target_reg_base(i, mbase);
		hw_ep->rx_reinit = 1;
		hw_ep->tx_reinit = 1;

		if (hw_ep->max_packet_sz_tx) {
			dev_dbg(musb->controller,
				"%s: hw_ep %d%s, %smax %d\n",
				musb_driver_name, i,
				hw_ep->is_shared_fifo ? "shared" : "tx",
				hw_ep->tx_double_buffered
					? "doublebuffer, " : "",
				hw_ep->max_packet_sz_tx);
		}
		if (hw_ep->max_packet_sz_rx && !hw_ep->is_shared_fifo) {
			dev_dbg(musb->controller,
				"%s: hw_ep %d%s, %smax %d\n",
				musb_driver_name, i,
				"rx",
				hw_ep->rx_double_buffered
					? "doublebuffer, " : "",
				hw_ep->max_packet_sz_rx);
		}
		if (!(hw_ep->max_packet_sz_tx || hw_ep->max_packet_sz_rx))
			dev_dbg(musb->controller, "hw_ep %d not configured\n", i);
	}

	return 0;
}

/*-------------------------------------------------------------------------*/

/*
 * handle all the irqs defined by the HDRC core. for now we expect:  other
 * irq sources (phy, dma, etc) will be handled first, musb->int_* values
 * will be assigned, and the irq will already have been acked.
 *
 * called in irq context with spinlock held, irqs blocked
 */
irqreturn_t musb_interrupt(struct musb *musb)
{
	irqreturn_t	retval = IRQ_NONE;
	unsigned long	status;
	unsigned long	epnum;
	u8		devctl;

	if (!musb->int_usb && !musb->int_tx && !musb->int_rx)
		return IRQ_NONE;

	devctl = musb_readb(musb->mregs, MUSB_DEVCTL);

	dev_dbg(musb->controller, "** IRQ %s usb%04x tx%04x rx%04x\n",
		is_host_active(musb) ? "host" : "peripheral",
		musb->int_usb, musb->int_tx, musb->int_rx);

	/**
	 * According to Mentor Graphics' documentation, flowchart on page 98,
	 * IRQ should be handled as follows:
	 *
	 * . Resume IRQ
	 * . Session Request IRQ
	 * . VBUS Error IRQ
	 * . Suspend IRQ
	 * . Connect IRQ
	 * . Disconnect IRQ
	 * . Reset/Babble IRQ
	 * . SOF IRQ (we're not using this one)
	 * . Endpoint 0 IRQ
	 * . TX Endpoints
	 * . RX Endpoints
	 *
	 * We will be following that flowchart in order to avoid any problems
	 * that might arise with internal Finite State Machine.
	 */

	if (musb->int_usb)
		retval |= musb_stage0_irq(musb, musb->int_usb, devctl);

	if (musb->int_tx & 1) {
		if (is_host_active(musb))
			retval |= musb_h_ep0_irq(musb);
		else
			retval |= musb_g_ep0_irq(musb);

		/* we have just handled endpoint 0 IRQ, clear it */
		musb->int_tx &= ~BIT(0);
	}

	status = musb->int_tx;

	for_each_set_bit(epnum, &status, 16) {
		retval = IRQ_HANDLED;
		if (is_host_active(musb))
			musb_host_tx(musb, epnum);
		else
			musb_g_tx(musb, epnum);
	}

	status = musb->int_rx;

	for_each_set_bit(epnum, &status, 16) {
		retval = IRQ_HANDLED;
		if (is_host_active(musb))
			musb_host_rx(musb, epnum);
		else
			musb_g_rx(musb, epnum);
	}

	return retval;
}
EXPORT_SYMBOL_GPL(musb_interrupt);

#ifndef CONFIG_MUSB_PIO_ONLY
static bool use_dma = 1;

/* "modprobe ... use_dma=0" etc */
module_param(use_dma, bool, 0);
MODULE_PARM_DESC(use_dma, "enable/disable use of DMA");

void musb_dma_completion(struct musb *musb, u8 epnum, u8 transmit)
{
	/* called with controller lock already held */

	if (!epnum) {
#ifndef CONFIG_USB_TUSB_OMAP_DMA
		if (!is_cppi_enabled()) {
			/* endpoint 0 */
			if (is_host_active(musb))
				musb_h_ep0_irq(musb);
			else
				musb_g_ep0_irq(musb);
		}
#endif
	} else {
		/* endpoints 1..15 */
		if (transmit) {
			if (is_host_active(musb))
				musb_host_tx(musb, epnum);
			else
				musb_g_tx(musb, epnum);
		} else {
			/* receive */
			if (is_host_active(musb))
				musb_host_rx(musb, epnum);
			else
				musb_g_rx(musb, epnum);
		}
	}
}
EXPORT_SYMBOL_GPL(musb_dma_completion);

#else
#define use_dma			0
#endif

/*-------------------------------------------------------------------------*/

static ssize_t
musb_mode_show(struct device *dev, struct device_attribute *attr, char *buf)
{
	struct musb *musb = dev_to_musb(dev);
	unsigned long flags;
	int ret = -EINVAL;

	spin_lock_irqsave(&musb->lock, flags);
	ret = sprintf(buf, "%s\n", usb_otg_state_string(musb->xceiv->otg->state));
	spin_unlock_irqrestore(&musb->lock, flags);

	return ret;
}

static ssize_t
musb_mode_store(struct device *dev, struct device_attribute *attr,
		const char *buf, size_t n)
{
	struct musb	*musb = dev_to_musb(dev);
	unsigned long	flags;
	int		status;

	spin_lock_irqsave(&musb->lock, flags);
	if (sysfs_streq(buf, "host"))
		status = musb_platform_set_mode(musb, MUSB_HOST);
	else if (sysfs_streq(buf, "peripheral"))
		status = musb_platform_set_mode(musb, MUSB_PERIPHERAL);
	else if (sysfs_streq(buf, "otg"))
		status = musb_platform_set_mode(musb, MUSB_OTG);
	else
		status = -EINVAL;
	spin_unlock_irqrestore(&musb->lock, flags);

	return (status == 0) ? n : status;
}
static DEVICE_ATTR(mode, 0644, musb_mode_show, musb_mode_store);

static ssize_t
musb_vbus_store(struct device *dev, struct device_attribute *attr,
		const char *buf, size_t n)
{
	struct musb	*musb = dev_to_musb(dev);
	unsigned long	flags;
	unsigned long	val;

	if (sscanf(buf, "%lu", &val) < 1) {
		dev_err(dev, "Invalid VBUS timeout ms value\n");
		return -EINVAL;
	}

	spin_lock_irqsave(&musb->lock, flags);
	/* force T(a_wait_bcon) to be zero/unlimited *OR* valid */
	musb->a_wait_bcon = val ? max_t(int, val, OTG_TIME_A_WAIT_BCON) : 0 ;
	if (musb->xceiv->otg->state == OTG_STATE_A_WAIT_BCON)
		musb->is_active = 0;
	musb_platform_try_idle(musb, jiffies + msecs_to_jiffies(val));
	spin_unlock_irqrestore(&musb->lock, flags);

	return n;
}

static ssize_t
musb_vbus_show(struct device *dev, struct device_attribute *attr, char *buf)
{
	struct musb	*musb = dev_to_musb(dev);
	unsigned long	flags;
	unsigned long	val;
	int		vbus;

	spin_lock_irqsave(&musb->lock, flags);
	val = musb->a_wait_bcon;
	/* FIXME get_vbus_status() is normally #defined as false...
	 * and is effectively TUSB-specific.
	 */
	vbus = musb_platform_get_vbus_status(musb);
	spin_unlock_irqrestore(&musb->lock, flags);

	return sprintf(buf, "Vbus %s, timeout %lu msec\n",
			vbus ? "on" : "off", val);
}
static DEVICE_ATTR(vbus, 0644, musb_vbus_show, musb_vbus_store);

/* Gadget drivers can't know that a host is connected so they might want
 * to start SRP, but users can.  This allows userspace to trigger SRP.
 */
static ssize_t
musb_srp_store(struct device *dev, struct device_attribute *attr,
		const char *buf, size_t n)
{
	struct musb	*musb = dev_to_musb(dev);
	unsigned short	srp;

	if (sscanf(buf, "%hu", &srp) != 1
			|| (srp != 1)) {
		dev_err(dev, "SRP: Value must be 1\n");
		return -EINVAL;
	}

	if (srp == 1)
		musb_g_wakeup(musb);

	return n;
}
static DEVICE_ATTR(srp, 0644, NULL, musb_srp_store);

static struct attribute *musb_attributes[] = {
	&dev_attr_mode.attr,
	&dev_attr_vbus.attr,
	&dev_attr_srp.attr,
	NULL
};

static const struct attribute_group musb_attr_group = {
	.attrs = musb_attributes,
};

/* Only used to provide driver mode change events */
static void musb_irq_work(struct work_struct *data)
{
	struct musb *musb = container_of(data, struct musb, irq_work);

	if (musb->xceiv->otg->state != musb->xceiv_old_state) {
		musb->xceiv_old_state = musb->xceiv->otg->state;
		sysfs_notify(&musb->controller->kobj, NULL, "mode");
	}
}

static void musb_recover_from_babble(struct musb *musb)
{
	int ret;
	u8 devctl;

	musb_disable_interrupts(musb);

	/*
	 * wait at least 320 cycles of 60MHz clock. That's 5.3us, we will give
	 * it some slack and wait for 10us.
	 */
	udelay(10);

	ret  = musb_platform_recover(musb);
	if (ret) {
		musb_enable_interrupts(musb);
		return;
	}

	/* drop session bit */
	devctl = musb_readb(musb->mregs, MUSB_DEVCTL);
	devctl &= ~MUSB_DEVCTL_SESSION;
	musb_writeb(musb->mregs, MUSB_DEVCTL, devctl);

	/* tell usbcore about it */
	musb_root_disconnect(musb);

	/*
	 * When a babble condition occurs, the musb controller
	 * removes the session bit and the endpoint config is lost.
	 */
	if (musb->dyn_fifo)
		ret = ep_config_from_table(musb);
	else
		ret = ep_config_from_hw(musb);

	/* restart session */
	if (ret == 0)
		musb_start(musb);
}

/* --------------------------------------------------------------------------
 * Init support
 */

static struct musb *allocate_instance(struct device *dev,
		struct musb_hdrc_config *config, void __iomem *mbase)
{
	struct musb		*musb;
	struct musb_hw_ep	*ep;
	int			epnum;
	int			ret;

	musb = devm_kzalloc(dev, sizeof(*musb), GFP_KERNEL);
	if (!musb)
		return NULL;

	INIT_LIST_HEAD(&musb->control);
	INIT_LIST_HEAD(&musb->in_bulk);
	INIT_LIST_HEAD(&musb->out_bulk);

	musb->vbuserr_retry = VBUSERR_RETRY_COUNT;
	musb->a_wait_bcon = OTG_TIME_A_WAIT_BCON;
	musb->mregs = mbase;
	musb->ctrl_base = mbase;
	musb->nIrq = -ENODEV;
	musb->config = config;
	BUG_ON(musb->config->num_eps > MUSB_C_NUM_EPS);
	for (epnum = 0, ep = musb->endpoints;
			epnum < musb->config->num_eps;
			epnum++, ep++) {
		ep->musb = musb;
		ep->epnum = epnum;
	}

	musb->controller = dev;

	ret = musb_host_alloc(musb);
	if (ret < 0)
		goto err_free;

	dev_set_drvdata(dev, musb);

	return musb;

err_free:
	return NULL;
}

static void musb_free(struct musb *musb)
{
	/* this has multiple entry modes. it handles fault cleanup after
	 * probe(), where things may be partially set up, as well as rmmod
	 * cleanup after everything's been de-activated.
	 */

#ifdef CONFIG_SYSFS
	sysfs_remove_group(&musb->controller->kobj, &musb_attr_group);
#endif

	if (musb->nIrq >= 0) {
		if (musb->irq_wake)
			disable_irq_wake(musb->nIrq);
		free_irq(musb->nIrq, musb);
	}

	musb_host_free(musb);
}

static void musb_deassert_reset(struct work_struct *work)
{
	struct musb *musb;
	unsigned long flags;

	musb = container_of(work, struct musb, deassert_reset_work.work);

	spin_lock_irqsave(&musb->lock, flags);

	if (musb->port1_status & USB_PORT_STAT_RESET)
		musb_port_reset(musb, false);

	spin_unlock_irqrestore(&musb->lock, flags);
}

/*
 * Perform generic per-controller initialization.
 *
 * @dev: the controller (already clocked, etc)
 * @nIrq: IRQ number
 * @ctrl: virtual address of controller registers,
 *	not yet corrected for platform-specific offsets
 */
static int
musb_init_controller(struct device *dev, int nIrq, void __iomem *ctrl)
{
	int			status;
	struct musb		*musb;
	struct musb_hdrc_platform_data *plat = dev_get_platdata(dev);

	/* The driver might handle more features than the board; OK.
	 * Fail when the board needs a feature that's not enabled.
	 */
	if (!plat) {
		dev_dbg(dev, "no platform_data?\n");
		status = -ENODEV;
		goto fail0;
	}

	/* allocate */
	musb = allocate_instance(dev, plat->config, ctrl);
	if (!musb) {
		status = -ENOMEM;
		goto fail0;
	}

	spin_lock_init(&musb->lock);
	musb->board_set_power = plat->set_power;
	musb->min_power = plat->min_power;
	musb->ops = plat->platform_ops;
	musb->port_mode = plat->mode;

	/*
	 * Initialize the default IO functions. At least omap2430 needs
	 * these early. We initialize the platform specific IO functions
	 * later on.
	 */
	musb_readb = musb_default_readb;
	musb_writeb = musb_default_writeb;
	musb_readw = musb_default_readw;
	musb_writew = musb_default_writew;
	musb_readl = musb_default_readl;
	musb_writel = musb_default_writel;

	/* We need musb_read/write functions initialized for PM */
	pm_runtime_use_autosuspend(musb->controller);
	pm_runtime_set_autosuspend_delay(musb->controller, 200);
	pm_runtime_irq_safe(musb->controller);
	pm_runtime_enable(musb->controller);

	/* The musb_platform_init() call:
	 *   - adjusts musb->mregs
	 *   - sets the musb->isr
	 *   - may initialize an integrated transceiver
	 *   - initializes musb->xceiv, usually by otg_get_phy()
	 *   - stops powering VBUS
	 *
	 * There are various transceiver configurations.  Blackfin,
	 * DaVinci, TUSB60x0, and others integrate them.  OMAP3 uses
	 * external/discrete ones in various flavors (twl4030 family,
	 * isp1504, non-OTG, etc) mostly hooking up through ULPI.
	 */
	status = musb_platform_init(musb);
	if (status < 0)
		goto fail1;

	if (!musb->isr) {
		status = -ENODEV;
		goto fail2;
	}

	if (musb->ops->quirks)
		musb->io.quirks = musb->ops->quirks;

	/* At least tusb6010 has it's own offsets.. */
	if (musb->ops->ep_offset)
		musb->io.ep_offset = musb->ops->ep_offset;
	if (musb->ops->ep_select)
		musb->io.ep_select = musb->ops->ep_select;

	/* ..and some devices use indexed offset or flat offset */
	if (musb->io.quirks & MUSB_INDEXED_EP) {
		musb->io.ep_offset = musb_indexed_ep_offset;
		musb->io.ep_select = musb_indexed_ep_select;
	} else {
		musb->io.ep_offset = musb_flat_ep_offset;
		musb->io.ep_select = musb_flat_ep_select;
	}

	if (musb->ops->fifo_mode)
		fifo_mode = musb->ops->fifo_mode;
	else
		fifo_mode = 4;

	if (musb->ops->fifo_offset)
		musb->io.fifo_offset = musb->ops->fifo_offset;
	else
		musb->io.fifo_offset = musb_default_fifo_offset;

	if (musb->ops->readb)
		musb_readb = musb->ops->readb;
	if (musb->ops->writeb)
		musb_writeb = musb->ops->writeb;
	if (musb->ops->readw)
		musb_readw = musb->ops->readw;
	if (musb->ops->writew)
		musb_writew = musb->ops->writew;
	if (musb->ops->readl)
		musb_readl = musb->ops->readl;
	if (musb->ops->writel)
		musb_writel = musb->ops->writel;

	if (musb->ops->read_fifo)
		musb->io.read_fifo = musb->ops->read_fifo;
	else
		musb->io.read_fifo = musb_default_read_fifo;

	if (musb->ops->write_fifo)
		musb->io.write_fifo = musb->ops->write_fifo;
	else
		musb->io.write_fifo = musb_default_write_fifo;

	if (!musb->xceiv->io_ops) {
		musb->xceiv->io_dev = musb->controller;
		musb->xceiv->io_priv = musb->mregs;
		musb->xceiv->io_ops = &musb_ulpi_access;
	}

	pm_runtime_get_sync(musb->controller);

	if (use_dma && dev->dma_mask) {
		musb->dma_controller = dma_controller_create(musb, musb->mregs);
		if (IS_ERR(musb->dma_controller)) {
			status = PTR_ERR(musb->dma_controller);
			goto fail2_5;
		}
	}

	/* be sure interrupts are disabled before connecting ISR */
	musb_platform_disable(musb);
	musb_generic_disable(musb);

	/* Init IRQ workqueue before request_irq */
	INIT_WORK(&musb->irq_work, musb_irq_work);
	INIT_DELAYED_WORK(&musb->deassert_reset_work, musb_deassert_reset);
	INIT_DELAYED_WORK(&musb->finish_resume_work, musb_host_finish_resume);

	/* setup musb parts of the core (especially endpoints) */
	status = musb_core_init(plat->config->multipoint
			? MUSB_CONTROLLER_MHDRC
			: MUSB_CONTROLLER_HDRC, musb);
	if (status < 0)
		goto fail3;

	setup_timer(&musb->otg_timer, musb_otg_timer_func, (unsigned long) musb);

	/* attach to the IRQ */
	if (request_irq(nIrq, musb->isr, 0, dev_name(dev), musb)) {
		dev_err(dev, "request_irq %d failed!\n", nIrq);
		status = -ENODEV;
		goto fail3;
	}
	musb->nIrq = nIrq;
	/* FIXME this handles wakeup irqs wrong */
	if (enable_irq_wake(nIrq) == 0) {
		musb->irq_wake = 1;
		device_init_wakeup(dev, 1);
	} else {
		musb->irq_wake = 0;
	}

	/* program PHY to use external vBus if required */
	if (plat->extvbus) {
		u8 busctl = musb_read_ulpi_buscontrol(musb->mregs);
		busctl |= MUSB_ULPI_USE_EXTVBUS;
		musb_write_ulpi_buscontrol(musb->mregs, busctl);
	}

	if (musb->xceiv->otg->default_a) {
		MUSB_HST_MODE(musb);
		musb->xceiv->otg->state = OTG_STATE_A_IDLE;
	} else {
		MUSB_DEV_MODE(musb);
		musb->xceiv->otg->state = OTG_STATE_B_IDLE;
	}

	switch (musb->port_mode) {
	case MUSB_PORT_MODE_HOST:
		status = musb_host_setup(musb, plat->power);
		if (status < 0)
			goto fail3;
		status = musb_platform_set_mode(musb, MUSB_HOST);
		break;
	case MUSB_PORT_MODE_GADGET:
		status = musb_gadget_setup(musb);
		if (status < 0)
			goto fail3;
		status = musb_platform_set_mode(musb, MUSB_PERIPHERAL);
		break;
	case MUSB_PORT_MODE_DUAL_ROLE:
		status = musb_host_setup(musb, plat->power);
		if (status < 0)
			goto fail3;
		status = musb_gadget_setup(musb);
		if (status) {
			musb_host_cleanup(musb);
			goto fail3;
		}
		status = musb_platform_set_mode(musb, MUSB_OTG);
		break;
	default:
		dev_err(dev, "unsupported port mode %d\n", musb->port_mode);
		break;
	}

	if (status < 0)
		goto fail3;

	status = musb_init_debugfs(musb);
	if (status < 0)
		goto fail4;

	status = sysfs_create_group(&musb->controller->kobj, &musb_attr_group);
	if (status)
		goto fail5;

	pm_runtime_put(musb->controller);

	return 0;

fail5:
	musb_exit_debugfs(musb);

fail4:
	musb_gadget_cleanup(musb);
	musb_host_cleanup(musb);

fail3:
	cancel_work_sync(&musb->irq_work);
	cancel_delayed_work_sync(&musb->finish_resume_work);
	cancel_delayed_work_sync(&musb->deassert_reset_work);
	if (musb->dma_controller)
		dma_controller_destroy(musb->dma_controller);
fail2_5:
	pm_runtime_put_sync(musb->controller);

fail2:
	if (musb->irq_wake)
		device_init_wakeup(dev, 0);
	musb_platform_exit(musb);

fail1:
	pm_runtime_disable(musb->controller);
	dev_err(musb->controller,
		"musb_init_controller failed with status %d\n", status);

	musb_free(musb);

fail0:

	return status;

}

/*-------------------------------------------------------------------------*/

/* all implementations (PCI bridge to FPGA, VLYNQ, etc) should just
 * bridge to a platform device; this driver then suffices.
 */
static int musb_probe(struct platform_device *pdev)
{
	struct device	*dev = &pdev->dev;
	int		irq = platform_get_irq_byname(pdev, "mc");
	struct resource	*iomem;
	void __iomem	*base;

	if (irq <= 0)
		return -ENODEV;

	iomem = platform_get_resource(pdev, IORESOURCE_MEM, 0);
	base = devm_ioremap_resource(dev, iomem);
	if (IS_ERR(base))
		return PTR_ERR(base);

	return musb_init_controller(dev, irq, base);
}

static int musb_remove(struct platform_device *pdev)
{
	struct device	*dev = &pdev->dev;
	struct musb	*musb = dev_to_musb(dev);

	/* this gets called on rmmod.
	 *  - Host mode: host may still be active
	 *  - Peripheral mode: peripheral is deactivated (or never-activated)
	 *  - OTG mode: both roles are deactivated (or never-activated)
	 */
	musb_exit_debugfs(musb);
	musb_shutdown(pdev);

	if (musb->dma_controller)
		dma_controller_destroy(musb->dma_controller);

	cancel_work_sync(&musb->irq_work);
	cancel_delayed_work_sync(&musb->finish_resume_work);
	cancel_delayed_work_sync(&musb->deassert_reset_work);
	musb_free(musb);
	device_init_wakeup(dev, 0);
	return 0;
}

#ifdef	CONFIG_PM

static void musb_save_context(struct musb *musb)
{
	int i;
	void __iomem *musb_base = musb->mregs;
	void __iomem *epio;

	musb->context.frame = musb_readw(musb_base, MUSB_FRAME);
	musb->context.testmode = musb_readb(musb_base, MUSB_TESTMODE);
	musb->context.busctl = musb_read_ulpi_buscontrol(musb->mregs);
	musb->context.power = musb_readb(musb_base, MUSB_POWER);
	musb->context.intrusbe = musb_readb(musb_base, MUSB_INTRUSBE);
	musb->context.index = musb_readb(musb_base, MUSB_INDEX);
	musb->context.devctl = musb_readb(musb_base, MUSB_DEVCTL);

	for (i = 0; i < musb->config->num_eps; ++i) {
		struct musb_hw_ep	*hw_ep;

		hw_ep = &musb->endpoints[i];
		if (!hw_ep)
			continue;

		epio = hw_ep->regs;
		if (!epio)
			continue;

		musb_writeb(musb_base, MUSB_INDEX, i);
		musb->context.index_regs[i].txmaxp =
			musb_readw(epio, MUSB_TXMAXP);
		musb->context.index_regs[i].txcsr =
			musb_readw(epio, MUSB_TXCSR);
		musb->context.index_regs[i].rxmaxp =
			musb_readw(epio, MUSB_RXMAXP);
		musb->context.index_regs[i].rxcsr =
			musb_readw(epio, MUSB_RXCSR);

		if (musb->dyn_fifo) {
			musb->context.index_regs[i].txfifoadd =
					musb_read_txfifoadd(musb_base);
			musb->context.index_regs[i].rxfifoadd =
					musb_read_rxfifoadd(musb_base);
			musb->context.index_regs[i].txfifosz =
					musb_read_txfifosz(musb_base);
			musb->context.index_regs[i].rxfifosz =
					musb_read_rxfifosz(musb_base);
		}

		musb->context.index_regs[i].txtype =
			musb_readb(epio, MUSB_TXTYPE);
		musb->context.index_regs[i].txinterval =
			musb_readb(epio, MUSB_TXINTERVAL);
		musb->context.index_regs[i].rxtype =
			musb_readb(epio, MUSB_RXTYPE);
		musb->context.index_regs[i].rxinterval =
			musb_readb(epio, MUSB_RXINTERVAL);

		musb->context.index_regs[i].txfunaddr =
			musb_read_txfunaddr(musb_base, i);
		musb->context.index_regs[i].txhubaddr =
			musb_read_txhubaddr(musb_base, i);
		musb->context.index_regs[i].txhubport =
			musb_read_txhubport(musb_base, i);

		musb->context.index_regs[i].rxfunaddr =
			musb_read_rxfunaddr(musb_base, i);
		musb->context.index_regs[i].rxhubaddr =
			musb_read_rxhubaddr(musb_base, i);
		musb->context.index_regs[i].rxhubport =
			musb_read_rxhubport(musb_base, i);
	}
}

static void musb_restore_context(struct musb *musb)
{
	int i;
	void __iomem *musb_base = musb->mregs;
	void __iomem *ep_target_regs;
	void __iomem *epio;
	u8 power;

	musb_writew(musb_base, MUSB_FRAME, musb->context.frame);
	musb_writeb(musb_base, MUSB_TESTMODE, musb->context.testmode);
	musb_write_ulpi_buscontrol(musb->mregs, musb->context.busctl);

	/* Don't affect SUSPENDM/RESUME bits in POWER reg */
	power = musb_readb(musb_base, MUSB_POWER);
	power &= MUSB_POWER_SUSPENDM | MUSB_POWER_RESUME;
	musb->context.power &= ~(MUSB_POWER_SUSPENDM | MUSB_POWER_RESUME);
	power |= musb->context.power;
	musb_writeb(musb_base, MUSB_POWER, power);

	musb_writew(musb_base, MUSB_INTRTXE, musb->intrtxe);
	musb_writew(musb_base, MUSB_INTRRXE, musb->intrrxe);
	musb_writeb(musb_base, MUSB_INTRUSBE, musb->context.intrusbe);
	musb_writeb(musb_base, MUSB_DEVCTL, musb->context.devctl);

	for (i = 0; i < musb->config->num_eps; ++i) {
		struct musb_hw_ep	*hw_ep;

		hw_ep = &musb->endpoints[i];
		if (!hw_ep)
			continue;

		epio = hw_ep->regs;
		if (!epio)
			continue;

		musb_writeb(musb_base, MUSB_INDEX, i);
		musb_writew(epio, MUSB_TXMAXP,
			musb->context.index_regs[i].txmaxp);
		musb_writew(epio, MUSB_TXCSR,
			musb->context.index_regs[i].txcsr);
		musb_writew(epio, MUSB_RXMAXP,
			musb->context.index_regs[i].rxmaxp);
		musb_writew(epio, MUSB_RXCSR,
			musb->context.index_regs[i].rxcsr);

		if (musb->dyn_fifo) {
			musb_write_txfifosz(musb_base,
				musb->context.index_regs[i].txfifosz);
			musb_write_rxfifosz(musb_base,
				musb->context.index_regs[i].rxfifosz);
			musb_write_txfifoadd(musb_base,
				musb->context.index_regs[i].txfifoadd);
			musb_write_rxfifoadd(musb_base,
				musb->context.index_regs[i].rxfifoadd);
		}

		musb_writeb(epio, MUSB_TXTYPE,
				musb->context.index_regs[i].txtype);
		musb_writeb(epio, MUSB_TXINTERVAL,
				musb->context.index_regs[i].txinterval);
		musb_writeb(epio, MUSB_RXTYPE,
				musb->context.index_regs[i].rxtype);
		musb_writeb(epio, MUSB_RXINTERVAL,

				musb->context.index_regs[i].rxinterval);
		musb_write_txfunaddr(musb_base, i,
				musb->context.index_regs[i].txfunaddr);
		musb_write_txhubaddr(musb_base, i,
				musb->context.index_regs[i].txhubaddr);
		musb_write_txhubport(musb_base, i,
				musb->context.index_regs[i].txhubport);

		ep_target_regs =
			musb_read_target_reg_base(i, musb_base);

		musb_write_rxfunaddr(ep_target_regs,
				musb->context.index_regs[i].rxfunaddr);
		musb_write_rxhubaddr(ep_target_regs,
				musb->context.index_regs[i].rxhubaddr);
		musb_write_rxhubport(ep_target_regs,
				musb->context.index_regs[i].rxhubport);
	}
	musb_writeb(musb_base, MUSB_INDEX, musb->context.index);
}

static int musb_suspend(struct device *dev)
{
	struct musb	*musb = dev_to_musb(dev);
	unsigned long	flags;

	spin_lock_irqsave(&musb->lock, flags);

	if (is_peripheral_active(musb)) {
		/* FIXME force disconnect unless we know USB will wake
		 * the system up quickly enough to respond ...
		 */
	} else if (is_host_active(musb)) {
		/* we know all the children are suspended; sometimes
		 * they will even be wakeup-enabled.
		 */
	}

	musb_save_context(musb);

	spin_unlock_irqrestore(&musb->lock, flags);
	return 0;
}

static int musb_resume(struct device *dev)
{
	struct musb	*musb = dev_to_musb(dev);
	u8		devctl;
	u8		mask;

	/*
	 * For static cmos like DaVinci, register values were preserved
	 * unless for some reason the whole soc powered down or the USB
	 * module got reset through the PSC (vs just being disabled).
	 *
	 * For the DSPS glue layer though, a full register restore has to
	 * be done. As it shouldn't harm other platforms, we do it
	 * unconditionally.
	 */

	musb_restore_context(musb);

	devctl = musb_readb(musb->mregs, MUSB_DEVCTL);
	mask = MUSB_DEVCTL_BDEVICE | MUSB_DEVCTL_FSDEV | MUSB_DEVCTL_LSDEV;
	if ((devctl & mask) != (musb->context.devctl & mask))
		musb->port1_status = 0;
	if (musb->need_finish_resume) {
		musb->need_finish_resume = 0;
		schedule_delayed_work(&musb->finish_resume_work,
				      msecs_to_jiffies(USB_RESUME_TIMEOUT));
	}

	/*
	 * The USB HUB code expects the device to be in RPM_ACTIVE once it came
	 * out of suspend
	 */
	pm_runtime_disable(dev);
	pm_runtime_set_active(dev);
	pm_runtime_enable(dev);
	return 0;
}

static int musb_runtime_suspend(struct device *dev)
{
	struct musb	*musb = dev_to_musb(dev);

	musb_save_context(musb);

	return 0;
}

static int musb_runtime_resume(struct device *dev)
{
	struct musb	*musb = dev_to_musb(dev);
	static int	first = 1;

	/*
	 * When pm_runtime_get_sync called for the first time in driver
	 * init,  some of the structure is still not initialized which is
	 * used in restore function. But clock needs to be
	 * enabled before any register access, so
	 * pm_runtime_get_sync has to be called.
	 * Also context restore without save does not make
	 * any sense
	 */
	if (!first)
		musb_restore_context(musb);
	first = 0;

	if (musb->need_finish_resume) {
		musb->need_finish_resume = 0;
		schedule_delayed_work(&musb->finish_resume_work,
<<<<<<< HEAD
				msecs_to_jiffies(20));
=======
				msecs_to_jiffies(USB_RESUME_TIMEOUT));
>>>>>>> 007760cf
	}

	return 0;
}

static const struct dev_pm_ops musb_dev_pm_ops = {
	.suspend	= musb_suspend,
	.resume		= musb_resume,
	.runtime_suspend = musb_runtime_suspend,
	.runtime_resume = musb_runtime_resume,
};

#define MUSB_DEV_PM_OPS (&musb_dev_pm_ops)
#else
#define	MUSB_DEV_PM_OPS	NULL
#endif

static struct platform_driver musb_driver = {
	.driver = {
		.name		= (char *)musb_driver_name,
		.bus		= &platform_bus_type,
		.pm		= MUSB_DEV_PM_OPS,
	},
	.probe		= musb_probe,
	.remove		= musb_remove,
	.shutdown	= musb_shutdown,
};

module_platform_driver(musb_driver);<|MERGE_RESOLUTION|>--- conflicted
+++ resolved
@@ -2507,11 +2507,7 @@
 	if (musb->need_finish_resume) {
 		musb->need_finish_resume = 0;
 		schedule_delayed_work(&musb->finish_resume_work,
-<<<<<<< HEAD
-				msecs_to_jiffies(20));
-=======
 				msecs_to_jiffies(USB_RESUME_TIMEOUT));
->>>>>>> 007760cf
 	}
 
 	return 0;
