--- conflicted
+++ resolved
@@ -22,16 +22,11 @@
 #include <linux/pwm.h>
 
 struct pwm_regulator_data {
-<<<<<<< HEAD
-	struct pwm_voltages *duty_cycle_table;
-	struct pwm_device *pwm;
-=======
 	/*  Shared */
 	struct pwm_device *pwm;
 
 	/* Voltage table */
 	struct pwm_voltages *duty_cycle_table;
->>>>>>> 9fe8ecca
 	int state;
 
 	/* Continuous voltage */
@@ -43,12 +38,9 @@
 	unsigned int dutycycle;
 };
 
-<<<<<<< HEAD
-=======
 /**
  * Voltage table call-backs
  */
->>>>>>> 9fe8ecca
 static int pwm_regulator_get_voltage_sel(struct regulator_dev *rdev)
 {
 	struct pwm_regulator_data *drvdata = rdev_get_drvdata(rdev);
@@ -154,14 +146,11 @@
 	.map_voltage     = regulator_map_voltage_iterate,
 };
 
-<<<<<<< HEAD
-=======
 static struct regulator_ops pwm_regulator_voltage_continuous_ops = {
 	.get_voltage = pwm_regulator_get_voltage,
 	.set_voltage = pwm_regulator_set_voltage,
 };
 
->>>>>>> 9fe8ecca
 static struct regulator_desc pwm_regulator_desc = {
 	.name		= "pwm-regulator",
 	.type		= REGULATOR_VOLTAGE,
@@ -233,52 +222,16 @@
 	if (!drvdata)
 		return -ENOMEM;
 
-<<<<<<< HEAD
-	/* determine the number of voltage-table */
-	prop = of_find_property(np, "voltage-table", &length);
-	if (!prop) {
-		dev_err(&pdev->dev, "No voltage-table\n");
-		return -EINVAL;
-	}
-
-	if ((length < sizeof(*drvdata->duty_cycle_table)) ||
-	    (length % sizeof(*drvdata->duty_cycle_table))) {
-		dev_err(&pdev->dev, "voltage-table length(%d) is invalid\n",
-			length);
-		return -EINVAL;
-	}
-
-	pwm_regulator_desc.n_voltages = length / sizeof(*drvdata->duty_cycle_table);
-
-	drvdata->duty_cycle_table = devm_kzalloc(&pdev->dev,
-						 length, GFP_KERNEL);
-	if (!drvdata->duty_cycle_table)
-		return -ENOMEM;
-
-	/* read voltage table from DT property */
-	ret = of_property_read_u32_array(np, "voltage-table",
-					 (u32 *)drvdata->duty_cycle_table,
-					 length / sizeof(u32));
-	if (ret < 0) {
-		dev_err(&pdev->dev, "read voltage-table failed\n");
-=======
 	if (of_find_property(np, "voltage-table", NULL))
 		ret = pwm_regulator_init_table(pdev, drvdata);
 	else
 		ret = pwm_regulator_init_continuous(pdev, drvdata);
 	if (ret)
->>>>>>> 9fe8ecca
-		return ret;
-
-<<<<<<< HEAD
-	config.init_data = of_get_regulator_init_data(&pdev->dev, np,
-						      &pwm_regulator_desc);
-	if (!config.init_data)
-=======
+		return ret;
+
 	init_data = of_get_regulator_init_data(&pdev->dev, np,
 					       &pwm_regulator_desc);
 	if (!init_data)
->>>>>>> 9fe8ecca
 		return -ENOMEM;
 
 	config.of_node = np;
