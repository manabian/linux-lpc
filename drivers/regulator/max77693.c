--- conflicted
+++ resolved
@@ -36,9 +36,6 @@
 #include <linux/regulator/of_regulator.h>
 #include <linux/regmap.h>
 
-<<<<<<< HEAD
-#define CHGIN_ILIM_STEP_20mA			20000
-=======
 /*
  * ID for MAX77843 regulators.
  * There is no need for such for MAX77693.
@@ -58,7 +55,6 @@
 	unsigned int uA_step;
 	unsigned int min_sel;
 };
->>>>>>> 9fe8ecca
 
 /*
  * MAX77693 CHARGER regulator - Min : 20mA, Max : 2580mA, step : 20mA
