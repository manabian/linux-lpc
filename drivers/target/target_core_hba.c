/*******************************************************************************
 * Filename:  target_core_hba.c
 *
 * This file contains the TCM HBA Transport related functions.
 *
 * (c) Copyright 2003-2013 Datera, Inc.
 *
 * Nicholas A. Bellinger <nab@kernel.org>
 *
 * This program is free software; you can redistribute it and/or modify
 * it under the terms of the GNU General Public License as published by
 * the Free Software Foundation; either version 2 of the License, or
 * (at your option) any later version.
 *
 * This program is distributed in the hope that it will be useful,
 * but WITHOUT ANY WARRANTY; without even the implied warranty of
 * MERCHANTABILITY or FITNESS FOR A PARTICULAR PURPOSE.  See the
 * GNU General Public License for more details.
 *
 * You should have received a copy of the GNU General Public License
 * along with this program; if not, write to the Free Software
 * Foundation, Inc., 59 Temple Place - Suite 330, Boston, MA 02111-1307, USA.
 *
 ******************************************************************************/

#include <linux/net.h>
#include <linux/string.h>
#include <linux/timer.h>
#include <linux/slab.h>
#include <linux/spinlock.h>
#include <linux/in.h>
#include <linux/module.h>
#include <net/sock.h>
#include <net/tcp.h>

#include <target/target_core_base.h>
#include <target/target_core_backend.h>
#include <target/target_core_fabric.h>

#include "target_core_internal.h"

static LIST_HEAD(backend_list);
static DEFINE_MUTEX(backend_mutex);

static u32 hba_id_counter;

static DEFINE_SPINLOCK(hba_lock);
static LIST_HEAD(hba_list);


int transport_backend_register(const struct target_backend_ops *ops)
{
	struct target_backend *tb, *old;

	tb = kzalloc(sizeof(*tb), GFP_KERNEL);
	if (!tb)
		return -ENOMEM;
	tb->ops = ops;

	mutex_lock(&backend_mutex);
	list_for_each_entry(old, &backend_list, list) {
		if (!strcmp(old->ops->name, ops->name)) {
			pr_err("backend %s already registered.\n", ops->name);
			mutex_unlock(&backend_mutex);
			kfree(tb);
			return -EEXIST;
		}
	}
	target_setup_backend_cits(tb);
	list_add_tail(&tb->list, &backend_list);
	mutex_unlock(&backend_mutex);

	pr_debug("TCM: Registered subsystem plugin: %s struct module: %p\n",
			ops->name, ops->owner);
	return 0;
}
EXPORT_SYMBOL(transport_backend_register);

void target_backend_unregister(const struct target_backend_ops *ops)
{
	struct target_backend *tb;

	mutex_lock(&backend_mutex);
	list_for_each_entry(tb, &backend_list, list) {
		if (tb->ops == ops) {
			list_del(&tb->list);
<<<<<<< HEAD
			kfree(tb);
			break;
=======
			mutex_unlock(&backend_mutex);
			/*
			 * Wait for any outstanding backend driver ->rcu_head
			 * callbacks to complete post TBO->free_device() ->
			 * call_rcu(), before allowing backend driver module
			 * unload of target_backend_ops->owner to proceed.
			 */
			rcu_barrier();
			kfree(tb);
			return;
>>>>>>> 9fe8ecca
		}
	}
	mutex_unlock(&backend_mutex);
}
EXPORT_SYMBOL(target_backend_unregister);

static struct target_backend *core_get_backend(const char *name)
{
	struct target_backend *tb;

	mutex_lock(&backend_mutex);
	list_for_each_entry(tb, &backend_list, list) {
		if (!strcmp(tb->ops->name, name))
			goto found;
	}
	mutex_unlock(&backend_mutex);
	return NULL;
found:
	if (tb->ops->owner && !try_module_get(tb->ops->owner))
		tb = NULL;
	mutex_unlock(&backend_mutex);
	return tb;
}

struct se_hba *
core_alloc_hba(const char *plugin_name, u32 plugin_dep_id, u32 hba_flags)
{
	struct se_hba *hba;
	int ret = 0;

	hba = kzalloc(sizeof(*hba), GFP_KERNEL);
	if (!hba) {
		pr_err("Unable to allocate struct se_hba\n");
		return ERR_PTR(-ENOMEM);
	}

	spin_lock_init(&hba->device_lock);
	mutex_init(&hba->hba_access_mutex);

	hba->hba_index = scsi_get_new_index(SCSI_INST_INDEX);
	hba->hba_flags |= hba_flags;

	hba->backend = core_get_backend(plugin_name);
	if (!hba->backend) {
		ret = -EINVAL;
		goto out_free_hba;
	}

	ret = hba->backend->ops->attach_hba(hba, plugin_dep_id);
	if (ret < 0)
		goto out_module_put;

	spin_lock(&hba_lock);
	hba->hba_id = hba_id_counter++;
	list_add_tail(&hba->hba_node, &hba_list);
	spin_unlock(&hba_lock);

	pr_debug("CORE_HBA[%d] - Attached HBA to Generic Target"
			" Core\n", hba->hba_id);

	return hba;

out_module_put:
	module_put(hba->backend->ops->owner);
	hba->backend = NULL;
out_free_hba:
	kfree(hba);
	return ERR_PTR(ret);
}

int
core_delete_hba(struct se_hba *hba)
{
	WARN_ON(hba->dev_count);

	hba->backend->ops->detach_hba(hba);

	spin_lock(&hba_lock);
	list_del(&hba->hba_node);
	spin_unlock(&hba_lock);

	pr_debug("CORE_HBA[%d] - Detached HBA from Generic Target"
			" Core\n", hba->hba_id);

	module_put(hba->backend->ops->owner);

	hba->backend = NULL;
	kfree(hba);
	return 0;
}<|MERGE_RESOLUTION|>--- conflicted
+++ resolved
@@ -84,10 +84,6 @@
 	list_for_each_entry(tb, &backend_list, list) {
 		if (tb->ops == ops) {
 			list_del(&tb->list);
-<<<<<<< HEAD
-			kfree(tb);
-			break;
-=======
 			mutex_unlock(&backend_mutex);
 			/*
 			 * Wait for any outstanding backend driver ->rcu_head
@@ -98,7 +94,6 @@
 			rcu_barrier();
 			kfree(tb);
 			return;
->>>>>>> 9fe8ecca
 		}
 	}
 	mutex_unlock(&backend_mutex);
