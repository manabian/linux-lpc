--- conflicted
+++ resolved
@@ -650,7 +650,7 @@
 	mutex_init(&isert_conn->mutex);
 	spin_lock_init(&isert_conn->pool_lock);
 	INIT_LIST_HEAD(&isert_conn->fr_pool);
-<<<<<<< HEAD
+	INIT_WORK(&isert_conn->release_work, isert_release_work);
 }
 
 static void
@@ -658,16 +658,6 @@
 {
 	struct ib_device *ib_dev = isert_conn->device->ib_device;
 
-=======
-	INIT_WORK(&isert_conn->release_work, isert_release_work);
-}
-
-static void
-isert_free_login_buf(struct isert_conn *isert_conn)
-{
-	struct ib_device *ib_dev = isert_conn->device->ib_device;
-
->>>>>>> 4b8a8262
 	ib_dma_unmap_single(ib_dev, isert_conn->login_rsp_dma,
 			    ISER_RX_LOGIN_SIZE, DMA_TO_DEVICE);
 	ib_dma_unmap_single(ib_dev, isert_conn->login_req_dma,
@@ -818,17 +808,10 @@
 	isert_free_rx_descriptors(isert_conn);
 	if (isert_conn->cm_id)
 		rdma_destroy_id(isert_conn->cm_id);
-<<<<<<< HEAD
 
 	if (isert_conn->qp) {
 		struct isert_comp *comp = isert_conn->qp->recv_cq->cq_context;
 
-=======
-
-	if (isert_conn->qp) {
-		struct isert_comp *comp = isert_conn->qp->recv_cq->cq_context;
-
->>>>>>> 4b8a8262
 		isert_comp_put(comp);
 		ib_destroy_qp(isert_conn->qp);
 	}
@@ -953,13 +936,6 @@
 	isert_conn = cma_id->qp->qp_context;
 
 	mutex_lock(&isert_conn->mutex);
-<<<<<<< HEAD
-	isert_conn_terminate(isert_conn);
-	mutex_unlock(&isert_conn->mutex);
-
-	isert_info("conn %p completing wait\n", isert_conn);
-	complete(&isert_conn->wait);
-=======
 	terminating = (isert_conn->state == ISER_CONN_TERMINATING);
 	isert_conn_terminate(isert_conn);
 	mutex_unlock(&isert_conn->mutex);
@@ -977,7 +953,6 @@
 		queue_work(isert_release_wq, &isert_conn->release_work);
 	}
 	mutex_unlock(&isert_np->np_accept_mutex);
->>>>>>> 4b8a8262
 
 out:
 	return 0;
