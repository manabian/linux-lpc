--- conflicted
+++ resolved
@@ -734,14 +734,11 @@
 	else
 		tx_dev = &master->dev;
 
-<<<<<<< HEAD
-=======
 	if (master->dma_rx)
 		rx_dev = master->dma_rx->device->dev;
 	else
 		rx_dev = &master->dev;
 
->>>>>>> 9fe8ecca
 	list_for_each_entry(xfer, &msg->transfers, transfer_list) {
 		if (!master->can_dma(master, msg->spi, xfer))
 			continue;
