#
# PHY Layer Configuration
#

menuconfig PHYLIB
	tristate "PHY Device support and infrastructure"
	depends on NETDEVICES
	help
	  Ethernet controllers are usually attached to PHY
	  devices.  This option provides infrastructure for
	  managing PHY devices.

if PHYLIB

comment "MII PHY device drivers"

config AQUANTIA_PHY
        tristate "Drivers for the Aquantia PHYs"
        ---help---
          Currently supports the Aquantia AQ1202, AQ2104, AQR105, AQR405

config AT803X_PHY
	tristate "Drivers for Atheros AT803X PHYs"
	---help---
	  Currently supports the AT8030 and AT8035 model

config AMD_PHY
	tristate "Drivers for the AMD PHYs"
	---help---
	  Currently supports the am79c874

config MARVELL_PHY
	tristate "Drivers for Marvell PHYs"
	---help---
	  Currently has a driver for the 88E1011S
	
config DAVICOM_PHY
	tristate "Drivers for Davicom PHYs"
	---help---
	  Currently supports dm9161e and dm9131

config QSEMI_PHY
	tristate "Drivers for Quality Semiconductor PHYs"
	---help---
	  Currently supports the qs6612

config LXT_PHY
	tristate "Drivers for the Intel LXT PHYs"
	---help---
	  Currently supports the lxt970, lxt971

config CICADA_PHY
	tristate "Drivers for the Cicada PHYs"
	---help---
	  Currently supports the cis8204

config VITESSE_PHY
        tristate "Drivers for the Vitesse PHYs"
        ---help---
          Currently supports the vsc8244

config TERANETICS_PHY
        tristate "Drivers for the Teranetics PHYs"
        ---help---
          Currently supports the Teranetics TN2020

config SMSC_PHY
	tristate "Drivers for SMSC PHYs"
	---help---
	  Currently supports the LAN83C185, LAN8187 and LAN8700 PHYs

config BCM_NET_PHYLIB
	tristate

config BROADCOM_PHY
	tristate "Drivers for Broadcom PHYs"
	select BCM_NET_PHYLIB
	---help---
	  Currently supports the BCM5411, BCM5421, BCM5461, BCM54616S, BCM5464,
	  BCM5481 and BCM5482 PHYs.

config BCM_CYGNUS_PHY
	tristate "Drivers for Broadcom Cygnus SoC internal PHY"
	depends on ARCH_BCM_CYGNUS || COMPILE_TEST
	depends on MDIO_BCM_IPROC
	select BCM_NET_PHYLIB
	---help---
	  This PHY driver is for the 1G internal PHYs of the Broadcom
	  Cygnus Family SoC.

	  Currently supports internal PHY's used in the BCM11300,
	  BCM11320, BCM11350, BCM11360, BCM58300, BCM58302,
	  BCM58303 & BCM58305 Broadcom Cygnus SoCs.

config BCM63XX_PHY
	tristate "Drivers for Broadcom 63xx SOCs internal PHY"
	depends on BCM63XX
	select BCM_NET_PHYLIB
	---help---
	  Currently supports the 6348 and 6358 PHYs.

config BCM7XXX_PHY
	tristate "Drivers for Broadcom 7xxx SOCs internal PHYs"
	select BCM_NET_PHYLIB
	---help---
	  Currently supports the BCM7366, BCM7439, BCM7445, and
	  40nm and 65nm generation of BCM7xxx Set Top Box SoCs.

config BCM87XX_PHY
	tristate "Driver for Broadcom BCM8706 and BCM8727 PHYs"
	help
	  Currently supports the BCM8706 and BCM8727 10G Ethernet PHYs.

config ICPLUS_PHY
	tristate "Drivers for ICPlus PHYs"
	---help---
	  Currently supports the IP175C and IP1001 PHYs.

config REALTEK_PHY
	tristate "Drivers for Realtek PHYs"
	---help---
	  Supports the Realtek 821x PHY.

config NATIONAL_PHY
	tristate "Drivers for National Semiconductor PHYs"
	---help---
	  Currently supports the DP83865 PHY.

config STE10XP
	tristate "Driver for STMicroelectronics STe10Xp PHYs"
	---help---
	  This is the driver for the STe100p and STe101p PHYs.

config LSI_ET1011C_PHY
	tristate "Driver for LSI ET1011C PHY"
	---help---
	  Supports the LSI ET1011C PHY.

config MICREL_PHY
	tristate "Driver for Micrel PHYs"
	---help---
	  Supports the KSZ9021, VSC8201, KS8001 PHYs.

config DP83848_PHY
	tristate "Driver for Texas Instruments DP83848 PHY"
	---help---
	  Supports the DP83848 PHY.

config DP83867_PHY
	tristate "Drivers for Texas Instruments DP83867 Gigabit PHY"
	---help---
	  Currently supports the DP83867 PHY.

config MICROCHIP_PHY
	tristate "Drivers for Microchip PHYs"
	help
	  Supports the LAN88XX PHYs.

config FIXED_PHY
	tristate "Driver for MDIO Bus/PHY emulation with fixed speed/link PHYs"
	depends on PHYLIB
	---help---
	  Adds the platform "fixed" MDIO Bus to cover the boards that use
	  PHYs that are not connected to the real MDIO bus.

	  Currently tested with mpc866ads and mpc8349e-mitx.

config MDIO_BITBANG
	tristate "Support for bitbanged MDIO buses"
	help
	  This module implements the MDIO bus protocol in software,
	  for use by low level drivers that export the ability to
	  drive the relevant pins.

	  If in doubt, say N.

config MDIO_GPIO
	tristate "Support for GPIO lib-based bitbanged MDIO buses"
	depends on MDIO_BITBANG && GPIOLIB
	---help---
	  Supports GPIO lib-based MDIO busses.

	  To compile this driver as a module, choose M here: the module
	  will be called mdio-gpio.

config MDIO_CAVIUM
	tristate

config MDIO_OCTEON
	tristate "Support for MDIO buses on Octeon and some ThunderX SOCs"
	depends on 64BIT
	depends on HAS_IOMEM
<<<<<<< HEAD
=======
	select MDIO_CAVIUM
>>>>>>> 6f40fed1
	help
	  This module provides a driver for the Octeon and ThunderX MDIO
	  buses. It is required by the Octeon and ThunderX ethernet device
	  drivers on some systems.

config MDIO_THUNDER
	tristate "Support for MDIO buses on ThunderX SOCs"
	depends on 64BIT
	depends on PCI
	select MDIO_CAVIUM
	help
	  This driver supports the MDIO interfaces found on Cavium
	  ThunderX SoCs when the MDIO bus device appears as a PCI
	  device.


config MDIO_SUN4I
	tristate "Allwinner sun4i MDIO interface support"
	depends on ARCH_SUNXI
	help
	  This driver supports the MDIO interface found in the network
	  interface units of the Allwinner SoC that have an EMAC (A10,
	  A12, A10s, etc.)

config MDIO_MOXART
        tristate "MOXA ART MDIO interface support"
        depends on ARCH_MOXART
        help
          This driver supports the MDIO interface found in the network
          interface units of the MOXA ART SoC

config MDIO_BUS_MUX
	tristate
	depends on OF_MDIO
	help
	  This module provides a driver framework for MDIO bus
	  multiplexers which connect one of several child MDIO busses
	  to a parent bus.  Switching between child busses is done by
	  device specific drivers.

config MDIO_BUS_MUX_GPIO
	tristate "Support for GPIO controlled MDIO bus multiplexers"
	depends on OF_GPIO && OF_MDIO
	select MDIO_BUS_MUX
	help
	  This module provides a driver for MDIO bus multiplexers that
	  are controlled via GPIO lines.  The multiplexer connects one of
	  several child MDIO busses to a parent bus.  Child bus
	  selection is under the control of GPIO lines.

config MDIO_BUS_MUX_MMIOREG
	tristate "Support for MMIO device-controlled MDIO bus multiplexers"
	depends on OF_MDIO && HAS_IOMEM
	select MDIO_BUS_MUX
	help
	  This module provides a driver for MDIO bus multiplexers that
	  are controlled via a simple memory-mapped device, like an FPGA.
	  The multiplexer connects one of several child MDIO busses to a
	  parent bus.  Child bus selection is under the control of one of
	  the FPGA's registers.

	  Currently, only 8-bit registers are supported.

config MDIO_BCM_UNIMAC
	tristate "Broadcom UniMAC MDIO bus controller"
	depends on HAS_IOMEM
	help
	  This module provides a driver for the Broadcom UniMAC MDIO busses.
	  This hardware can be found in the Broadcom GENET Ethernet MAC
	  controllers as well as some Broadcom Ethernet switches such as the
	  Starfighter 2 switches.

config MDIO_BCM_IPROC
	tristate "Broadcom iProc MDIO bus controller"
	depends on ARCH_BCM_IPROC || COMPILE_TEST
	depends on HAS_IOMEM && OF_MDIO
	help
	  This module provides a driver for the MDIO busses found in the
	  Broadcom iProc SoC's.

endif # PHYLIB

config MICREL_KS8995MA
	tristate "Micrel KS8995MA 5-ports 10/100 managed Ethernet switch"
	depends on SPI<|MERGE_RESOLUTION|>--- conflicted
+++ resolved
@@ -190,10 +190,7 @@
 	tristate "Support for MDIO buses on Octeon and some ThunderX SOCs"
 	depends on 64BIT
 	depends on HAS_IOMEM
-<<<<<<< HEAD
-=======
 	select MDIO_CAVIUM
->>>>>>> 6f40fed1
 	help
 	  This module provides a driver for the Octeon and ThunderX MDIO
 	  buses. It is required by the Octeon and ThunderX ethernet device
