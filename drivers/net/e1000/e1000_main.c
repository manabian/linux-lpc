/*******************************************************************************

  Intel PRO/1000 Linux driver
  Copyright(c) 1999 - 2006 Intel Corporation.

  This program is free software; you can redistribute it and/or modify it
  under the terms and conditions of the GNU General Public License,
  version 2, as published by the Free Software Foundation.

  This program is distributed in the hope it will be useful, but WITHOUT
  ANY WARRANTY; without even the implied warranty of MERCHANTABILITY or
  FITNESS FOR A PARTICULAR PURPOSE.  See the GNU General Public License for
  more details.

  You should have received a copy of the GNU General Public License along with
  this program; if not, write to the Free Software Foundation, Inc.,
  51 Franklin St - Fifth Floor, Boston, MA 02110-1301 USA.

  The full GNU General Public License is included in this distribution in
  the file called "COPYING".

  Contact Information:
  Linux NICS <linux.nics@intel.com>
  e1000-devel Mailing List <e1000-devel@lists.sourceforge.net>
  Intel Corporation, 5200 N.E. Elam Young Parkway, Hillsboro, OR 97124-6497

*******************************************************************************/

#include "e1000.h"
#include <net/ip6_checksum.h>

char e1000_driver_name[] = "e1000";
static char e1000_driver_string[] = "Intel(R) PRO/1000 Network Driver";
#define DRV_VERSION "7.3.21-k3-NAPI"
const char e1000_driver_version[] = DRV_VERSION;
static const char e1000_copyright[] = "Copyright (c) 1999-2006 Intel Corporation.";

/* e1000_pci_tbl - PCI Device ID Table
 *
 * Last entry must be all 0s
 *
 * Macro expands to...
 *   {PCI_DEVICE(PCI_VENDOR_ID_INTEL, device_id)}
 */
static struct pci_device_id e1000_pci_tbl[] = {
	INTEL_E1000_ETHERNET_DEVICE(0x1000),
	INTEL_E1000_ETHERNET_DEVICE(0x1001),
	INTEL_E1000_ETHERNET_DEVICE(0x1004),
	INTEL_E1000_ETHERNET_DEVICE(0x1008),
	INTEL_E1000_ETHERNET_DEVICE(0x1009),
	INTEL_E1000_ETHERNET_DEVICE(0x100C),
	INTEL_E1000_ETHERNET_DEVICE(0x100D),
	INTEL_E1000_ETHERNET_DEVICE(0x100E),
	INTEL_E1000_ETHERNET_DEVICE(0x100F),
	INTEL_E1000_ETHERNET_DEVICE(0x1010),
	INTEL_E1000_ETHERNET_DEVICE(0x1011),
	INTEL_E1000_ETHERNET_DEVICE(0x1012),
	INTEL_E1000_ETHERNET_DEVICE(0x1013),
	INTEL_E1000_ETHERNET_DEVICE(0x1014),
	INTEL_E1000_ETHERNET_DEVICE(0x1015),
	INTEL_E1000_ETHERNET_DEVICE(0x1016),
	INTEL_E1000_ETHERNET_DEVICE(0x1017),
	INTEL_E1000_ETHERNET_DEVICE(0x1018),
	INTEL_E1000_ETHERNET_DEVICE(0x1019),
	INTEL_E1000_ETHERNET_DEVICE(0x101A),
	INTEL_E1000_ETHERNET_DEVICE(0x101D),
	INTEL_E1000_ETHERNET_DEVICE(0x101E),
	INTEL_E1000_ETHERNET_DEVICE(0x1026),
	INTEL_E1000_ETHERNET_DEVICE(0x1027),
	INTEL_E1000_ETHERNET_DEVICE(0x1028),
	INTEL_E1000_ETHERNET_DEVICE(0x1075),
	INTEL_E1000_ETHERNET_DEVICE(0x1076),
	INTEL_E1000_ETHERNET_DEVICE(0x1077),
	INTEL_E1000_ETHERNET_DEVICE(0x1078),
	INTEL_E1000_ETHERNET_DEVICE(0x1079),
	INTEL_E1000_ETHERNET_DEVICE(0x107A),
	INTEL_E1000_ETHERNET_DEVICE(0x107B),
	INTEL_E1000_ETHERNET_DEVICE(0x107C),
	INTEL_E1000_ETHERNET_DEVICE(0x108A),
	INTEL_E1000_ETHERNET_DEVICE(0x1099),
	INTEL_E1000_ETHERNET_DEVICE(0x10B5),
	/* required last entry */
	{0,}
};

MODULE_DEVICE_TABLE(pci, e1000_pci_tbl);

int e1000_up(struct e1000_adapter *adapter);
void e1000_down(struct e1000_adapter *adapter);
void e1000_reinit_locked(struct e1000_adapter *adapter);
void e1000_reset(struct e1000_adapter *adapter);
int e1000_set_spd_dplx(struct e1000_adapter *adapter, u16 spddplx);
int e1000_setup_all_tx_resources(struct e1000_adapter *adapter);
int e1000_setup_all_rx_resources(struct e1000_adapter *adapter);
void e1000_free_all_tx_resources(struct e1000_adapter *adapter);
void e1000_free_all_rx_resources(struct e1000_adapter *adapter);
static int e1000_setup_tx_resources(struct e1000_adapter *adapter,
                             struct e1000_tx_ring *txdr);
static int e1000_setup_rx_resources(struct e1000_adapter *adapter,
                             struct e1000_rx_ring *rxdr);
static void e1000_free_tx_resources(struct e1000_adapter *adapter,
                             struct e1000_tx_ring *tx_ring);
static void e1000_free_rx_resources(struct e1000_adapter *adapter,
                             struct e1000_rx_ring *rx_ring);
void e1000_update_stats(struct e1000_adapter *adapter);

static int e1000_init_module(void);
static void e1000_exit_module(void);
static int e1000_probe(struct pci_dev *pdev, const struct pci_device_id *ent);
static void __devexit e1000_remove(struct pci_dev *pdev);
static int e1000_alloc_queues(struct e1000_adapter *adapter);
static int e1000_sw_init(struct e1000_adapter *adapter);
static int e1000_open(struct net_device *netdev);
static int e1000_close(struct net_device *netdev);
static void e1000_configure_tx(struct e1000_adapter *adapter);
static void e1000_configure_rx(struct e1000_adapter *adapter);
static void e1000_setup_rctl(struct e1000_adapter *adapter);
static void e1000_clean_all_tx_rings(struct e1000_adapter *adapter);
static void e1000_clean_all_rx_rings(struct e1000_adapter *adapter);
static void e1000_clean_tx_ring(struct e1000_adapter *adapter,
                                struct e1000_tx_ring *tx_ring);
static void e1000_clean_rx_ring(struct e1000_adapter *adapter,
                                struct e1000_rx_ring *rx_ring);
static void e1000_set_rx_mode(struct net_device *netdev);
static void e1000_update_phy_info(unsigned long data);
static void e1000_watchdog(unsigned long data);
static void e1000_82547_tx_fifo_stall(unsigned long data);
static int e1000_xmit_frame(struct sk_buff *skb, struct net_device *netdev);
static struct net_device_stats * e1000_get_stats(struct net_device *netdev);
static int e1000_change_mtu(struct net_device *netdev, int new_mtu);
static int e1000_set_mac(struct net_device *netdev, void *p);
static irqreturn_t e1000_intr(int irq, void *data);
static irqreturn_t e1000_intr_msi(int irq, void *data);
static bool e1000_clean_tx_irq(struct e1000_adapter *adapter,
			       struct e1000_tx_ring *tx_ring);
static int e1000_clean(struct napi_struct *napi, int budget);
static bool e1000_clean_rx_irq(struct e1000_adapter *adapter,
			       struct e1000_rx_ring *rx_ring,
			       int *work_done, int work_to_do);
static void e1000_alloc_rx_buffers(struct e1000_adapter *adapter,
                                   struct e1000_rx_ring *rx_ring,
				   int cleaned_count);
static int e1000_ioctl(struct net_device *netdev, struct ifreq *ifr, int cmd);
static int e1000_mii_ioctl(struct net_device *netdev, struct ifreq *ifr,
			   int cmd);
static void e1000_enter_82542_rst(struct e1000_adapter *adapter);
static void e1000_leave_82542_rst(struct e1000_adapter *adapter);
static void e1000_tx_timeout(struct net_device *dev);
static void e1000_reset_task(struct work_struct *work);
static void e1000_smartspeed(struct e1000_adapter *adapter);
static int e1000_82547_fifo_workaround(struct e1000_adapter *adapter,
                                       struct sk_buff *skb);

static void e1000_vlan_rx_register(struct net_device *netdev, struct vlan_group *grp);
static void e1000_vlan_rx_add_vid(struct net_device *netdev, u16 vid);
static void e1000_vlan_rx_kill_vid(struct net_device *netdev, u16 vid);
static void e1000_restore_vlan(struct e1000_adapter *adapter);

#ifdef CONFIG_PM
static int e1000_suspend(struct pci_dev *pdev, pm_message_t state);
static int e1000_resume(struct pci_dev *pdev);
#endif
static void e1000_shutdown(struct pci_dev *pdev);

#ifdef CONFIG_NET_POLL_CONTROLLER
/* for netdump / net console */
static void e1000_netpoll (struct net_device *netdev);
#endif

#define COPYBREAK_DEFAULT 256
static unsigned int copybreak __read_mostly = COPYBREAK_DEFAULT;
module_param(copybreak, uint, 0644);
MODULE_PARM_DESC(copybreak,
	"Maximum size of packet that is copied to a new buffer on receive");

static pci_ers_result_t e1000_io_error_detected(struct pci_dev *pdev,
                     pci_channel_state_t state);
static pci_ers_result_t e1000_io_slot_reset(struct pci_dev *pdev);
static void e1000_io_resume(struct pci_dev *pdev);

static struct pci_error_handlers e1000_err_handler = {
	.error_detected = e1000_io_error_detected,
	.slot_reset = e1000_io_slot_reset,
	.resume = e1000_io_resume,
};

static struct pci_driver e1000_driver = {
	.name     = e1000_driver_name,
	.id_table = e1000_pci_tbl,
	.probe    = e1000_probe,
	.remove   = __devexit_p(e1000_remove),
#ifdef CONFIG_PM
	/* Power Managment Hooks */
	.suspend  = e1000_suspend,
	.resume   = e1000_resume,
#endif
	.shutdown = e1000_shutdown,
	.err_handler = &e1000_err_handler
};

MODULE_AUTHOR("Intel Corporation, <linux.nics@intel.com>");
MODULE_DESCRIPTION("Intel(R) PRO/1000 Network Driver");
MODULE_LICENSE("GPL");
MODULE_VERSION(DRV_VERSION);

static int debug = NETIF_MSG_DRV | NETIF_MSG_PROBE;
module_param(debug, int, 0);
MODULE_PARM_DESC(debug, "Debug level (0=none,...,16=all)");

/**
 * e1000_init_module - Driver Registration Routine
 *
 * e1000_init_module is the first routine called when the driver is
 * loaded. All it does is register with the PCI subsystem.
 **/

static int __init e1000_init_module(void)
{
	int ret;
	printk(KERN_INFO "%s - version %s\n",
	       e1000_driver_string, e1000_driver_version);

	printk(KERN_INFO "%s\n", e1000_copyright);

	ret = pci_register_driver(&e1000_driver);
	if (copybreak != COPYBREAK_DEFAULT) {
		if (copybreak == 0)
			printk(KERN_INFO "e1000: copybreak disabled\n");
		else
			printk(KERN_INFO "e1000: copybreak enabled for "
			       "packets <= %u bytes\n", copybreak);
	}
	return ret;
}

module_init(e1000_init_module);

/**
 * e1000_exit_module - Driver Exit Cleanup Routine
 *
 * e1000_exit_module is called just before the driver is removed
 * from memory.
 **/

static void __exit e1000_exit_module(void)
{
	pci_unregister_driver(&e1000_driver);
}

module_exit(e1000_exit_module);

static int e1000_request_irq(struct e1000_adapter *adapter)
{
	struct e1000_hw *hw = &adapter->hw;
	struct net_device *netdev = adapter->netdev;
	irq_handler_t handler = e1000_intr;
	int irq_flags = IRQF_SHARED;
	int err;

	if (hw->mac_type >= e1000_82571) {
		adapter->have_msi = !pci_enable_msi(adapter->pdev);
		if (adapter->have_msi) {
			handler = e1000_intr_msi;
			irq_flags = 0;
		}
	}

	err = request_irq(adapter->pdev->irq, handler, irq_flags, netdev->name,
	                  netdev);
	if (err) {
		if (adapter->have_msi)
			pci_disable_msi(adapter->pdev);
		DPRINTK(PROBE, ERR,
		        "Unable to allocate interrupt Error: %d\n", err);
	}

	return err;
}

static void e1000_free_irq(struct e1000_adapter *adapter)
{
	struct net_device *netdev = adapter->netdev;

	free_irq(adapter->pdev->irq, netdev);

	if (adapter->have_msi)
		pci_disable_msi(adapter->pdev);
}

/**
 * e1000_irq_disable - Mask off interrupt generation on the NIC
 * @adapter: board private structure
 **/

static void e1000_irq_disable(struct e1000_adapter *adapter)
{
	struct e1000_hw *hw = &adapter->hw;

	ew32(IMC, ~0);
	E1000_WRITE_FLUSH();
	synchronize_irq(adapter->pdev->irq);
}

/**
 * e1000_irq_enable - Enable default interrupt generation settings
 * @adapter: board private structure
 **/

static void e1000_irq_enable(struct e1000_adapter *adapter)
{
	struct e1000_hw *hw = &adapter->hw;

	ew32(IMS, IMS_ENABLE_MASK);
	E1000_WRITE_FLUSH();
}

static void e1000_update_mng_vlan(struct e1000_adapter *adapter)
{
	struct e1000_hw *hw = &adapter->hw;
	struct net_device *netdev = adapter->netdev;
	u16 vid = hw->mng_cookie.vlan_id;
	u16 old_vid = adapter->mng_vlan_id;
	if (adapter->vlgrp) {
		if (!vlan_group_get_device(adapter->vlgrp, vid)) {
			if (hw->mng_cookie.status &
				E1000_MNG_DHCP_COOKIE_STATUS_VLAN_SUPPORT) {
				e1000_vlan_rx_add_vid(netdev, vid);
				adapter->mng_vlan_id = vid;
			} else
				adapter->mng_vlan_id = E1000_MNG_VLAN_NONE;

			if ((old_vid != (u16)E1000_MNG_VLAN_NONE) &&
					(vid != old_vid) &&
			    !vlan_group_get_device(adapter->vlgrp, old_vid))
				e1000_vlan_rx_kill_vid(netdev, old_vid);
		} else
			adapter->mng_vlan_id = vid;
	}
}

/**
 * e1000_release_hw_control - release control of the h/w to f/w
 * @adapter: address of board private structure
 *
 * e1000_release_hw_control resets {CTRL_EXT|FWSM}:DRV_LOAD bit.
 * For ASF and Pass Through versions of f/w this means that the
 * driver is no longer loaded. For AMT version (only with 82573) i
 * of the f/w this means that the network i/f is closed.
 *
 **/

static void e1000_release_hw_control(struct e1000_adapter *adapter)
{
	u32 ctrl_ext;
	u32 swsm;
	struct e1000_hw *hw = &adapter->hw;

	/* Let firmware taken over control of h/w */
	switch (hw->mac_type) {
	case e1000_82573:
		swsm = er32(SWSM);
		ew32(SWSM, swsm & ~E1000_SWSM_DRV_LOAD);
		break;
	case e1000_82571:
	case e1000_82572:
	case e1000_80003es2lan:
	case e1000_ich8lan:
		ctrl_ext = er32(CTRL_EXT);
		ew32(CTRL_EXT, ctrl_ext & ~E1000_CTRL_EXT_DRV_LOAD);
		break;
	default:
		break;
	}
}

/**
 * e1000_get_hw_control - get control of the h/w from f/w
 * @adapter: address of board private structure
 *
 * e1000_get_hw_control sets {CTRL_EXT|FWSM}:DRV_LOAD bit.
 * For ASF and Pass Through versions of f/w this means that
 * the driver is loaded. For AMT version (only with 82573)
 * of the f/w this means that the network i/f is open.
 *
 **/

static void e1000_get_hw_control(struct e1000_adapter *adapter)
{
	u32 ctrl_ext;
	u32 swsm;
	struct e1000_hw *hw = &adapter->hw;

	/* Let firmware know the driver has taken over */
	switch (hw->mac_type) {
	case e1000_82573:
		swsm = er32(SWSM);
		ew32(SWSM, swsm | E1000_SWSM_DRV_LOAD);
		break;
	case e1000_82571:
	case e1000_82572:
	case e1000_80003es2lan:
	case e1000_ich8lan:
		ctrl_ext = er32(CTRL_EXT);
		ew32(CTRL_EXT, ctrl_ext | E1000_CTRL_EXT_DRV_LOAD);
		break;
	default:
		break;
	}
}

static void e1000_init_manageability(struct e1000_adapter *adapter)
{
	struct e1000_hw *hw = &adapter->hw;

	if (adapter->en_mng_pt) {
		u32 manc = er32(MANC);

		/* disable hardware interception of ARP */
		manc &= ~(E1000_MANC_ARP_EN);

		/* enable receiving management packets to the host */
		/* this will probably generate destination unreachable messages
		 * from the host OS, but the packets will be handled on SMBUS */
		if (hw->has_manc2h) {
			u32 manc2h = er32(MANC2H);

			manc |= E1000_MANC_EN_MNG2HOST;
#define E1000_MNG2HOST_PORT_623 (1 << 5)
#define E1000_MNG2HOST_PORT_664 (1 << 6)
			manc2h |= E1000_MNG2HOST_PORT_623;
			manc2h |= E1000_MNG2HOST_PORT_664;
			ew32(MANC2H, manc2h);
		}

		ew32(MANC, manc);
	}
}

static void e1000_release_manageability(struct e1000_adapter *adapter)
{
	struct e1000_hw *hw = &adapter->hw;

	if (adapter->en_mng_pt) {
		u32 manc = er32(MANC);

		/* re-enable hardware interception of ARP */
		manc |= E1000_MANC_ARP_EN;

		if (hw->has_manc2h)
			manc &= ~E1000_MANC_EN_MNG2HOST;

		/* don't explicitly have to mess with MANC2H since
		 * MANC has an enable disable that gates MANC2H */

		ew32(MANC, manc);
	}
}

/**
 * e1000_configure - configure the hardware for RX and TX
 * @adapter = private board structure
 **/
static void e1000_configure(struct e1000_adapter *adapter)
{
	struct net_device *netdev = adapter->netdev;
	int i;

	e1000_set_rx_mode(netdev);

	e1000_restore_vlan(adapter);
	e1000_init_manageability(adapter);

	e1000_configure_tx(adapter);
	e1000_setup_rctl(adapter);
	e1000_configure_rx(adapter);
	/* call E1000_DESC_UNUSED which always leaves
	 * at least 1 descriptor unused to make sure
	 * next_to_use != next_to_clean */
	for (i = 0; i < adapter->num_rx_queues; i++) {
		struct e1000_rx_ring *ring = &adapter->rx_ring[i];
		adapter->alloc_rx_buf(adapter, ring,
		                      E1000_DESC_UNUSED(ring));
	}

	adapter->tx_queue_len = netdev->tx_queue_len;
}

int e1000_up(struct e1000_adapter *adapter)
{
	struct e1000_hw *hw = &adapter->hw;

	/* hardware has been reset, we need to reload some things */
	e1000_configure(adapter);

	clear_bit(__E1000_DOWN, &adapter->flags);

	napi_enable(&adapter->napi);

	e1000_irq_enable(adapter);

	/* fire a link change interrupt to start the watchdog */
	ew32(ICS, E1000_ICS_LSC);
	return 0;
}

/**
 * e1000_power_up_phy - restore link in case the phy was powered down
 * @adapter: address of board private structure
 *
 * The phy may be powered down to save power and turn off link when the
 * driver is unloaded and wake on lan is not enabled (among others)
 * *** this routine MUST be followed by a call to e1000_reset ***
 *
 **/

void e1000_power_up_phy(struct e1000_adapter *adapter)
{
	struct e1000_hw *hw = &adapter->hw;
	u16 mii_reg = 0;

	/* Just clear the power down bit to wake the phy back up */
	if (hw->media_type == e1000_media_type_copper) {
		/* according to the manual, the phy will retain its
		 * settings across a power-down/up cycle */
		e1000_read_phy_reg(hw, PHY_CTRL, &mii_reg);
		mii_reg &= ~MII_CR_POWER_DOWN;
		e1000_write_phy_reg(hw, PHY_CTRL, mii_reg);
	}
}

static void e1000_power_down_phy(struct e1000_adapter *adapter)
{
	struct e1000_hw *hw = &adapter->hw;

	/* Power down the PHY so no link is implied when interface is down *
	 * The PHY cannot be powered down if any of the following is true *
	 * (a) WoL is enabled
	 * (b) AMT is active
	 * (c) SoL/IDER session is active */
	if (!adapter->wol && hw->mac_type >= e1000_82540 &&
	   hw->media_type == e1000_media_type_copper) {
		u16 mii_reg = 0;

		switch (hw->mac_type) {
		case e1000_82540:
		case e1000_82545:
		case e1000_82545_rev_3:
		case e1000_82546:
		case e1000_82546_rev_3:
		case e1000_82541:
		case e1000_82541_rev_2:
		case e1000_82547:
		case e1000_82547_rev_2:
			if (er32(MANC) & E1000_MANC_SMBUS_EN)
				goto out;
			break;
		case e1000_82571:
		case e1000_82572:
		case e1000_82573:
		case e1000_80003es2lan:
		case e1000_ich8lan:
			if (e1000_check_mng_mode(hw) ||
			    e1000_check_phy_reset_block(hw))
				goto out;
			break;
		default:
			goto out;
		}
		e1000_read_phy_reg(hw, PHY_CTRL, &mii_reg);
		mii_reg |= MII_CR_POWER_DOWN;
		e1000_write_phy_reg(hw, PHY_CTRL, mii_reg);
		mdelay(1);
	}
out:
	return;
}

void e1000_down(struct e1000_adapter *adapter)
{
	struct e1000_hw *hw = &adapter->hw;
	struct net_device *netdev = adapter->netdev;
	u32 rctl, tctl;

	/* signal that we're down so the interrupt handler does not
	 * reschedule our watchdog timer */
	set_bit(__E1000_DOWN, &adapter->flags);

	/* disable receives in the hardware */
	rctl = er32(RCTL);
	ew32(RCTL, rctl & ~E1000_RCTL_EN);
	/* flush and sleep below */

	/* can be netif_tx_disable when NETIF_F_LLTX is removed */
	netif_stop_queue(netdev);

	/* disable transmits in the hardware */
	tctl = er32(TCTL);
	tctl &= ~E1000_TCTL_EN;
	ew32(TCTL, tctl);
	/* flush both disables and wait for them to finish */
	E1000_WRITE_FLUSH();
	msleep(10);

	napi_disable(&adapter->napi);

	e1000_irq_disable(adapter);

	del_timer_sync(&adapter->tx_fifo_stall_timer);
	del_timer_sync(&adapter->watchdog_timer);
	del_timer_sync(&adapter->phy_info_timer);

	netdev->tx_queue_len = adapter->tx_queue_len;
	adapter->link_speed = 0;
	adapter->link_duplex = 0;
	netif_carrier_off(netdev);

	e1000_reset(adapter);
	e1000_clean_all_tx_rings(adapter);
	e1000_clean_all_rx_rings(adapter);
}

void e1000_reinit_locked(struct e1000_adapter *adapter)
{
	WARN_ON(in_interrupt());
	while (test_and_set_bit(__E1000_RESETTING, &adapter->flags))
		msleep(1);
	e1000_down(adapter);
	e1000_up(adapter);
	clear_bit(__E1000_RESETTING, &adapter->flags);
}

void e1000_reset(struct e1000_adapter *adapter)
{
	struct e1000_hw *hw = &adapter->hw;
	u32 pba = 0, tx_space, min_tx_space, min_rx_space;
	u16 fc_high_water_mark = E1000_FC_HIGH_DIFF;
	bool legacy_pba_adjust = false;

	/* Repartition Pba for greater than 9k mtu
	 * To take effect CTRL.RST is required.
	 */

	switch (hw->mac_type) {
	case e1000_82542_rev2_0:
	case e1000_82542_rev2_1:
	case e1000_82543:
	case e1000_82544:
	case e1000_82540:
	case e1000_82541:
	case e1000_82541_rev_2:
		legacy_pba_adjust = true;
		pba = E1000_PBA_48K;
		break;
	case e1000_82545:
	case e1000_82545_rev_3:
	case e1000_82546:
	case e1000_82546_rev_3:
		pba = E1000_PBA_48K;
		break;
	case e1000_82547:
	case e1000_82547_rev_2:
		legacy_pba_adjust = true;
		pba = E1000_PBA_30K;
		break;
	case e1000_82571:
	case e1000_82572:
	case e1000_80003es2lan:
		pba = E1000_PBA_38K;
		break;
	case e1000_82573:
		pba = E1000_PBA_20K;
		break;
	case e1000_ich8lan:
		pba = E1000_PBA_8K;
	case e1000_undefined:
	case e1000_num_macs:
		break;
	}

	if (legacy_pba_adjust) {
		if (adapter->netdev->mtu > E1000_RXBUFFER_8192)
			pba -= 8; /* allocate more FIFO for Tx */

		if (hw->mac_type == e1000_82547) {
			adapter->tx_fifo_head = 0;
			adapter->tx_head_addr = pba << E1000_TX_HEAD_ADDR_SHIFT;
			adapter->tx_fifo_size =
				(E1000_PBA_40K - pba) << E1000_PBA_BYTES_SHIFT;
			atomic_set(&adapter->tx_fifo_stall, 0);
		}
	} else if (hw->max_frame_size > MAXIMUM_ETHERNET_FRAME_SIZE) {
		/* adjust PBA for jumbo frames */
		ew32(PBA, pba);

		/* To maintain wire speed transmits, the Tx FIFO should be
		 * large enough to accomodate two full transmit packets,
		 * rounded up to the next 1KB and expressed in KB.  Likewise,
		 * the Rx FIFO should be large enough to accomodate at least
		 * one full receive packet and is similarly rounded up and
		 * expressed in KB. */
		pba = er32(PBA);
		/* upper 16 bits has Tx packet buffer allocation size in KB */
		tx_space = pba >> 16;
		/* lower 16 bits has Rx packet buffer allocation size in KB */
		pba &= 0xffff;
		/* don't include ethernet FCS because hardware appends/strips */
		min_rx_space = adapter->netdev->mtu + ENET_HEADER_SIZE +
		               VLAN_TAG_SIZE;
		min_tx_space = min_rx_space;
		min_tx_space *= 2;
		min_tx_space = ALIGN(min_tx_space, 1024);
		min_tx_space >>= 10;
		min_rx_space = ALIGN(min_rx_space, 1024);
		min_rx_space >>= 10;

		/* If current Tx allocation is less than the min Tx FIFO size,
		 * and the min Tx FIFO size is less than the current Rx FIFO
		 * allocation, take space away from current Rx allocation */
		if (tx_space < min_tx_space &&
		    ((min_tx_space - tx_space) < pba)) {
			pba = pba - (min_tx_space - tx_space);

			/* PCI/PCIx hardware has PBA alignment constraints */
			switch (hw->mac_type) {
			case e1000_82545 ... e1000_82546_rev_3:
				pba &= ~(E1000_PBA_8K - 1);
				break;
			default:
				break;
			}

			/* if short on rx space, rx wins and must trump tx
			 * adjustment or use Early Receive if available */
			if (pba < min_rx_space) {
				switch (hw->mac_type) {
				case e1000_82573:
					/* ERT enabled in e1000_configure_rx */
					break;
				default:
					pba = min_rx_space;
					break;
				}
			}
		}
	}

	ew32(PBA, pba);

	/* flow control settings */
	/* Set the FC high water mark to 90% of the FIFO size.
	 * Required to clear last 3 LSB */
	fc_high_water_mark = ((pba * 9216)/10) & 0xFFF8;
	/* We can't use 90% on small FIFOs because the remainder
	 * would be less than 1 full frame.  In this case, we size
	 * it to allow at least a full frame above the high water
	 *  mark. */
	if (pba < E1000_PBA_16K)
		fc_high_water_mark = (pba * 1024) - 1600;

	hw->fc_high_water = fc_high_water_mark;
	hw->fc_low_water = fc_high_water_mark - 8;
	if (hw->mac_type == e1000_80003es2lan)
		hw->fc_pause_time = 0xFFFF;
	else
		hw->fc_pause_time = E1000_FC_PAUSE_TIME;
	hw->fc_send_xon = 1;
	hw->fc = hw->original_fc;

	/* Allow time for pending master requests to run */
	e1000_reset_hw(hw);
	if (hw->mac_type >= e1000_82544)
		ew32(WUC, 0);

	if (e1000_init_hw(hw))
		DPRINTK(PROBE, ERR, "Hardware Error\n");
	e1000_update_mng_vlan(adapter);

	/* if (adapter->hwflags & HWFLAGS_PHY_PWR_BIT) { */
	if (hw->mac_type >= e1000_82544 &&
	    hw->mac_type <= e1000_82547_rev_2 &&
	    hw->autoneg == 1 &&
	    hw->autoneg_advertised == ADVERTISE_1000_FULL) {
		u32 ctrl = er32(CTRL);
		/* clear phy power management bit if we are in gig only mode,
		 * which if enabled will attempt negotiation to 100Mb, which
		 * can cause a loss of link at power off or driver unload */
		ctrl &= ~E1000_CTRL_SWDPIN3;
		ew32(CTRL, ctrl);
	}

	/* Enable h/w to recognize an 802.1Q VLAN Ethernet packet */
	ew32(VET, ETHERNET_IEEE_VLAN_TYPE);

	e1000_reset_adaptive(hw);
	e1000_phy_get_info(hw, &adapter->phy_info);

	if (!adapter->smart_power_down &&
	    (hw->mac_type == e1000_82571 ||
	     hw->mac_type == e1000_82572)) {
		u16 phy_data = 0;
		/* speed up time to link by disabling smart power down, ignore
		 * the return value of this function because there is nothing
		 * different we would do if it failed */
		e1000_read_phy_reg(hw, IGP02E1000_PHY_POWER_MGMT,
		                   &phy_data);
		phy_data &= ~IGP02E1000_PM_SPD;
		e1000_write_phy_reg(hw, IGP02E1000_PHY_POWER_MGMT,
		                    phy_data);
	}

	e1000_release_manageability(adapter);
}

/**
 *  Dump the eeprom for users having checksum issues
 **/
static void e1000_dump_eeprom(struct e1000_adapter *adapter)
{
	struct net_device *netdev = adapter->netdev;
	struct ethtool_eeprom eeprom;
	const struct ethtool_ops *ops = netdev->ethtool_ops;
	u8 *data;
	int i;
	u16 csum_old, csum_new = 0;

	eeprom.len = ops->get_eeprom_len(netdev);
	eeprom.offset = 0;

	data = kmalloc(eeprom.len, GFP_KERNEL);
	if (!data) {
		printk(KERN_ERR "Unable to allocate memory to dump EEPROM"
		       " data\n");
		return;
	}

	ops->get_eeprom(netdev, &eeprom, data);

	csum_old = (data[EEPROM_CHECKSUM_REG * 2]) +
		   (data[EEPROM_CHECKSUM_REG * 2 + 1] << 8);
	for (i = 0; i < EEPROM_CHECKSUM_REG * 2; i += 2)
		csum_new += data[i] + (data[i + 1] << 8);
	csum_new = EEPROM_SUM - csum_new;

	printk(KERN_ERR "/*********************/\n");
	printk(KERN_ERR "Current EEPROM Checksum : 0x%04x\n", csum_old);
	printk(KERN_ERR "Calculated              : 0x%04x\n", csum_new);

	printk(KERN_ERR "Offset    Values\n");
	printk(KERN_ERR "========  ======\n");
	print_hex_dump(KERN_ERR, "", DUMP_PREFIX_OFFSET, 16, 1, data, 128, 0);

	printk(KERN_ERR "Include this output when contacting your support "
	       "provider.\n");
	printk(KERN_ERR "This is not a software error! Something bad "
	       "happened to your hardware or\n");
	printk(KERN_ERR "EEPROM image. Ignoring this "
	       "problem could result in further problems,\n");
	printk(KERN_ERR "possibly loss of data, corruption or system hangs!\n");
	printk(KERN_ERR "The MAC Address will be reset to 00:00:00:00:00:00, "
	       "which is invalid\n");
	printk(KERN_ERR "and requires you to set the proper MAC "
	       "address manually before continuing\n");
	printk(KERN_ERR "to enable this network device.\n");
	printk(KERN_ERR "Please inspect the EEPROM dump and report the issue "
	       "to your hardware vendor\n");
	printk(KERN_ERR "or Intel Customer Support.\n");
	printk(KERN_ERR "/*********************/\n");

	kfree(data);
}

/**
 * e1000_is_need_ioport - determine if an adapter needs ioport resources or not
 * @pdev: PCI device information struct
 *
 * Return true if an adapter needs ioport resources
 **/
static int e1000_is_need_ioport(struct pci_dev *pdev)
{
	switch (pdev->device) {
	case E1000_DEV_ID_82540EM:
	case E1000_DEV_ID_82540EM_LOM:
	case E1000_DEV_ID_82540EP:
	case E1000_DEV_ID_82540EP_LOM:
	case E1000_DEV_ID_82540EP_LP:
	case E1000_DEV_ID_82541EI:
	case E1000_DEV_ID_82541EI_MOBILE:
	case E1000_DEV_ID_82541ER:
	case E1000_DEV_ID_82541ER_LOM:
	case E1000_DEV_ID_82541GI:
	case E1000_DEV_ID_82541GI_LF:
	case E1000_DEV_ID_82541GI_MOBILE:
	case E1000_DEV_ID_82544EI_COPPER:
	case E1000_DEV_ID_82544EI_FIBER:
	case E1000_DEV_ID_82544GC_COPPER:
	case E1000_DEV_ID_82544GC_LOM:
	case E1000_DEV_ID_82545EM_COPPER:
	case E1000_DEV_ID_82545EM_FIBER:
	case E1000_DEV_ID_82546EB_COPPER:
	case E1000_DEV_ID_82546EB_FIBER:
	case E1000_DEV_ID_82546EB_QUAD_COPPER:
		return true;
	default:
		return false;
	}
}

static const struct net_device_ops e1000_netdev_ops = {
	.ndo_open		= e1000_open,
	.ndo_stop		= e1000_close,
	.ndo_start_xmit		= e1000_xmit_frame,
	.ndo_get_stats		= e1000_get_stats,
	.ndo_set_rx_mode	= e1000_set_rx_mode,
	.ndo_set_mac_address	= e1000_set_mac,
	.ndo_tx_timeout 	= e1000_tx_timeout,
	.ndo_change_mtu		= e1000_change_mtu,
	.ndo_do_ioctl		= e1000_ioctl,
	.ndo_validate_addr	= eth_validate_addr,

	.ndo_vlan_rx_register	= e1000_vlan_rx_register,
	.ndo_vlan_rx_add_vid	= e1000_vlan_rx_add_vid,
	.ndo_vlan_rx_kill_vid	= e1000_vlan_rx_kill_vid,
#ifdef CONFIG_NET_POLL_CONTROLLER
	.ndo_poll_controller	= e1000_netpoll,
#endif
};

/**
 * e1000_probe - Device Initialization Routine
 * @pdev: PCI device information struct
 * @ent: entry in e1000_pci_tbl
 *
 * Returns 0 on success, negative on failure
 *
 * e1000_probe initializes an adapter identified by a pci_dev structure.
 * The OS initialization, configuring of the adapter private structure,
 * and a hardware reset occur.
 **/
static int __devinit e1000_probe(struct pci_dev *pdev,
				 const struct pci_device_id *ent)
{
	struct net_device *netdev;
	struct e1000_adapter *adapter;
	struct e1000_hw *hw;

	static int cards_found = 0;
	static int global_quad_port_a = 0; /* global ksp3 port a indication */
	int i, err, pci_using_dac;
	u16 eeprom_data = 0;
	u16 eeprom_apme_mask = E1000_EEPROM_APME;
	int bars, need_ioport;

	/* do not allocate ioport bars when not needed */
	need_ioport = e1000_is_need_ioport(pdev);
	if (need_ioport) {
		bars = pci_select_bars(pdev, IORESOURCE_MEM | IORESOURCE_IO);
		err = pci_enable_device(pdev);
	} else {
		bars = pci_select_bars(pdev, IORESOURCE_MEM);
		err = pci_enable_device_mem(pdev);
	}
	if (err)
		return err;

	if (!pci_set_dma_mask(pdev, DMA_BIT_MASK(64)) &&
	    !pci_set_consistent_dma_mask(pdev, DMA_BIT_MASK(64))) {
		pci_using_dac = 1;
	} else {
		err = pci_set_dma_mask(pdev, DMA_BIT_MASK(32));
		if (err) {
			err = pci_set_consistent_dma_mask(pdev, DMA_BIT_MASK(32));
			if (err) {
				E1000_ERR("No usable DMA configuration, "
					  "aborting\n");
				goto err_dma;
			}
		}
		pci_using_dac = 0;
	}

	err = pci_request_selected_regions(pdev, bars, e1000_driver_name);
	if (err)
		goto err_pci_reg;

	pci_set_master(pdev);

	err = -ENOMEM;
	netdev = alloc_etherdev(sizeof(struct e1000_adapter));
	if (!netdev)
		goto err_alloc_etherdev;

	SET_NETDEV_DEV(netdev, &pdev->dev);

	pci_set_drvdata(pdev, netdev);
	adapter = netdev_priv(netdev);
	adapter->netdev = netdev;
	adapter->pdev = pdev;
	adapter->msg_enable = (1 << debug) - 1;
	adapter->bars = bars;
	adapter->need_ioport = need_ioport;

	hw = &adapter->hw;
	hw->back = adapter;

	err = -EIO;
	hw->hw_addr = pci_ioremap_bar(pdev, BAR_0);
	if (!hw->hw_addr)
		goto err_ioremap;

	if (adapter->need_ioport) {
		for (i = BAR_1; i <= BAR_5; i++) {
			if (pci_resource_len(pdev, i) == 0)
				continue;
			if (pci_resource_flags(pdev, i) & IORESOURCE_IO) {
				hw->io_base = pci_resource_start(pdev, i);
				break;
			}
		}
	}

	netdev->netdev_ops = &e1000_netdev_ops;
	e1000_set_ethtool_ops(netdev);
	netdev->watchdog_timeo = 5 * HZ;
	netif_napi_add(netdev, &adapter->napi, e1000_clean, 64);

	strncpy(netdev->name, pci_name(pdev), sizeof(netdev->name) - 1);

	adapter->bd_number = cards_found;

	/* setup the private structure */

	err = e1000_sw_init(adapter);
	if (err)
		goto err_sw_init;

	err = -EIO;
	/* Flash BAR mapping must happen after e1000_sw_init
	 * because it depends on mac_type */
	if ((hw->mac_type == e1000_ich8lan) &&
	   (pci_resource_flags(pdev, 1) & IORESOURCE_MEM)) {
		hw->flash_address = pci_ioremap_bar(pdev, 1);
		if (!hw->flash_address)
			goto err_flashmap;
	}

	if (e1000_check_phy_reset_block(hw))
		DPRINTK(PROBE, INFO, "PHY reset is blocked due to SOL/IDER session.\n");

	if (hw->mac_type >= e1000_82543) {
		netdev->features = NETIF_F_SG |
				   NETIF_F_HW_CSUM |
				   NETIF_F_HW_VLAN_TX |
				   NETIF_F_HW_VLAN_RX |
				   NETIF_F_HW_VLAN_FILTER;
		if (hw->mac_type == e1000_ich8lan)
			netdev->features &= ~NETIF_F_HW_VLAN_FILTER;
	}

	if ((hw->mac_type >= e1000_82544) &&
	   (hw->mac_type != e1000_82547))
		netdev->features |= NETIF_F_TSO;

	if (hw->mac_type > e1000_82547_rev_2)
		netdev->features |= NETIF_F_TSO6;
	if (pci_using_dac)
		netdev->features |= NETIF_F_HIGHDMA;

	netdev->vlan_features |= NETIF_F_TSO;
	netdev->vlan_features |= NETIF_F_TSO6;
	netdev->vlan_features |= NETIF_F_HW_CSUM;
	netdev->vlan_features |= NETIF_F_SG;

	adapter->en_mng_pt = e1000_enable_mng_pass_thru(hw);

	/* initialize eeprom parameters */
	if (e1000_init_eeprom_params(hw)) {
		E1000_ERR("EEPROM initialization failed\n");
		goto err_eeprom;
	}

	/* before reading the EEPROM, reset the controller to
	 * put the device in a known good starting state */

	e1000_reset_hw(hw);

	/* make sure the EEPROM is good */
	if (e1000_validate_eeprom_checksum(hw) < 0) {
		DPRINTK(PROBE, ERR, "The EEPROM Checksum Is Not Valid\n");
		e1000_dump_eeprom(adapter);
		/*
		 * set MAC address to all zeroes to invalidate and temporary
		 * disable this device for the user. This blocks regular
		 * traffic while still permitting ethtool ioctls from reaching
		 * the hardware as well as allowing the user to run the
		 * interface after manually setting a hw addr using
		 * `ip set address`
		 */
		memset(hw->mac_addr, 0, netdev->addr_len);
	} else {
		/* copy the MAC address out of the EEPROM */
		if (e1000_read_mac_addr(hw))
			DPRINTK(PROBE, ERR, "EEPROM Read Error\n");
	}
	/* don't block initalization here due to bad MAC address */
	memcpy(netdev->dev_addr, hw->mac_addr, netdev->addr_len);
	memcpy(netdev->perm_addr, hw->mac_addr, netdev->addr_len);

	if (!is_valid_ether_addr(netdev->perm_addr))
		DPRINTK(PROBE, ERR, "Invalid MAC Address\n");

	e1000_get_bus_info(hw);

	init_timer(&adapter->tx_fifo_stall_timer);
	adapter->tx_fifo_stall_timer.function = &e1000_82547_tx_fifo_stall;
	adapter->tx_fifo_stall_timer.data = (unsigned long)adapter;

	init_timer(&adapter->watchdog_timer);
	adapter->watchdog_timer.function = &e1000_watchdog;
	adapter->watchdog_timer.data = (unsigned long) adapter;

	init_timer(&adapter->phy_info_timer);
	adapter->phy_info_timer.function = &e1000_update_phy_info;
	adapter->phy_info_timer.data = (unsigned long)adapter;

	INIT_WORK(&adapter->reset_task, e1000_reset_task);

	e1000_check_options(adapter);

	/* Initial Wake on LAN setting
	 * If APM wake is enabled in the EEPROM,
	 * enable the ACPI Magic Packet filter
	 */

	switch (hw->mac_type) {
	case e1000_82542_rev2_0:
	case e1000_82542_rev2_1:
	case e1000_82543:
		break;
	case e1000_82544:
		e1000_read_eeprom(hw,
			EEPROM_INIT_CONTROL2_REG, 1, &eeprom_data);
		eeprom_apme_mask = E1000_EEPROM_82544_APM;
		break;
	case e1000_ich8lan:
		e1000_read_eeprom(hw,
			EEPROM_INIT_CONTROL1_REG, 1, &eeprom_data);
		eeprom_apme_mask = E1000_EEPROM_ICH8_APME;
		break;
	case e1000_82546:
	case e1000_82546_rev_3:
	case e1000_82571:
	case e1000_80003es2lan:
		if (er32(STATUS) & E1000_STATUS_FUNC_1){
			e1000_read_eeprom(hw,
				EEPROM_INIT_CONTROL3_PORT_B, 1, &eeprom_data);
			break;
		}
		/* Fall Through */
	default:
		e1000_read_eeprom(hw,
			EEPROM_INIT_CONTROL3_PORT_A, 1, &eeprom_data);
		break;
	}
	if (eeprom_data & eeprom_apme_mask)
		adapter->eeprom_wol |= E1000_WUFC_MAG;

	/* now that we have the eeprom settings, apply the special cases
	 * where the eeprom may be wrong or the board simply won't support
	 * wake on lan on a particular port */
	switch (pdev->device) {
	case E1000_DEV_ID_82546GB_PCIE:
		adapter->eeprom_wol = 0;
		break;
	case E1000_DEV_ID_82546EB_FIBER:
	case E1000_DEV_ID_82546GB_FIBER:
	case E1000_DEV_ID_82571EB_FIBER:
		/* Wake events only supported on port A for dual fiber
		 * regardless of eeprom setting */
		if (er32(STATUS) & E1000_STATUS_FUNC_1)
			adapter->eeprom_wol = 0;
		break;
	case E1000_DEV_ID_82546GB_QUAD_COPPER_KSP3:
	case E1000_DEV_ID_82571EB_QUAD_COPPER:
	case E1000_DEV_ID_82571EB_QUAD_FIBER:
	case E1000_DEV_ID_82571EB_QUAD_COPPER_LOWPROFILE:
	case E1000_DEV_ID_82571PT_QUAD_COPPER:
		/* if quad port adapter, disable WoL on all but port A */
		if (global_quad_port_a != 0)
			adapter->eeprom_wol = 0;
		else
			adapter->quad_port_a = 1;
		/* Reset for multiple quad port adapters */
		if (++global_quad_port_a == 4)
			global_quad_port_a = 0;
		break;
	}

	/* initialize the wol settings based on the eeprom settings */
	adapter->wol = adapter->eeprom_wol;
	device_set_wakeup_enable(&adapter->pdev->dev, adapter->wol);

	/* print bus type/speed/width info */
	DPRINTK(PROBE, INFO, "(PCI%s:%s:%s) ",
		((hw->bus_type == e1000_bus_type_pcix) ? "-X" :
		 (hw->bus_type == e1000_bus_type_pci_express ? " Express":"")),
		((hw->bus_speed == e1000_bus_speed_2500) ? "2.5Gb/s" :
		 (hw->bus_speed == e1000_bus_speed_133) ? "133MHz" :
		 (hw->bus_speed == e1000_bus_speed_120) ? "120MHz" :
		 (hw->bus_speed == e1000_bus_speed_100) ? "100MHz" :
		 (hw->bus_speed == e1000_bus_speed_66) ? "66MHz" : "33MHz"),
		((hw->bus_width == e1000_bus_width_64) ? "64-bit" :
		 (hw->bus_width == e1000_bus_width_pciex_4) ? "Width x4" :
		 (hw->bus_width == e1000_bus_width_pciex_1) ? "Width x1" :
		 "32-bit"));

	printk("%pM\n", netdev->dev_addr);

	if (hw->bus_type == e1000_bus_type_pci_express) {
		DPRINTK(PROBE, WARNING, "This device (id %04x:%04x) will no "
			"longer be supported by this driver in the future.\n",
			pdev->vendor, pdev->device);
		DPRINTK(PROBE, WARNING, "please use the \"e1000e\" "
			"driver instead.\n");
	}

	/* reset the hardware with the new settings */
	e1000_reset(adapter);

	/* If the controller is 82573 and f/w is AMT, do not set
	 * DRV_LOAD until the interface is up.  For all other cases,
	 * let the f/w know that the h/w is now under the control
	 * of the driver. */
	if (hw->mac_type != e1000_82573 ||
	    !e1000_check_mng_mode(hw))
		e1000_get_hw_control(adapter);

	/* tell the stack to leave us alone until e1000_open() is called */
	netif_carrier_off(netdev);
	netif_stop_queue(netdev);

	strcpy(netdev->name, "eth%d");
	err = register_netdev(netdev);
	if (err)
		goto err_register;

	DPRINTK(PROBE, INFO, "Intel(R) PRO/1000 Network Connection\n");

	cards_found++;
	return 0;

err_register:
	e1000_release_hw_control(adapter);
err_eeprom:
	if (!e1000_check_phy_reset_block(hw))
		e1000_phy_hw_reset(hw);

	if (hw->flash_address)
		iounmap(hw->flash_address);
err_flashmap:
	kfree(adapter->tx_ring);
	kfree(adapter->rx_ring);
err_sw_init:
	iounmap(hw->hw_addr);
err_ioremap:
	free_netdev(netdev);
err_alloc_etherdev:
	pci_release_selected_regions(pdev, bars);
err_pci_reg:
err_dma:
	pci_disable_device(pdev);
	return err;
}

/**
 * e1000_remove - Device Removal Routine
 * @pdev: PCI device information struct
 *
 * e1000_remove is called by the PCI subsystem to alert the driver
 * that it should release a PCI device.  The could be caused by a
 * Hot-Plug event, or because the driver is going to be removed from
 * memory.
 **/

static void __devexit e1000_remove(struct pci_dev *pdev)
{
	struct net_device *netdev = pci_get_drvdata(pdev);
	struct e1000_adapter *adapter = netdev_priv(netdev);
	struct e1000_hw *hw = &adapter->hw;

	cancel_work_sync(&adapter->reset_task);

	e1000_release_manageability(adapter);

	/* Release control of h/w to f/w.  If f/w is AMT enabled, this
	 * would have already happened in close and is redundant. */
	e1000_release_hw_control(adapter);

	unregister_netdev(netdev);

	if (!e1000_check_phy_reset_block(hw))
		e1000_phy_hw_reset(hw);

	kfree(adapter->tx_ring);
	kfree(adapter->rx_ring);

	iounmap(hw->hw_addr);
	if (hw->flash_address)
		iounmap(hw->flash_address);
	pci_release_selected_regions(pdev, adapter->bars);

	free_netdev(netdev);

	pci_disable_device(pdev);
}

/**
 * e1000_sw_init - Initialize general software structures (struct e1000_adapter)
 * @adapter: board private structure to initialize
 *
 * e1000_sw_init initializes the Adapter private data structure.
 * Fields are initialized based on PCI device information and
 * OS network device settings (MTU size).
 **/

static int __devinit e1000_sw_init(struct e1000_adapter *adapter)
{
	struct e1000_hw *hw = &adapter->hw;
	struct net_device *netdev = adapter->netdev;
	struct pci_dev *pdev = adapter->pdev;

	/* PCI config space info */

	hw->vendor_id = pdev->vendor;
	hw->device_id = pdev->device;
	hw->subsystem_vendor_id = pdev->subsystem_vendor;
	hw->subsystem_id = pdev->subsystem_device;
	hw->revision_id = pdev->revision;

	pci_read_config_word(pdev, PCI_COMMAND, &hw->pci_cmd_word);

	adapter->rx_buffer_len = MAXIMUM_ETHERNET_VLAN_SIZE;
	hw->max_frame_size = netdev->mtu +
			     ENET_HEADER_SIZE + ETHERNET_FCS_SIZE;
	hw->min_frame_size = MINIMUM_ETHERNET_FRAME_SIZE;

	/* identify the MAC */

	if (e1000_set_mac_type(hw)) {
		DPRINTK(PROBE, ERR, "Unknown MAC Type\n");
		return -EIO;
	}

	switch (hw->mac_type) {
	default:
		break;
	case e1000_82541:
	case e1000_82547:
	case e1000_82541_rev_2:
	case e1000_82547_rev_2:
		hw->phy_init_script = 1;
		break;
	}

	e1000_set_media_type(hw);

	hw->wait_autoneg_complete = false;
	hw->tbi_compatibility_en = true;
	hw->adaptive_ifs = true;

	/* Copper options */

	if (hw->media_type == e1000_media_type_copper) {
		hw->mdix = AUTO_ALL_MODES;
		hw->disable_polarity_correction = false;
		hw->master_slave = E1000_MASTER_SLAVE;
	}

	adapter->num_tx_queues = 1;
	adapter->num_rx_queues = 1;

	if (e1000_alloc_queues(adapter)) {
		DPRINTK(PROBE, ERR, "Unable to allocate memory for queues\n");
		return -ENOMEM;
	}

	/* Explicitly disable IRQ since the NIC can be in any state. */
	e1000_irq_disable(adapter);

	spin_lock_init(&adapter->stats_lock);

	set_bit(__E1000_DOWN, &adapter->flags);

	return 0;
}

/**
 * e1000_alloc_queues - Allocate memory for all rings
 * @adapter: board private structure to initialize
 *
 * We allocate one ring per queue at run-time since we don't know the
 * number of queues at compile-time.
 **/

static int __devinit e1000_alloc_queues(struct e1000_adapter *adapter)
{
	adapter->tx_ring = kcalloc(adapter->num_tx_queues,
	                           sizeof(struct e1000_tx_ring), GFP_KERNEL);
	if (!adapter->tx_ring)
		return -ENOMEM;

	adapter->rx_ring = kcalloc(adapter->num_rx_queues,
	                           sizeof(struct e1000_rx_ring), GFP_KERNEL);
	if (!adapter->rx_ring) {
		kfree(adapter->tx_ring);
		return -ENOMEM;
	}

	return E1000_SUCCESS;
}

/**
 * e1000_open - Called when a network interface is made active
 * @netdev: network interface device structure
 *
 * Returns 0 on success, negative value on failure
 *
 * The open entry point is called when a network interface is made
 * active by the system (IFF_UP).  At this point all resources needed
 * for transmit and receive operations are allocated, the interrupt
 * handler is registered with the OS, the watchdog timer is started,
 * and the stack is notified that the interface is ready.
 **/

static int e1000_open(struct net_device *netdev)
{
	struct e1000_adapter *adapter = netdev_priv(netdev);
	struct e1000_hw *hw = &adapter->hw;
	int err;

	/* disallow open during test */
	if (test_bit(__E1000_TESTING, &adapter->flags))
		return -EBUSY;

	/* allocate transmit descriptors */
	err = e1000_setup_all_tx_resources(adapter);
	if (err)
		goto err_setup_tx;

	/* allocate receive descriptors */
	err = e1000_setup_all_rx_resources(adapter);
	if (err)
		goto err_setup_rx;

	e1000_power_up_phy(adapter);

	adapter->mng_vlan_id = E1000_MNG_VLAN_NONE;
	if ((hw->mng_cookie.status &
			  E1000_MNG_DHCP_COOKIE_STATUS_VLAN_SUPPORT)) {
		e1000_update_mng_vlan(adapter);
	}

	/* If AMT is enabled, let the firmware know that the network
	 * interface is now open */
	if (hw->mac_type == e1000_82573 &&
	    e1000_check_mng_mode(hw))
		e1000_get_hw_control(adapter);

	/* before we allocate an interrupt, we must be ready to handle it.
	 * Setting DEBUG_SHIRQ in the kernel makes it fire an interrupt
	 * as soon as we call pci_request_irq, so we have to setup our
	 * clean_rx handler before we do so.  */
	e1000_configure(adapter);

	err = e1000_request_irq(adapter);
	if (err)
		goto err_req_irq;

	/* From here on the code is the same as e1000_up() */
	clear_bit(__E1000_DOWN, &adapter->flags);

	napi_enable(&adapter->napi);

	e1000_irq_enable(adapter);

	netif_start_queue(netdev);

	/* fire a link status change interrupt to start the watchdog */
	ew32(ICS, E1000_ICS_LSC);

	return E1000_SUCCESS;

err_req_irq:
	e1000_release_hw_control(adapter);
	e1000_power_down_phy(adapter);
	e1000_free_all_rx_resources(adapter);
err_setup_rx:
	e1000_free_all_tx_resources(adapter);
err_setup_tx:
	e1000_reset(adapter);

	return err;
}

/**
 * e1000_close - Disables a network interface
 * @netdev: network interface device structure
 *
 * Returns 0, this is not allowed to fail
 *
 * The close entry point is called when an interface is de-activated
 * by the OS.  The hardware is still under the drivers control, but
 * needs to be disabled.  A global MAC reset is issued to stop the
 * hardware, and all transmit and receive resources are freed.
 **/

static int e1000_close(struct net_device *netdev)
{
	struct e1000_adapter *adapter = netdev_priv(netdev);
	struct e1000_hw *hw = &adapter->hw;

	WARN_ON(test_bit(__E1000_RESETTING, &adapter->flags));
	e1000_down(adapter);
	e1000_power_down_phy(adapter);
	e1000_free_irq(adapter);

	e1000_free_all_tx_resources(adapter);
	e1000_free_all_rx_resources(adapter);

	/* kill manageability vlan ID if supported, but not if a vlan with
	 * the same ID is registered on the host OS (let 8021q kill it) */
	if ((hw->mng_cookie.status &
			  E1000_MNG_DHCP_COOKIE_STATUS_VLAN_SUPPORT) &&
	     !(adapter->vlgrp &&
	       vlan_group_get_device(adapter->vlgrp, adapter->mng_vlan_id))) {
		e1000_vlan_rx_kill_vid(netdev, adapter->mng_vlan_id);
	}

	/* If AMT is enabled, let the firmware know that the network
	 * interface is now closed */
	if (hw->mac_type == e1000_82573 &&
	    e1000_check_mng_mode(hw))
		e1000_release_hw_control(adapter);

	return 0;
}

/**
 * e1000_check_64k_bound - check that memory doesn't cross 64kB boundary
 * @adapter: address of board private structure
 * @start: address of beginning of memory
 * @len: length of memory
 **/
static bool e1000_check_64k_bound(struct e1000_adapter *adapter, void *start,
				  unsigned long len)
{
	struct e1000_hw *hw = &adapter->hw;
	unsigned long begin = (unsigned long)start;
	unsigned long end = begin + len;

	/* First rev 82545 and 82546 need to not allow any memory
	 * write location to cross 64k boundary due to errata 23 */
	if (hw->mac_type == e1000_82545 ||
	    hw->mac_type == e1000_82546) {
		return ((begin ^ (end - 1)) >> 16) != 0 ? false : true;
	}

	return true;
}

/**
 * e1000_setup_tx_resources - allocate Tx resources (Descriptors)
 * @adapter: board private structure
 * @txdr:    tx descriptor ring (for a specific queue) to setup
 *
 * Return 0 on success, negative on failure
 **/

static int e1000_setup_tx_resources(struct e1000_adapter *adapter,
				    struct e1000_tx_ring *txdr)
{
	struct pci_dev *pdev = adapter->pdev;
	int size;

	size = sizeof(struct e1000_buffer) * txdr->count;
	txdr->buffer_info = vmalloc(size);
	if (!txdr->buffer_info) {
		DPRINTK(PROBE, ERR,
		"Unable to allocate memory for the transmit descriptor ring\n");
		return -ENOMEM;
	}
	memset(txdr->buffer_info, 0, size);

	/* round up to nearest 4K */

	txdr->size = txdr->count * sizeof(struct e1000_tx_desc);
	txdr->size = ALIGN(txdr->size, 4096);

	txdr->desc = pci_alloc_consistent(pdev, txdr->size, &txdr->dma);
	if (!txdr->desc) {
setup_tx_desc_die:
		vfree(txdr->buffer_info);
		DPRINTK(PROBE, ERR,
		"Unable to allocate memory for the transmit descriptor ring\n");
		return -ENOMEM;
	}

	/* Fix for errata 23, can't cross 64kB boundary */
	if (!e1000_check_64k_bound(adapter, txdr->desc, txdr->size)) {
		void *olddesc = txdr->desc;
		dma_addr_t olddma = txdr->dma;
		DPRINTK(TX_ERR, ERR, "txdr align check failed: %u bytes "
				     "at %p\n", txdr->size, txdr->desc);
		/* Try again, without freeing the previous */
		txdr->desc = pci_alloc_consistent(pdev, txdr->size, &txdr->dma);
		/* Failed allocation, critical failure */
		if (!txdr->desc) {
			pci_free_consistent(pdev, txdr->size, olddesc, olddma);
			goto setup_tx_desc_die;
		}

		if (!e1000_check_64k_bound(adapter, txdr->desc, txdr->size)) {
			/* give up */
			pci_free_consistent(pdev, txdr->size, txdr->desc,
					    txdr->dma);
			pci_free_consistent(pdev, txdr->size, olddesc, olddma);
			DPRINTK(PROBE, ERR,
				"Unable to allocate aligned memory "
				"for the transmit descriptor ring\n");
			vfree(txdr->buffer_info);
			return -ENOMEM;
		} else {
			/* Free old allocation, new allocation was successful */
			pci_free_consistent(pdev, txdr->size, olddesc, olddma);
		}
	}
	memset(txdr->desc, 0, txdr->size);

	txdr->next_to_use = 0;
	txdr->next_to_clean = 0;

	return 0;
}

/**
 * e1000_setup_all_tx_resources - wrapper to allocate Tx resources
 * 				  (Descriptors) for all queues
 * @adapter: board private structure
 *
 * Return 0 on success, negative on failure
 **/

int e1000_setup_all_tx_resources(struct e1000_adapter *adapter)
{
	int i, err = 0;

	for (i = 0; i < adapter->num_tx_queues; i++) {
		err = e1000_setup_tx_resources(adapter, &adapter->tx_ring[i]);
		if (err) {
			DPRINTK(PROBE, ERR,
				"Allocation for Tx Queue %u failed\n", i);
			for (i-- ; i >= 0; i--)
				e1000_free_tx_resources(adapter,
							&adapter->tx_ring[i]);
			break;
		}
	}

	return err;
}

/**
 * e1000_configure_tx - Configure 8254x Transmit Unit after Reset
 * @adapter: board private structure
 *
 * Configure the Tx unit of the MAC after a reset.
 **/

static void e1000_configure_tx(struct e1000_adapter *adapter)
{
	u64 tdba;
	struct e1000_hw *hw = &adapter->hw;
	u32 tdlen, tctl, tipg, tarc;
	u32 ipgr1, ipgr2;

	/* Setup the HW Tx Head and Tail descriptor pointers */

	switch (adapter->num_tx_queues) {
	case 1:
	default:
		tdba = adapter->tx_ring[0].dma;
		tdlen = adapter->tx_ring[0].count *
			sizeof(struct e1000_tx_desc);
		ew32(TDLEN, tdlen);
		ew32(TDBAH, (tdba >> 32));
		ew32(TDBAL, (tdba & 0x00000000ffffffffULL));
		ew32(TDT, 0);
		ew32(TDH, 0);
		adapter->tx_ring[0].tdh = ((hw->mac_type >= e1000_82543) ? E1000_TDH : E1000_82542_TDH);
		adapter->tx_ring[0].tdt = ((hw->mac_type >= e1000_82543) ? E1000_TDT : E1000_82542_TDT);
		break;
	}

	/* Set the default values for the Tx Inter Packet Gap timer */
	if (hw->mac_type <= e1000_82547_rev_2 &&
	    (hw->media_type == e1000_media_type_fiber ||
	     hw->media_type == e1000_media_type_internal_serdes))
		tipg = DEFAULT_82543_TIPG_IPGT_FIBER;
	else
		tipg = DEFAULT_82543_TIPG_IPGT_COPPER;

	switch (hw->mac_type) {
	case e1000_82542_rev2_0:
	case e1000_82542_rev2_1:
		tipg = DEFAULT_82542_TIPG_IPGT;
		ipgr1 = DEFAULT_82542_TIPG_IPGR1;
		ipgr2 = DEFAULT_82542_TIPG_IPGR2;
		break;
	case e1000_80003es2lan:
		ipgr1 = DEFAULT_82543_TIPG_IPGR1;
		ipgr2 = DEFAULT_80003ES2LAN_TIPG_IPGR2;
		break;
	default:
		ipgr1 = DEFAULT_82543_TIPG_IPGR1;
		ipgr2 = DEFAULT_82543_TIPG_IPGR2;
		break;
	}
	tipg |= ipgr1 << E1000_TIPG_IPGR1_SHIFT;
	tipg |= ipgr2 << E1000_TIPG_IPGR2_SHIFT;
	ew32(TIPG, tipg);

	/* Set the Tx Interrupt Delay register */

	ew32(TIDV, adapter->tx_int_delay);
	if (hw->mac_type >= e1000_82540)
		ew32(TADV, adapter->tx_abs_int_delay);

	/* Program the Transmit Control Register */

	tctl = er32(TCTL);
	tctl &= ~E1000_TCTL_CT;
	tctl |= E1000_TCTL_PSP | E1000_TCTL_RTLC |
		(E1000_COLLISION_THRESHOLD << E1000_CT_SHIFT);

	if (hw->mac_type == e1000_82571 || hw->mac_type == e1000_82572) {
		tarc = er32(TARC0);
		/* set the speed mode bit, we'll clear it if we're not at
		 * gigabit link later */
		tarc |= (1 << 21);
		ew32(TARC0, tarc);
	} else if (hw->mac_type == e1000_80003es2lan) {
		tarc = er32(TARC0);
		tarc |= 1;
		ew32(TARC0, tarc);
		tarc = er32(TARC1);
		tarc |= 1;
		ew32(TARC1, tarc);
	}

	e1000_config_collision_dist(hw);

	/* Setup Transmit Descriptor Settings for eop descriptor */
	adapter->txd_cmd = E1000_TXD_CMD_EOP | E1000_TXD_CMD_IFCS;

	/* only set IDE if we are delaying interrupts using the timers */
	if (adapter->tx_int_delay)
		adapter->txd_cmd |= E1000_TXD_CMD_IDE;

	if (hw->mac_type < e1000_82543)
		adapter->txd_cmd |= E1000_TXD_CMD_RPS;
	else
		adapter->txd_cmd |= E1000_TXD_CMD_RS;

	/* Cache if we're 82544 running in PCI-X because we'll
	 * need this to apply a workaround later in the send path. */
	if (hw->mac_type == e1000_82544 &&
	    hw->bus_type == e1000_bus_type_pcix)
		adapter->pcix_82544 = 1;

	ew32(TCTL, tctl);

}

/**
 * e1000_setup_rx_resources - allocate Rx resources (Descriptors)
 * @adapter: board private structure
 * @rxdr:    rx descriptor ring (for a specific queue) to setup
 *
 * Returns 0 on success, negative on failure
 **/

static int e1000_setup_rx_resources(struct e1000_adapter *adapter,
				    struct e1000_rx_ring *rxdr)
{
	struct e1000_hw *hw = &adapter->hw;
	struct pci_dev *pdev = adapter->pdev;
	int size, desc_len;

	size = sizeof(struct e1000_buffer) * rxdr->count;
	rxdr->buffer_info = vmalloc(size);
	if (!rxdr->buffer_info) {
		DPRINTK(PROBE, ERR,
		"Unable to allocate memory for the receive descriptor ring\n");
		return -ENOMEM;
	}
	memset(rxdr->buffer_info, 0, size);

	if (hw->mac_type <= e1000_82547_rev_2)
		desc_len = sizeof(struct e1000_rx_desc);
	else
		desc_len = sizeof(union e1000_rx_desc_packet_split);

	/* Round up to nearest 4K */

	rxdr->size = rxdr->count * desc_len;
	rxdr->size = ALIGN(rxdr->size, 4096);

	rxdr->desc = pci_alloc_consistent(pdev, rxdr->size, &rxdr->dma);

	if (!rxdr->desc) {
		DPRINTK(PROBE, ERR,
		"Unable to allocate memory for the receive descriptor ring\n");
setup_rx_desc_die:
		vfree(rxdr->buffer_info);
		return -ENOMEM;
	}

	/* Fix for errata 23, can't cross 64kB boundary */
	if (!e1000_check_64k_bound(adapter, rxdr->desc, rxdr->size)) {
		void *olddesc = rxdr->desc;
		dma_addr_t olddma = rxdr->dma;
		DPRINTK(RX_ERR, ERR, "rxdr align check failed: %u bytes "
				     "at %p\n", rxdr->size, rxdr->desc);
		/* Try again, without freeing the previous */
		rxdr->desc = pci_alloc_consistent(pdev, rxdr->size, &rxdr->dma);
		/* Failed allocation, critical failure */
		if (!rxdr->desc) {
			pci_free_consistent(pdev, rxdr->size, olddesc, olddma);
			DPRINTK(PROBE, ERR,
				"Unable to allocate memory "
				"for the receive descriptor ring\n");
			goto setup_rx_desc_die;
		}

		if (!e1000_check_64k_bound(adapter, rxdr->desc, rxdr->size)) {
			/* give up */
			pci_free_consistent(pdev, rxdr->size, rxdr->desc,
					    rxdr->dma);
			pci_free_consistent(pdev, rxdr->size, olddesc, olddma);
			DPRINTK(PROBE, ERR,
				"Unable to allocate aligned memory "
				"for the receive descriptor ring\n");
			goto setup_rx_desc_die;
		} else {
			/* Free old allocation, new allocation was successful */
			pci_free_consistent(pdev, rxdr->size, olddesc, olddma);
		}
	}
	memset(rxdr->desc, 0, rxdr->size);

	rxdr->next_to_clean = 0;
	rxdr->next_to_use = 0;

	return 0;
}

/**
 * e1000_setup_all_rx_resources - wrapper to allocate Rx resources
 * 				  (Descriptors) for all queues
 * @adapter: board private structure
 *
 * Return 0 on success, negative on failure
 **/

int e1000_setup_all_rx_resources(struct e1000_adapter *adapter)
{
	int i, err = 0;

	for (i = 0; i < adapter->num_rx_queues; i++) {
		err = e1000_setup_rx_resources(adapter, &adapter->rx_ring[i]);
		if (err) {
			DPRINTK(PROBE, ERR,
				"Allocation for Rx Queue %u failed\n", i);
			for (i-- ; i >= 0; i--)
				e1000_free_rx_resources(adapter,
							&adapter->rx_ring[i]);
			break;
		}
	}

	return err;
}

/**
 * e1000_setup_rctl - configure the receive control registers
 * @adapter: Board private structure
 **/
static void e1000_setup_rctl(struct e1000_adapter *adapter)
{
	struct e1000_hw *hw = &adapter->hw;
	u32 rctl;

	rctl = er32(RCTL);

	rctl &= ~(3 << E1000_RCTL_MO_SHIFT);

	rctl |= E1000_RCTL_EN | E1000_RCTL_BAM |
		E1000_RCTL_LBM_NO | E1000_RCTL_RDMTS_HALF |
		(hw->mc_filter_type << E1000_RCTL_MO_SHIFT);

	if (hw->tbi_compatibility_on == 1)
		rctl |= E1000_RCTL_SBP;
	else
		rctl &= ~E1000_RCTL_SBP;

	if (adapter->netdev->mtu <= ETH_DATA_LEN)
		rctl &= ~E1000_RCTL_LPE;
	else
		rctl |= E1000_RCTL_LPE;

	/* Setup buffer sizes */
	rctl &= ~E1000_RCTL_SZ_4096;
	rctl |= E1000_RCTL_BSEX;
	switch (adapter->rx_buffer_len) {
		case E1000_RXBUFFER_256:
			rctl |= E1000_RCTL_SZ_256;
			rctl &= ~E1000_RCTL_BSEX;
			break;
		case E1000_RXBUFFER_512:
			rctl |= E1000_RCTL_SZ_512;
			rctl &= ~E1000_RCTL_BSEX;
			break;
		case E1000_RXBUFFER_1024:
			rctl |= E1000_RCTL_SZ_1024;
			rctl &= ~E1000_RCTL_BSEX;
			break;
		case E1000_RXBUFFER_2048:
		default:
			rctl |= E1000_RCTL_SZ_2048;
			rctl &= ~E1000_RCTL_BSEX;
			break;
		case E1000_RXBUFFER_4096:
			rctl |= E1000_RCTL_SZ_4096;
			break;
		case E1000_RXBUFFER_8192:
			rctl |= E1000_RCTL_SZ_8192;
			break;
		case E1000_RXBUFFER_16384:
			rctl |= E1000_RCTL_SZ_16384;
			break;
	}

	ew32(RCTL, rctl);
}

/**
 * e1000_configure_rx - Configure 8254x Receive Unit after Reset
 * @adapter: board private structure
 *
 * Configure the Rx unit of the MAC after a reset.
 **/

static void e1000_configure_rx(struct e1000_adapter *adapter)
{
	u64 rdba;
	struct e1000_hw *hw = &adapter->hw;
	u32 rdlen, rctl, rxcsum, ctrl_ext;

	rdlen = adapter->rx_ring[0].count *
		sizeof(struct e1000_rx_desc);
	adapter->clean_rx = e1000_clean_rx_irq;
	adapter->alloc_rx_buf = e1000_alloc_rx_buffers;

	/* disable receives while setting up the descriptors */
	rctl = er32(RCTL);
	ew32(RCTL, rctl & ~E1000_RCTL_EN);

	/* set the Receive Delay Timer Register */
	ew32(RDTR, adapter->rx_int_delay);

	if (hw->mac_type >= e1000_82540) {
		ew32(RADV, adapter->rx_abs_int_delay);
		if (adapter->itr_setting != 0)
			ew32(ITR, 1000000000 / (adapter->itr * 256));
	}

	if (hw->mac_type >= e1000_82571) {
		ctrl_ext = er32(CTRL_EXT);
		/* Reset delay timers after every interrupt */
		ctrl_ext |= E1000_CTRL_EXT_INT_TIMER_CLR;
		/* Auto-Mask interrupts upon ICR access */
		ctrl_ext |= E1000_CTRL_EXT_IAME;
		ew32(IAM, 0xffffffff);
		ew32(CTRL_EXT, ctrl_ext);
		E1000_WRITE_FLUSH();
	}

	/* Setup the HW Rx Head and Tail Descriptor Pointers and
	 * the Base and Length of the Rx Descriptor Ring */
	switch (adapter->num_rx_queues) {
	case 1:
	default:
		rdba = adapter->rx_ring[0].dma;
		ew32(RDLEN, rdlen);
		ew32(RDBAH, (rdba >> 32));
		ew32(RDBAL, (rdba & 0x00000000ffffffffULL));
		ew32(RDT, 0);
		ew32(RDH, 0);
		adapter->rx_ring[0].rdh = ((hw->mac_type >= e1000_82543) ? E1000_RDH : E1000_82542_RDH);
		adapter->rx_ring[0].rdt = ((hw->mac_type >= e1000_82543) ? E1000_RDT : E1000_82542_RDT);
		break;
	}

	/* Enable 82543 Receive Checksum Offload for TCP and UDP */
	if (hw->mac_type >= e1000_82543) {
		rxcsum = er32(RXCSUM);
		if (adapter->rx_csum)
			rxcsum |= E1000_RXCSUM_TUOFL;
		else
			/* don't need to clear IPPCSE as it defaults to 0 */
			rxcsum &= ~E1000_RXCSUM_TUOFL;
		ew32(RXCSUM, rxcsum);
	}

	/* Enable Receives */
	ew32(RCTL, rctl);
}

/**
 * e1000_free_tx_resources - Free Tx Resources per Queue
 * @adapter: board private structure
 * @tx_ring: Tx descriptor ring for a specific queue
 *
 * Free all transmit software resources
 **/

static void e1000_free_tx_resources(struct e1000_adapter *adapter,
				    struct e1000_tx_ring *tx_ring)
{
	struct pci_dev *pdev = adapter->pdev;

	e1000_clean_tx_ring(adapter, tx_ring);

	vfree(tx_ring->buffer_info);
	tx_ring->buffer_info = NULL;

	pci_free_consistent(pdev, tx_ring->size, tx_ring->desc, tx_ring->dma);

	tx_ring->desc = NULL;
}

/**
 * e1000_free_all_tx_resources - Free Tx Resources for All Queues
 * @adapter: board private structure
 *
 * Free all transmit software resources
 **/

void e1000_free_all_tx_resources(struct e1000_adapter *adapter)
{
	int i;

	for (i = 0; i < adapter->num_tx_queues; i++)
		e1000_free_tx_resources(adapter, &adapter->tx_ring[i]);
}

static void e1000_unmap_and_free_tx_resource(struct e1000_adapter *adapter,
					     struct e1000_buffer *buffer_info)
{
	buffer_info->dma = 0;
	if (buffer_info->skb) {
		skb_dma_unmap(&adapter->pdev->dev, buffer_info->skb,
		              DMA_TO_DEVICE);
		dev_kfree_skb_any(buffer_info->skb);
		buffer_info->skb = NULL;
	}
	buffer_info->time_stamp = 0;
	/* buffer_info must be completely set up in the transmit path */
}

/**
 * e1000_clean_tx_ring - Free Tx Buffers
 * @adapter: board private structure
 * @tx_ring: ring to be cleaned
 **/

static void e1000_clean_tx_ring(struct e1000_adapter *adapter,
				struct e1000_tx_ring *tx_ring)
{
	struct e1000_hw *hw = &adapter->hw;
	struct e1000_buffer *buffer_info;
	unsigned long size;
	unsigned int i;

	/* Free all the Tx ring sk_buffs */

	for (i = 0; i < tx_ring->count; i++) {
		buffer_info = &tx_ring->buffer_info[i];
		e1000_unmap_and_free_tx_resource(adapter, buffer_info);
	}

	size = sizeof(struct e1000_buffer) * tx_ring->count;
	memset(tx_ring->buffer_info, 0, size);

	/* Zero out the descriptor ring */

	memset(tx_ring->desc, 0, tx_ring->size);

	tx_ring->next_to_use = 0;
	tx_ring->next_to_clean = 0;
	tx_ring->last_tx_tso = 0;

	writel(0, hw->hw_addr + tx_ring->tdh);
	writel(0, hw->hw_addr + tx_ring->tdt);
}

/**
 * e1000_clean_all_tx_rings - Free Tx Buffers for all queues
 * @adapter: board private structure
 **/

static void e1000_clean_all_tx_rings(struct e1000_adapter *adapter)
{
	int i;

	for (i = 0; i < adapter->num_tx_queues; i++)
		e1000_clean_tx_ring(adapter, &adapter->tx_ring[i]);
}

/**
 * e1000_free_rx_resources - Free Rx Resources
 * @adapter: board private structure
 * @rx_ring: ring to clean the resources from
 *
 * Free all receive software resources
 **/

static void e1000_free_rx_resources(struct e1000_adapter *adapter,
				    struct e1000_rx_ring *rx_ring)
{
	struct pci_dev *pdev = adapter->pdev;

	e1000_clean_rx_ring(adapter, rx_ring);

	vfree(rx_ring->buffer_info);
	rx_ring->buffer_info = NULL;

	pci_free_consistent(pdev, rx_ring->size, rx_ring->desc, rx_ring->dma);

	rx_ring->desc = NULL;
}

/**
 * e1000_free_all_rx_resources - Free Rx Resources for All Queues
 * @adapter: board private structure
 *
 * Free all receive software resources
 **/

void e1000_free_all_rx_resources(struct e1000_adapter *adapter)
{
	int i;

	for (i = 0; i < adapter->num_rx_queues; i++)
		e1000_free_rx_resources(adapter, &adapter->rx_ring[i]);
}

/**
 * e1000_clean_rx_ring - Free Rx Buffers per Queue
 * @adapter: board private structure
 * @rx_ring: ring to free buffers from
 **/

static void e1000_clean_rx_ring(struct e1000_adapter *adapter,
				struct e1000_rx_ring *rx_ring)
{
	struct e1000_hw *hw = &adapter->hw;
	struct e1000_buffer *buffer_info;
	struct pci_dev *pdev = adapter->pdev;
	unsigned long size;
	unsigned int i;

	/* Free all the Rx ring sk_buffs */
	for (i = 0; i < rx_ring->count; i++) {
		buffer_info = &rx_ring->buffer_info[i];
		if (buffer_info->skb) {
			pci_unmap_single(pdev,
					 buffer_info->dma,
					 buffer_info->length,
					 PCI_DMA_FROMDEVICE);

			dev_kfree_skb(buffer_info->skb);
			buffer_info->skb = NULL;
		}
	}

	size = sizeof(struct e1000_buffer) * rx_ring->count;
	memset(rx_ring->buffer_info, 0, size);

	/* Zero out the descriptor ring */

	memset(rx_ring->desc, 0, rx_ring->size);

	rx_ring->next_to_clean = 0;
	rx_ring->next_to_use = 0;

	writel(0, hw->hw_addr + rx_ring->rdh);
	writel(0, hw->hw_addr + rx_ring->rdt);
}

/**
 * e1000_clean_all_rx_rings - Free Rx Buffers for all queues
 * @adapter: board private structure
 **/

static void e1000_clean_all_rx_rings(struct e1000_adapter *adapter)
{
	int i;

	for (i = 0; i < adapter->num_rx_queues; i++)
		e1000_clean_rx_ring(adapter, &adapter->rx_ring[i]);
}

/* The 82542 2.0 (revision 2) needs to have the receive unit in reset
 * and memory write and invalidate disabled for certain operations
 */
static void e1000_enter_82542_rst(struct e1000_adapter *adapter)
{
	struct e1000_hw *hw = &adapter->hw;
	struct net_device *netdev = adapter->netdev;
	u32 rctl;

	e1000_pci_clear_mwi(hw);

	rctl = er32(RCTL);
	rctl |= E1000_RCTL_RST;
	ew32(RCTL, rctl);
	E1000_WRITE_FLUSH();
	mdelay(5);

	if (netif_running(netdev))
		e1000_clean_all_rx_rings(adapter);
}

static void e1000_leave_82542_rst(struct e1000_adapter *adapter)
{
	struct e1000_hw *hw = &adapter->hw;
	struct net_device *netdev = adapter->netdev;
	u32 rctl;

	rctl = er32(RCTL);
	rctl &= ~E1000_RCTL_RST;
	ew32(RCTL, rctl);
	E1000_WRITE_FLUSH();
	mdelay(5);

	if (hw->pci_cmd_word & PCI_COMMAND_INVALIDATE)
		e1000_pci_set_mwi(hw);

	if (netif_running(netdev)) {
		/* No need to loop, because 82542 supports only 1 queue */
		struct e1000_rx_ring *ring = &adapter->rx_ring[0];
		e1000_configure_rx(adapter);
		adapter->alloc_rx_buf(adapter, ring, E1000_DESC_UNUSED(ring));
	}
}

/**
 * e1000_set_mac - Change the Ethernet Address of the NIC
 * @netdev: network interface device structure
 * @p: pointer to an address structure
 *
 * Returns 0 on success, negative on failure
 **/

static int e1000_set_mac(struct net_device *netdev, void *p)
{
	struct e1000_adapter *adapter = netdev_priv(netdev);
	struct e1000_hw *hw = &adapter->hw;
	struct sockaddr *addr = p;

	if (!is_valid_ether_addr(addr->sa_data))
		return -EADDRNOTAVAIL;

	/* 82542 2.0 needs to be in reset to write receive address registers */

	if (hw->mac_type == e1000_82542_rev2_0)
		e1000_enter_82542_rst(adapter);

	memcpy(netdev->dev_addr, addr->sa_data, netdev->addr_len);
	memcpy(hw->mac_addr, addr->sa_data, netdev->addr_len);

	e1000_rar_set(hw, hw->mac_addr, 0);

	/* With 82571 controllers, LAA may be overwritten (with the default)
	 * due to controller reset from the other port. */
	if (hw->mac_type == e1000_82571) {
		/* activate the work around */
		hw->laa_is_present = 1;

		/* Hold a copy of the LAA in RAR[14] This is done so that
		 * between the time RAR[0] gets clobbered  and the time it
		 * gets fixed (in e1000_watchdog), the actual LAA is in one
		 * of the RARs and no incoming packets directed to this port
		 * are dropped. Eventaully the LAA will be in RAR[0] and
		 * RAR[14] */
		e1000_rar_set(hw, hw->mac_addr,
					E1000_RAR_ENTRIES - 1);
	}

	if (hw->mac_type == e1000_82542_rev2_0)
		e1000_leave_82542_rst(adapter);

	return 0;
}

/**
 * e1000_set_rx_mode - Secondary Unicast, Multicast and Promiscuous mode set
 * @netdev: network interface device structure
 *
 * The set_rx_mode entry point is called whenever the unicast or multicast
 * address lists or the network interface flags are updated. This routine is
 * responsible for configuring the hardware for proper unicast, multicast,
 * promiscuous mode, and all-multi behavior.
 **/

static void e1000_set_rx_mode(struct net_device *netdev)
{
	struct e1000_adapter *adapter = netdev_priv(netdev);
	struct e1000_hw *hw = &adapter->hw;
	struct dev_addr_list *uc_ptr;
	struct dev_addr_list *mc_ptr;
	u32 rctl;
	u32 hash_value;
	int i, rar_entries = E1000_RAR_ENTRIES;
	int mta_reg_count = (hw->mac_type == e1000_ich8lan) ?
				E1000_NUM_MTA_REGISTERS_ICH8LAN :
				E1000_NUM_MTA_REGISTERS;
	u32 *mcarray = kcalloc(mta_reg_count, sizeof(u32), GFP_ATOMIC);

	if (!mcarray) {
		DPRINTK(PROBE, ERR, "memory allocation failed\n");
		return;
	}

	if (hw->mac_type == e1000_ich8lan)
		rar_entries = E1000_RAR_ENTRIES_ICH8LAN;

	/* reserve RAR[14] for LAA over-write work-around */
	if (hw->mac_type == e1000_82571)
		rar_entries--;

	/* Check for Promiscuous and All Multicast modes */

	rctl = er32(RCTL);

	if (netdev->flags & IFF_PROMISC) {
		rctl |= (E1000_RCTL_UPE | E1000_RCTL_MPE);
		rctl &= ~E1000_RCTL_VFE;
	} else {
		if (netdev->flags & IFF_ALLMULTI) {
			rctl |= E1000_RCTL_MPE;
		} else {
			rctl &= ~E1000_RCTL_MPE;
		}
		if (adapter->hw.mac_type != e1000_ich8lan)
			rctl |= E1000_RCTL_VFE;
	}

	uc_ptr = NULL;
	if (netdev->uc_count > rar_entries - 1) {
		rctl |= E1000_RCTL_UPE;
	} else if (!(netdev->flags & IFF_PROMISC)) {
		rctl &= ~E1000_RCTL_UPE;
		uc_ptr = netdev->uc_list;
	}

	ew32(RCTL, rctl);

	/* 82542 2.0 needs to be in reset to write receive address registers */

	if (hw->mac_type == e1000_82542_rev2_0)
		e1000_enter_82542_rst(adapter);

	/* load the first 14 addresses into the exact filters 1-14. Unicast
	 * addresses take precedence to avoid disabling unicast filtering
	 * when possible.
	 *
	 * RAR 0 is used for the station MAC adddress
	 * if there are not 14 addresses, go ahead and clear the filters
	 * -- with 82571 controllers only 0-13 entries are filled here
	 */
	mc_ptr = netdev->mc_list;

	for (i = 1; i < rar_entries; i++) {
		if (uc_ptr) {
			e1000_rar_set(hw, uc_ptr->da_addr, i);
			uc_ptr = uc_ptr->next;
		} else if (mc_ptr) {
			e1000_rar_set(hw, mc_ptr->da_addr, i);
			mc_ptr = mc_ptr->next;
		} else {
			E1000_WRITE_REG_ARRAY(hw, RA, i << 1, 0);
			E1000_WRITE_FLUSH();
			E1000_WRITE_REG_ARRAY(hw, RA, (i << 1) + 1, 0);
			E1000_WRITE_FLUSH();
		}
	}
	WARN_ON(uc_ptr != NULL);

	/* load any remaining addresses into the hash table */

	for (; mc_ptr; mc_ptr = mc_ptr->next) {
		u32 hash_reg, hash_bit, mta;
		hash_value = e1000_hash_mc_addr(hw, mc_ptr->da_addr);
		hash_reg = (hash_value >> 5) & 0x7F;
		hash_bit = hash_value & 0x1F;
		mta = (1 << hash_bit);
		mcarray[hash_reg] |= mta;
<<<<<<< HEAD
	}

	/* write the hash table completely, write from bottom to avoid
	 * both stupid write combining chipsets, and flushing each write */
	for (i = mta_reg_count - 1; i >= 0 ; i--) {
		/*
		 * If we are on an 82544 has an errata where writing odd
		 * offsets overwrites the previous even offset, but writing
		 * backwards over the range solves the issue by always
		 * writing the odd offset first
		 */
		E1000_WRITE_REG_ARRAY(hw, MTA, i, mcarray[i]);
=======
>>>>>>> 6574612f
	}
	E1000_WRITE_FLUSH();

	/* write the hash table completely, write from bottom to avoid
	 * both stupid write combining chipsets, and flushing each write */
	for (i = mta_reg_count - 1; i >= 0 ; i--) {
		/*
		 * If we are on an 82544 has an errata where writing odd
		 * offsets overwrites the previous even offset, but writing
		 * backwards over the range solves the issue by always
		 * writing the odd offset first
		 */
		E1000_WRITE_REG_ARRAY(hw, MTA, i, mcarray[i]);
	}
	E1000_WRITE_FLUSH();

	if (hw->mac_type == e1000_82542_rev2_0)
		e1000_leave_82542_rst(adapter);

	kfree(mcarray);
}

/* Need to wait a few seconds after link up to get diagnostic information from
 * the phy */

static void e1000_update_phy_info(unsigned long data)
{
	struct e1000_adapter *adapter = (struct e1000_adapter *)data;
	struct e1000_hw *hw = &adapter->hw;
	e1000_phy_get_info(hw, &adapter->phy_info);
}

/**
 * e1000_82547_tx_fifo_stall - Timer Call-back
 * @data: pointer to adapter cast into an unsigned long
 **/

static void e1000_82547_tx_fifo_stall(unsigned long data)
{
	struct e1000_adapter *adapter = (struct e1000_adapter *)data;
	struct e1000_hw *hw = &adapter->hw;
	struct net_device *netdev = adapter->netdev;
	u32 tctl;

	if (atomic_read(&adapter->tx_fifo_stall)) {
		if ((er32(TDT) == er32(TDH)) &&
		   (er32(TDFT) == er32(TDFH)) &&
		   (er32(TDFTS) == er32(TDFHS))) {
			tctl = er32(TCTL);
			ew32(TCTL, tctl & ~E1000_TCTL_EN);
			ew32(TDFT, adapter->tx_head_addr);
			ew32(TDFH, adapter->tx_head_addr);
			ew32(TDFTS, adapter->tx_head_addr);
			ew32(TDFHS, adapter->tx_head_addr);
			ew32(TCTL, tctl);
			E1000_WRITE_FLUSH();

			adapter->tx_fifo_head = 0;
			atomic_set(&adapter->tx_fifo_stall, 0);
			netif_wake_queue(netdev);
		} else {
			mod_timer(&adapter->tx_fifo_stall_timer, jiffies + 1);
		}
	}
}

/**
 * e1000_watchdog - Timer Call-back
 * @data: pointer to adapter cast into an unsigned long
 **/
static void e1000_watchdog(unsigned long data)
{
	struct e1000_adapter *adapter = (struct e1000_adapter *)data;
	struct e1000_hw *hw = &adapter->hw;
	struct net_device *netdev = adapter->netdev;
	struct e1000_tx_ring *txdr = adapter->tx_ring;
	u32 link, tctl;
	s32 ret_val;

	ret_val = e1000_check_for_link(hw);
	if ((ret_val == E1000_ERR_PHY) &&
	    (hw->phy_type == e1000_phy_igp_3) &&
	    (er32(CTRL) & E1000_PHY_CTRL_GBE_DISABLE)) {
		/* See e1000_kumeran_lock_loss_workaround() */
		DPRINTK(LINK, INFO,
			"Gigabit has been disabled, downgrading speed\n");
	}

	if (hw->mac_type == e1000_82573) {
		e1000_enable_tx_pkt_filtering(hw);
		if (adapter->mng_vlan_id != hw->mng_cookie.vlan_id)
			e1000_update_mng_vlan(adapter);
	}

	if ((hw->media_type == e1000_media_type_internal_serdes) &&
	   !(er32(TXCW) & E1000_TXCW_ANE))
		link = !hw->serdes_link_down;
	else
		link = er32(STATUS) & E1000_STATUS_LU;

	if (link) {
		if (!netif_carrier_ok(netdev)) {
			u32 ctrl;
			bool txb2b = true;
			e1000_get_speed_and_duplex(hw,
			                           &adapter->link_speed,
			                           &adapter->link_duplex);

			ctrl = er32(CTRL);
			printk(KERN_INFO "e1000: %s NIC Link is Up %d Mbps %s, "
			       "Flow Control: %s\n",
			       netdev->name,
			       adapter->link_speed,
			       adapter->link_duplex == FULL_DUPLEX ?
			        "Full Duplex" : "Half Duplex",
			        ((ctrl & E1000_CTRL_TFCE) && (ctrl &
			        E1000_CTRL_RFCE)) ? "RX/TX" : ((ctrl &
			        E1000_CTRL_RFCE) ? "RX" : ((ctrl &
			        E1000_CTRL_TFCE) ? "TX" : "None" )));

			/* tweak tx_queue_len according to speed/duplex
			 * and adjust the timeout factor */
			netdev->tx_queue_len = adapter->tx_queue_len;
			adapter->tx_timeout_factor = 1;
			switch (adapter->link_speed) {
			case SPEED_10:
				txb2b = false;
				netdev->tx_queue_len = 10;
				adapter->tx_timeout_factor = 8;
				break;
			case SPEED_100:
				txb2b = false;
				netdev->tx_queue_len = 100;
				/* maybe add some timeout factor ? */
				break;
			}

			if ((hw->mac_type == e1000_82571 ||
			     hw->mac_type == e1000_82572) &&
			    !txb2b) {
				u32 tarc0;
				tarc0 = er32(TARC0);
				tarc0 &= ~(1 << 21);
				ew32(TARC0, tarc0);
			}

			/* disable TSO for pcie and 10/100 speeds, to avoid
			 * some hardware issues */
			if (!adapter->tso_force &&
			    hw->bus_type == e1000_bus_type_pci_express){
				switch (adapter->link_speed) {
				case SPEED_10:
				case SPEED_100:
					DPRINTK(PROBE,INFO,
				        "10/100 speed: disabling TSO\n");
					netdev->features &= ~NETIF_F_TSO;
					netdev->features &= ~NETIF_F_TSO6;
					break;
				case SPEED_1000:
					netdev->features |= NETIF_F_TSO;
					netdev->features |= NETIF_F_TSO6;
					break;
				default:
					/* oops */
					break;
				}
			}

			/* enable transmits in the hardware, need to do this
			 * after setting TARC0 */
			tctl = er32(TCTL);
			tctl |= E1000_TCTL_EN;
			ew32(TCTL, tctl);

			netif_carrier_on(netdev);
			netif_wake_queue(netdev);
			mod_timer(&adapter->phy_info_timer, round_jiffies(jiffies + 2 * HZ));
			adapter->smartspeed = 0;
		} else {
			/* make sure the receive unit is started */
			if (hw->rx_needs_kicking) {
				u32 rctl = er32(RCTL);
				ew32(RCTL, rctl | E1000_RCTL_EN);
			}
		}
	} else {
		if (netif_carrier_ok(netdev)) {
			adapter->link_speed = 0;
			adapter->link_duplex = 0;
			printk(KERN_INFO "e1000: %s NIC Link is Down\n",
			       netdev->name);
			netif_carrier_off(netdev);
			netif_stop_queue(netdev);
			mod_timer(&adapter->phy_info_timer, round_jiffies(jiffies + 2 * HZ));

			/* 80003ES2LAN workaround--
			 * For packet buffer work-around on link down event;
			 * disable receives in the ISR and
			 * reset device here in the watchdog
			 */
			if (hw->mac_type == e1000_80003es2lan)
				/* reset device */
				schedule_work(&adapter->reset_task);
		}

		e1000_smartspeed(adapter);
	}

	e1000_update_stats(adapter);

	hw->tx_packet_delta = adapter->stats.tpt - adapter->tpt_old;
	adapter->tpt_old = adapter->stats.tpt;
	hw->collision_delta = adapter->stats.colc - adapter->colc_old;
	adapter->colc_old = adapter->stats.colc;

	adapter->gorcl = adapter->stats.gorcl - adapter->gorcl_old;
	adapter->gorcl_old = adapter->stats.gorcl;
	adapter->gotcl = adapter->stats.gotcl - adapter->gotcl_old;
	adapter->gotcl_old = adapter->stats.gotcl;

	e1000_update_adaptive(hw);

	if (!netif_carrier_ok(netdev)) {
		if (E1000_DESC_UNUSED(txdr) + 1 < txdr->count) {
			/* We've lost link, so the controller stops DMA,
			 * but we've got queued Tx work that's never going
			 * to get done, so reset controller to flush Tx.
			 * (Do the reset outside of interrupt context). */
			adapter->tx_timeout_count++;
			schedule_work(&adapter->reset_task);
		}
	}

	/* Cause software interrupt to ensure rx ring is cleaned */
	ew32(ICS, E1000_ICS_RXDMT0);

	/* Force detection of hung controller every watchdog period */
	adapter->detect_tx_hung = true;

	/* With 82571 controllers, LAA may be overwritten due to controller
	 * reset from the other port. Set the appropriate LAA in RAR[0] */
	if (hw->mac_type == e1000_82571 && hw->laa_is_present)
		e1000_rar_set(hw, hw->mac_addr, 0);

	/* Reset the timer */
	mod_timer(&adapter->watchdog_timer, round_jiffies(jiffies + 2 * HZ));
}

enum latency_range {
	lowest_latency = 0,
	low_latency = 1,
	bulk_latency = 2,
	latency_invalid = 255
};

/**
 * e1000_update_itr - update the dynamic ITR value based on statistics
 *      Stores a new ITR value based on packets and byte
 *      counts during the last interrupt.  The advantage of per interrupt
 *      computation is faster updates and more accurate ITR for the current
 *      traffic pattern.  Constants in this function were computed
 *      based on theoretical maximum wire speed and thresholds were set based
 *      on testing data as well as attempting to minimize response time
 *      while increasing bulk throughput.
 *      this functionality is controlled by the InterruptThrottleRate module
 *      parameter (see e1000_param.c)
 * @adapter: pointer to adapter
 * @itr_setting: current adapter->itr
 * @packets: the number of packets during this measurement interval
 * @bytes: the number of bytes during this measurement interval
 **/
static unsigned int e1000_update_itr(struct e1000_adapter *adapter,
				     u16 itr_setting, int packets, int bytes)
{
	unsigned int retval = itr_setting;
	struct e1000_hw *hw = &adapter->hw;

	if (unlikely(hw->mac_type < e1000_82540))
		goto update_itr_done;

	if (packets == 0)
		goto update_itr_done;

	switch (itr_setting) {
	case lowest_latency:
		/* jumbo frames get bulk treatment*/
		if (bytes/packets > 8000)
			retval = bulk_latency;
		else if ((packets < 5) && (bytes > 512))
			retval = low_latency;
		break;
	case low_latency:  /* 50 usec aka 20000 ints/s */
		if (bytes > 10000) {
			/* jumbo frames need bulk latency setting */
			if (bytes/packets > 8000)
				retval = bulk_latency;
			else if ((packets < 10) || ((bytes/packets) > 1200))
				retval = bulk_latency;
			else if ((packets > 35))
				retval = lowest_latency;
		} else if (bytes/packets > 2000)
			retval = bulk_latency;
		else if (packets <= 2 && bytes < 512)
			retval = lowest_latency;
		break;
	case bulk_latency: /* 250 usec aka 4000 ints/s */
		if (bytes > 25000) {
			if (packets > 35)
				retval = low_latency;
		} else if (bytes < 6000) {
			retval = low_latency;
		}
		break;
	}

update_itr_done:
	return retval;
}

static void e1000_set_itr(struct e1000_adapter *adapter)
{
	struct e1000_hw *hw = &adapter->hw;
	u16 current_itr;
	u32 new_itr = adapter->itr;

	if (unlikely(hw->mac_type < e1000_82540))
		return;

	/* for non-gigabit speeds, just fix the interrupt rate at 4000 */
	if (unlikely(adapter->link_speed != SPEED_1000)) {
		current_itr = 0;
		new_itr = 4000;
		goto set_itr_now;
	}

	adapter->tx_itr = e1000_update_itr(adapter,
	                            adapter->tx_itr,
	                            adapter->total_tx_packets,
	                            adapter->total_tx_bytes);
	/* conservative mode (itr 3) eliminates the lowest_latency setting */
	if (adapter->itr_setting == 3 && adapter->tx_itr == lowest_latency)
		adapter->tx_itr = low_latency;

	adapter->rx_itr = e1000_update_itr(adapter,
	                            adapter->rx_itr,
	                            adapter->total_rx_packets,
	                            adapter->total_rx_bytes);
	/* conservative mode (itr 3) eliminates the lowest_latency setting */
	if (adapter->itr_setting == 3 && adapter->rx_itr == lowest_latency)
		adapter->rx_itr = low_latency;

	current_itr = max(adapter->rx_itr, adapter->tx_itr);

	switch (current_itr) {
	/* counts and packets in update_itr are dependent on these numbers */
	case lowest_latency:
		new_itr = 70000;
		break;
	case low_latency:
		new_itr = 20000; /* aka hwitr = ~200 */
		break;
	case bulk_latency:
		new_itr = 4000;
		break;
	default:
		break;
	}

set_itr_now:
	if (new_itr != adapter->itr) {
		/* this attempts to bias the interrupt rate towards Bulk
		 * by adding intermediate steps when interrupt rate is
		 * increasing */
		new_itr = new_itr > adapter->itr ?
		             min(adapter->itr + (new_itr >> 2), new_itr) :
		             new_itr;
		adapter->itr = new_itr;
		ew32(ITR, 1000000000 / (new_itr * 256));
	}

	return;
}

#define E1000_TX_FLAGS_CSUM		0x00000001
#define E1000_TX_FLAGS_VLAN		0x00000002
#define E1000_TX_FLAGS_TSO		0x00000004
#define E1000_TX_FLAGS_IPV4		0x00000008
#define E1000_TX_FLAGS_VLAN_MASK	0xffff0000
#define E1000_TX_FLAGS_VLAN_SHIFT	16

static int e1000_tso(struct e1000_adapter *adapter,
		     struct e1000_tx_ring *tx_ring, struct sk_buff *skb)
{
	struct e1000_context_desc *context_desc;
	struct e1000_buffer *buffer_info;
	unsigned int i;
	u32 cmd_length = 0;
	u16 ipcse = 0, tucse, mss;
	u8 ipcss, ipcso, tucss, tucso, hdr_len;
	int err;

	if (skb_is_gso(skb)) {
		if (skb_header_cloned(skb)) {
			err = pskb_expand_head(skb, 0, 0, GFP_ATOMIC);
			if (err)
				return err;
		}

		hdr_len = skb_transport_offset(skb) + tcp_hdrlen(skb);
		mss = skb_shinfo(skb)->gso_size;
		if (skb->protocol == htons(ETH_P_IP)) {
			struct iphdr *iph = ip_hdr(skb);
			iph->tot_len = 0;
			iph->check = 0;
			tcp_hdr(skb)->check = ~csum_tcpudp_magic(iph->saddr,
								 iph->daddr, 0,
								 IPPROTO_TCP,
								 0);
			cmd_length = E1000_TXD_CMD_IP;
			ipcse = skb_transport_offset(skb) - 1;
		} else if (skb->protocol == htons(ETH_P_IPV6)) {
			ipv6_hdr(skb)->payload_len = 0;
			tcp_hdr(skb)->check =
				~csum_ipv6_magic(&ipv6_hdr(skb)->saddr,
						 &ipv6_hdr(skb)->daddr,
						 0, IPPROTO_TCP, 0);
			ipcse = 0;
		}
		ipcss = skb_network_offset(skb);
		ipcso = (void *)&(ip_hdr(skb)->check) - (void *)skb->data;
		tucss = skb_transport_offset(skb);
		tucso = (void *)&(tcp_hdr(skb)->check) - (void *)skb->data;
		tucse = 0;

		cmd_length |= (E1000_TXD_CMD_DEXT | E1000_TXD_CMD_TSE |
			       E1000_TXD_CMD_TCP | (skb->len - (hdr_len)));

		i = tx_ring->next_to_use;
		context_desc = E1000_CONTEXT_DESC(*tx_ring, i);
		buffer_info = &tx_ring->buffer_info[i];

		context_desc->lower_setup.ip_fields.ipcss  = ipcss;
		context_desc->lower_setup.ip_fields.ipcso  = ipcso;
		context_desc->lower_setup.ip_fields.ipcse  = cpu_to_le16(ipcse);
		context_desc->upper_setup.tcp_fields.tucss = tucss;
		context_desc->upper_setup.tcp_fields.tucso = tucso;
		context_desc->upper_setup.tcp_fields.tucse = cpu_to_le16(tucse);
		context_desc->tcp_seg_setup.fields.mss     = cpu_to_le16(mss);
		context_desc->tcp_seg_setup.fields.hdr_len = hdr_len;
		context_desc->cmd_and_length = cpu_to_le32(cmd_length);

		buffer_info->time_stamp = jiffies;
		buffer_info->next_to_watch = i;

		if (++i == tx_ring->count) i = 0;
		tx_ring->next_to_use = i;

		return true;
	}
	return false;
}

static bool e1000_tx_csum(struct e1000_adapter *adapter,
			  struct e1000_tx_ring *tx_ring, struct sk_buff *skb)
{
	struct e1000_context_desc *context_desc;
	struct e1000_buffer *buffer_info;
	unsigned int i;
	u8 css;
	u32 cmd_len = E1000_TXD_CMD_DEXT;

	if (skb->ip_summed != CHECKSUM_PARTIAL)
		return false;

	switch (skb->protocol) {
	case cpu_to_be16(ETH_P_IP):
		if (ip_hdr(skb)->protocol == IPPROTO_TCP)
			cmd_len |= E1000_TXD_CMD_TCP;
		break;
	case cpu_to_be16(ETH_P_IPV6):
		/* XXX not handling all IPV6 headers */
		if (ipv6_hdr(skb)->nexthdr == IPPROTO_TCP)
			cmd_len |= E1000_TXD_CMD_TCP;
		break;
	default:
		if (unlikely(net_ratelimit()))
			DPRINTK(DRV, WARNING,
			        "checksum_partial proto=%x!\n", skb->protocol);
		break;
	}

	css = skb_transport_offset(skb);

	i = tx_ring->next_to_use;
	buffer_info = &tx_ring->buffer_info[i];
	context_desc = E1000_CONTEXT_DESC(*tx_ring, i);

	context_desc->lower_setup.ip_config = 0;
	context_desc->upper_setup.tcp_fields.tucss = css;
	context_desc->upper_setup.tcp_fields.tucso =
		css + skb->csum_offset;
	context_desc->upper_setup.tcp_fields.tucse = 0;
	context_desc->tcp_seg_setup.data = 0;
	context_desc->cmd_and_length = cpu_to_le32(cmd_len);

	buffer_info->time_stamp = jiffies;
	buffer_info->next_to_watch = i;

	if (unlikely(++i == tx_ring->count)) i = 0;
	tx_ring->next_to_use = i;

	return true;
}

#define E1000_MAX_TXD_PWR	12
#define E1000_MAX_DATA_PER_TXD	(1<<E1000_MAX_TXD_PWR)

static int e1000_tx_map(struct e1000_adapter *adapter,
			struct e1000_tx_ring *tx_ring,
			struct sk_buff *skb, unsigned int first,
			unsigned int max_per_txd, unsigned int nr_frags,
			unsigned int mss)
{
	struct e1000_hw *hw = &adapter->hw;
	struct e1000_buffer *buffer_info;
	unsigned int len = skb_headlen(skb);
	unsigned int offset, size, count = 0, i;
	unsigned int f;
	dma_addr_t *map;

	i = tx_ring->next_to_use;

	if (skb_dma_map(&adapter->pdev->dev, skb, DMA_TO_DEVICE)) {
		dev_err(&adapter->pdev->dev, "TX DMA map failed\n");
		return 0;
	}

	map = skb_shinfo(skb)->dma_maps;
	offset = 0;

	while (len) {
		buffer_info = &tx_ring->buffer_info[i];
		size = min(len, max_per_txd);
		/* Workaround for Controller erratum --
		 * descriptor for non-tso packet in a linear SKB that follows a
		 * tso gets written back prematurely before the data is fully
		 * DMA'd to the controller */
		if (!skb->data_len && tx_ring->last_tx_tso &&
		    !skb_is_gso(skb)) {
			tx_ring->last_tx_tso = 0;
			size -= 4;
		}

		/* Workaround for premature desc write-backs
		 * in TSO mode.  Append 4-byte sentinel desc */
		if (unlikely(mss && !nr_frags && size == len && size > 8))
			size -= 4;
		/* work-around for errata 10 and it applies
		 * to all controllers in PCI-X mode
		 * The fix is to make sure that the first descriptor of a
		 * packet is smaller than 2048 - 16 - 16 (or 2016) bytes
		 */
		if (unlikely((hw->bus_type == e1000_bus_type_pcix) &&
		                (size > 2015) && count == 0))
		        size = 2015;

		/* Workaround for potential 82544 hang in PCI-X.  Avoid
		 * terminating buffers within evenly-aligned dwords. */
		if (unlikely(adapter->pcix_82544 &&
		   !((unsigned long)(skb->data + offset + size - 1) & 4) &&
		   size > 4))
			size -= 4;

		buffer_info->length = size;
		buffer_info->dma = map[0] + offset;
		buffer_info->time_stamp = jiffies;
		buffer_info->next_to_watch = i;

		len -= size;
		offset += size;
		count++;
		if (len) {
			i++;
			if (unlikely(i == tx_ring->count))
				i = 0;
		}
	}

	for (f = 0; f < nr_frags; f++) {
		struct skb_frag_struct *frag;

		frag = &skb_shinfo(skb)->frags[f];
		len = frag->size;
		offset = 0;

		while (len) {
			i++;
			if (unlikely(i == tx_ring->count))
				i = 0;

			buffer_info = &tx_ring->buffer_info[i];
			size = min(len, max_per_txd);
			/* Workaround for premature desc write-backs
			 * in TSO mode.  Append 4-byte sentinel desc */
			if (unlikely(mss && f == (nr_frags-1) && size == len && size > 8))
				size -= 4;
			/* Workaround for potential 82544 hang in PCI-X.
			 * Avoid terminating buffers within evenly-aligned
			 * dwords. */
			if (unlikely(adapter->pcix_82544 &&
			   !((unsigned long)(frag->page+offset+size-1) & 4) &&
			   size > 4))
				size -= 4;

			buffer_info->length = size;
			buffer_info->dma = map[f + 1] + offset;
			buffer_info->time_stamp = jiffies;
			buffer_info->next_to_watch = i;

			len -= size;
			offset += size;
			count++;
		}
	}

	tx_ring->buffer_info[i].skb = skb;
	tx_ring->buffer_info[first].next_to_watch = i;

	return count;
}

static void e1000_tx_queue(struct e1000_adapter *adapter,
			   struct e1000_tx_ring *tx_ring, int tx_flags,
			   int count)
{
	struct e1000_hw *hw = &adapter->hw;
	struct e1000_tx_desc *tx_desc = NULL;
	struct e1000_buffer *buffer_info;
	u32 txd_upper = 0, txd_lower = E1000_TXD_CMD_IFCS;
	unsigned int i;

	if (likely(tx_flags & E1000_TX_FLAGS_TSO)) {
		txd_lower |= E1000_TXD_CMD_DEXT | E1000_TXD_DTYP_D |
		             E1000_TXD_CMD_TSE;
		txd_upper |= E1000_TXD_POPTS_TXSM << 8;

		if (likely(tx_flags & E1000_TX_FLAGS_IPV4))
			txd_upper |= E1000_TXD_POPTS_IXSM << 8;
	}

	if (likely(tx_flags & E1000_TX_FLAGS_CSUM)) {
		txd_lower |= E1000_TXD_CMD_DEXT | E1000_TXD_DTYP_D;
		txd_upper |= E1000_TXD_POPTS_TXSM << 8;
	}

	if (unlikely(tx_flags & E1000_TX_FLAGS_VLAN)) {
		txd_lower |= E1000_TXD_CMD_VLE;
		txd_upper |= (tx_flags & E1000_TX_FLAGS_VLAN_MASK);
	}

	i = tx_ring->next_to_use;

	while (count--) {
		buffer_info = &tx_ring->buffer_info[i];
		tx_desc = E1000_TX_DESC(*tx_ring, i);
		tx_desc->buffer_addr = cpu_to_le64(buffer_info->dma);
		tx_desc->lower.data =
			cpu_to_le32(txd_lower | buffer_info->length);
		tx_desc->upper.data = cpu_to_le32(txd_upper);
		if (unlikely(++i == tx_ring->count)) i = 0;
	}

	tx_desc->lower.data |= cpu_to_le32(adapter->txd_cmd);

	/* Force memory writes to complete before letting h/w
	 * know there are new descriptors to fetch.  (Only
	 * applicable for weak-ordered memory model archs,
	 * such as IA-64). */
	wmb();

	tx_ring->next_to_use = i;
	writel(i, hw->hw_addr + tx_ring->tdt);
	/* we need this if more than one processor can write to our tail
	 * at a time, it syncronizes IO on IA64/Altix systems */
	mmiowb();
}

/**
 * 82547 workaround to avoid controller hang in half-duplex environment.
 * The workaround is to avoid queuing a large packet that would span
 * the internal Tx FIFO ring boundary by notifying the stack to resend
 * the packet at a later time.  This gives the Tx FIFO an opportunity to
 * flush all packets.  When that occurs, we reset the Tx FIFO pointers
 * to the beginning of the Tx FIFO.
 **/

#define E1000_FIFO_HDR			0x10
#define E1000_82547_PAD_LEN		0x3E0

static int e1000_82547_fifo_workaround(struct e1000_adapter *adapter,
				       struct sk_buff *skb)
{
	u32 fifo_space = adapter->tx_fifo_size - adapter->tx_fifo_head;
	u32 skb_fifo_len = skb->len + E1000_FIFO_HDR;

	skb_fifo_len = ALIGN(skb_fifo_len, E1000_FIFO_HDR);

	if (adapter->link_duplex != HALF_DUPLEX)
		goto no_fifo_stall_required;

	if (atomic_read(&adapter->tx_fifo_stall))
		return 1;

	if (skb_fifo_len >= (E1000_82547_PAD_LEN + fifo_space)) {
		atomic_set(&adapter->tx_fifo_stall, 1);
		return 1;
	}

no_fifo_stall_required:
	adapter->tx_fifo_head += skb_fifo_len;
	if (adapter->tx_fifo_head >= adapter->tx_fifo_size)
		adapter->tx_fifo_head -= adapter->tx_fifo_size;
	return 0;
}

#define MINIMUM_DHCP_PACKET_SIZE 282
static int e1000_transfer_dhcp_info(struct e1000_adapter *adapter,
				    struct sk_buff *skb)
{
	struct e1000_hw *hw =  &adapter->hw;
	u16 length, offset;
	if (vlan_tx_tag_present(skb)) {
		if (!((vlan_tx_tag_get(skb) == hw->mng_cookie.vlan_id) &&
			( hw->mng_cookie.status &
			  E1000_MNG_DHCP_COOKIE_STATUS_VLAN_SUPPORT)) )
			return 0;
	}
	if (skb->len > MINIMUM_DHCP_PACKET_SIZE) {
		struct ethhdr *eth = (struct ethhdr *)skb->data;
		if ((htons(ETH_P_IP) == eth->h_proto)) {
			const struct iphdr *ip =
				(struct iphdr *)((u8 *)skb->data+14);
			if (IPPROTO_UDP == ip->protocol) {
				struct udphdr *udp =
					(struct udphdr *)((u8 *)ip +
						(ip->ihl << 2));
				if (ntohs(udp->dest) == 67) {
					offset = (u8 *)udp + 8 - skb->data;
					length = skb->len - offset;

					return e1000_mng_write_dhcp_info(hw,
							(u8 *)udp + 8,
							length);
				}
			}
		}
	}
	return 0;
}

static int __e1000_maybe_stop_tx(struct net_device *netdev, int size)
{
	struct e1000_adapter *adapter = netdev_priv(netdev);
	struct e1000_tx_ring *tx_ring = adapter->tx_ring;

	netif_stop_queue(netdev);
	/* Herbert's original patch had:
	 *  smp_mb__after_netif_stop_queue();
	 * but since that doesn't exist yet, just open code it. */
	smp_mb();

	/* We need to check again in a case another CPU has just
	 * made room available. */
	if (likely(E1000_DESC_UNUSED(tx_ring) < size))
		return -EBUSY;

	/* A reprieve! */
	netif_start_queue(netdev);
	++adapter->restart_queue;
	return 0;
}

static int e1000_maybe_stop_tx(struct net_device *netdev,
                               struct e1000_tx_ring *tx_ring, int size)
{
	if (likely(E1000_DESC_UNUSED(tx_ring) >= size))
		return 0;
	return __e1000_maybe_stop_tx(netdev, size);
}

#define TXD_USE_COUNT(S, X) (((S) >> (X)) + 1 )
static int e1000_xmit_frame(struct sk_buff *skb, struct net_device *netdev)
{
	struct e1000_adapter *adapter = netdev_priv(netdev);
	struct e1000_hw *hw = &adapter->hw;
	struct e1000_tx_ring *tx_ring;
	unsigned int first, max_per_txd = E1000_MAX_DATA_PER_TXD;
	unsigned int max_txd_pwr = E1000_MAX_TXD_PWR;
	unsigned int tx_flags = 0;
	unsigned int len = skb->len - skb->data_len;
	unsigned int nr_frags;
	unsigned int mss;
	int count = 0;
	int tso;
	unsigned int f;

	/* This goes back to the question of how to logically map a tx queue
	 * to a flow.  Right now, performance is impacted slightly negatively
	 * if using multiple tx queues.  If the stack breaks away from a
	 * single qdisc implementation, we can look at this again. */
	tx_ring = adapter->tx_ring;

	if (unlikely(skb->len <= 0)) {
		dev_kfree_skb_any(skb);
		return NETDEV_TX_OK;
	}

	/* 82571 and newer doesn't need the workaround that limited descriptor
	 * length to 4kB */
	if (hw->mac_type >= e1000_82571)
		max_per_txd = 8192;

	mss = skb_shinfo(skb)->gso_size;
	/* The controller does a simple calculation to
	 * make sure there is enough room in the FIFO before
	 * initiating the DMA for each buffer.  The calc is:
	 * 4 = ceil(buffer len/mss).  To make sure we don't
	 * overrun the FIFO, adjust the max buffer len if mss
	 * drops. */
	if (mss) {
		u8 hdr_len;
		max_per_txd = min(mss << 2, max_per_txd);
		max_txd_pwr = fls(max_per_txd) - 1;

		/* TSO Workaround for 82571/2/3 Controllers -- if skb->data
		* points to just header, pull a few bytes of payload from
		* frags into skb->data */
		hdr_len = skb_transport_offset(skb) + tcp_hdrlen(skb);
		if (skb->data_len && hdr_len == len) {
			switch (hw->mac_type) {
				unsigned int pull_size;
			case e1000_82544:
				/* Make sure we have room to chop off 4 bytes,
				 * and that the end alignment will work out to
				 * this hardware's requirements
				 * NOTE: this is a TSO only workaround
				 * if end byte alignment not correct move us
				 * into the next dword */
				if ((unsigned long)(skb_tail_pointer(skb) - 1) & 4)
					break;
				/* fall through */
			case e1000_82571:
			case e1000_82572:
			case e1000_82573:
			case e1000_ich8lan:
				pull_size = min((unsigned int)4, skb->data_len);
				if (!__pskb_pull_tail(skb, pull_size)) {
					DPRINTK(DRV, ERR,
						"__pskb_pull_tail failed.\n");
					dev_kfree_skb_any(skb);
					return NETDEV_TX_OK;
				}
				len = skb->len - skb->data_len;
				break;
			default:
				/* do nothing */
				break;
			}
		}
	}

	/* reserve a descriptor for the offload context */
	if ((mss) || (skb->ip_summed == CHECKSUM_PARTIAL))
		count++;
	count++;

	/* Controller Erratum workaround */
	if (!skb->data_len && tx_ring->last_tx_tso && !skb_is_gso(skb))
		count++;

	count += TXD_USE_COUNT(len, max_txd_pwr);

	if (adapter->pcix_82544)
		count++;

	/* work-around for errata 10 and it applies to all controllers
	 * in PCI-X mode, so add one more descriptor to the count
	 */
	if (unlikely((hw->bus_type == e1000_bus_type_pcix) &&
			(len > 2015)))
		count++;

	nr_frags = skb_shinfo(skb)->nr_frags;
	for (f = 0; f < nr_frags; f++)
		count += TXD_USE_COUNT(skb_shinfo(skb)->frags[f].size,
				       max_txd_pwr);
	if (adapter->pcix_82544)
		count += nr_frags;


	if (hw->tx_pkt_filtering &&
	    (hw->mac_type == e1000_82573))
		e1000_transfer_dhcp_info(adapter, skb);

	/* need: count + 2 desc gap to keep tail from touching
	 * head, otherwise try next time */
	if (unlikely(e1000_maybe_stop_tx(netdev, tx_ring, count + 2)))
		return NETDEV_TX_BUSY;

	if (unlikely(hw->mac_type == e1000_82547)) {
		if (unlikely(e1000_82547_fifo_workaround(adapter, skb))) {
			netif_stop_queue(netdev);
			mod_timer(&adapter->tx_fifo_stall_timer, jiffies + 1);
			return NETDEV_TX_BUSY;
		}
	}

	if (unlikely(adapter->vlgrp && vlan_tx_tag_present(skb))) {
		tx_flags |= E1000_TX_FLAGS_VLAN;
		tx_flags |= (vlan_tx_tag_get(skb) << E1000_TX_FLAGS_VLAN_SHIFT);
	}

	first = tx_ring->next_to_use;

	tso = e1000_tso(adapter, tx_ring, skb);
	if (tso < 0) {
		dev_kfree_skb_any(skb);
		return NETDEV_TX_OK;
	}

	if (likely(tso)) {
		tx_ring->last_tx_tso = 1;
		tx_flags |= E1000_TX_FLAGS_TSO;
	} else if (likely(e1000_tx_csum(adapter, tx_ring, skb)))
		tx_flags |= E1000_TX_FLAGS_CSUM;

	/* Old method was to assume IPv4 packet by default if TSO was enabled.
	 * 82571 hardware supports TSO capabilities for IPv6 as well...
	 * no longer assume, we must. */
	if (likely(skb->protocol == htons(ETH_P_IP)))
		tx_flags |= E1000_TX_FLAGS_IPV4;

	count = e1000_tx_map(adapter, tx_ring, skb, first, max_per_txd,
	                     nr_frags, mss);

	if (count) {
		e1000_tx_queue(adapter, tx_ring, tx_flags, count);
		netdev->trans_start = jiffies;
		/* Make sure there is space in the ring for the next send. */
		e1000_maybe_stop_tx(netdev, tx_ring, MAX_SKB_FRAGS + 2);

	} else {
		dev_kfree_skb_any(skb);
		tx_ring->buffer_info[first].time_stamp = 0;
		tx_ring->next_to_use = first;
	}

	return NETDEV_TX_OK;
}

/**
 * e1000_tx_timeout - Respond to a Tx Hang
 * @netdev: network interface device structure
 **/

static void e1000_tx_timeout(struct net_device *netdev)
{
	struct e1000_adapter *adapter = netdev_priv(netdev);

	/* Do the reset outside of interrupt context */
	adapter->tx_timeout_count++;
	schedule_work(&adapter->reset_task);
}

static void e1000_reset_task(struct work_struct *work)
{
	struct e1000_adapter *adapter =
		container_of(work, struct e1000_adapter, reset_task);

	e1000_reinit_locked(adapter);
}

/**
 * e1000_get_stats - Get System Network Statistics
 * @netdev: network interface device structure
 *
 * Returns the address of the device statistics structure.
 * The statistics are actually updated from the timer callback.
 **/

static struct net_device_stats *e1000_get_stats(struct net_device *netdev)
{
	struct e1000_adapter *adapter = netdev_priv(netdev);

	/* only return the current stats */
	return &adapter->net_stats;
}

/**
 * e1000_change_mtu - Change the Maximum Transfer Unit
 * @netdev: network interface device structure
 * @new_mtu: new value for maximum frame size
 *
 * Returns 0 on success, negative on failure
 **/

static int e1000_change_mtu(struct net_device *netdev, int new_mtu)
{
	struct e1000_adapter *adapter = netdev_priv(netdev);
	struct e1000_hw *hw = &adapter->hw;
	int max_frame = new_mtu + ENET_HEADER_SIZE + ETHERNET_FCS_SIZE;
	u16 eeprom_data = 0;

	if ((max_frame < MINIMUM_ETHERNET_FRAME_SIZE) ||
	    (max_frame > MAX_JUMBO_FRAME_SIZE)) {
		DPRINTK(PROBE, ERR, "Invalid MTU setting\n");
		return -EINVAL;
	}

	/* Adapter-specific max frame size limits. */
	switch (hw->mac_type) {
	case e1000_undefined ... e1000_82542_rev2_1:
	case e1000_ich8lan:
		if (max_frame > MAXIMUM_ETHERNET_FRAME_SIZE) {
			DPRINTK(PROBE, ERR, "Jumbo Frames not supported.\n");
			return -EINVAL;
		}
		break;
	case e1000_82573:
		/* Jumbo Frames not supported if:
		 * - this is not an 82573L device
		 * - ASPM is enabled in any way (0x1A bits 3:2) */
		e1000_read_eeprom(hw, EEPROM_INIT_3GIO_3, 1,
		                  &eeprom_data);
		if ((hw->device_id != E1000_DEV_ID_82573L) ||
		    (eeprom_data & EEPROM_WORD1A_ASPM_MASK)) {
			if (max_frame > MAXIMUM_ETHERNET_FRAME_SIZE) {
				DPRINTK(PROBE, ERR,
			            	"Jumbo Frames not supported.\n");
				return -EINVAL;
			}
			break;
		}
		/* ERT will be enabled later to enable wire speed receives */

		/* fall through to get support */
	case e1000_82571:
	case e1000_82572:
	case e1000_80003es2lan:
#define MAX_STD_JUMBO_FRAME_SIZE 9234
		if (max_frame > MAX_STD_JUMBO_FRAME_SIZE) {
			DPRINTK(PROBE, ERR, "MTU > 9216 not supported.\n");
			return -EINVAL;
		}
		break;
	default:
		/* Capable of supporting up to MAX_JUMBO_FRAME_SIZE limit. */
		break;
	}

	/* NOTE: netdev_alloc_skb reserves 16 bytes, and typically NET_IP_ALIGN
	 * means we reserve 2 more, this pushes us to allocate from the next
	 * larger slab size
	 * i.e. RXBUFFER_2048 --> size-4096 slab */

	if (max_frame <= E1000_RXBUFFER_256)
		adapter->rx_buffer_len = E1000_RXBUFFER_256;
	else if (max_frame <= E1000_RXBUFFER_512)
		adapter->rx_buffer_len = E1000_RXBUFFER_512;
	else if (max_frame <= E1000_RXBUFFER_1024)
		adapter->rx_buffer_len = E1000_RXBUFFER_1024;
	else if (max_frame <= E1000_RXBUFFER_2048)
		adapter->rx_buffer_len = E1000_RXBUFFER_2048;
	else if (max_frame <= E1000_RXBUFFER_4096)
		adapter->rx_buffer_len = E1000_RXBUFFER_4096;
	else if (max_frame <= E1000_RXBUFFER_8192)
		adapter->rx_buffer_len = E1000_RXBUFFER_8192;
	else if (max_frame <= E1000_RXBUFFER_16384)
		adapter->rx_buffer_len = E1000_RXBUFFER_16384;

	/* adjust allocation if LPE protects us, and we aren't using SBP */
	if (!hw->tbi_compatibility_on &&
	    ((max_frame == MAXIMUM_ETHERNET_FRAME_SIZE) ||
	     (max_frame == MAXIMUM_ETHERNET_VLAN_SIZE)))
		adapter->rx_buffer_len = MAXIMUM_ETHERNET_VLAN_SIZE;

	netdev->mtu = new_mtu;
	hw->max_frame_size = max_frame;

	if (netif_running(netdev))
		e1000_reinit_locked(adapter);

	return 0;
}

/**
 * e1000_update_stats - Update the board statistics counters
 * @adapter: board private structure
 **/

void e1000_update_stats(struct e1000_adapter *adapter)
{
	struct e1000_hw *hw = &adapter->hw;
	struct pci_dev *pdev = adapter->pdev;
	unsigned long flags;
	u16 phy_tmp;

#define PHY_IDLE_ERROR_COUNT_MASK 0x00FF

	/*
	 * Prevent stats update while adapter is being reset, or if the pci
	 * connection is down.
	 */
	if (adapter->link_speed == 0)
		return;
	if (pci_channel_offline(pdev))
		return;

	spin_lock_irqsave(&adapter->stats_lock, flags);

	/* these counters are modified from e1000_tbi_adjust_stats,
	 * called from the interrupt context, so they must only
	 * be written while holding adapter->stats_lock
	 */

	adapter->stats.crcerrs += er32(CRCERRS);
	adapter->stats.gprc += er32(GPRC);
	adapter->stats.gorcl += er32(GORCL);
	adapter->stats.gorch += er32(GORCH);
	adapter->stats.bprc += er32(BPRC);
	adapter->stats.mprc += er32(MPRC);
	adapter->stats.roc += er32(ROC);

	if (hw->mac_type != e1000_ich8lan) {
		adapter->stats.prc64 += er32(PRC64);
		adapter->stats.prc127 += er32(PRC127);
		adapter->stats.prc255 += er32(PRC255);
		adapter->stats.prc511 += er32(PRC511);
		adapter->stats.prc1023 += er32(PRC1023);
		adapter->stats.prc1522 += er32(PRC1522);
	}

	adapter->stats.symerrs += er32(SYMERRS);
	adapter->stats.mpc += er32(MPC);
	adapter->stats.scc += er32(SCC);
	adapter->stats.ecol += er32(ECOL);
	adapter->stats.mcc += er32(MCC);
	adapter->stats.latecol += er32(LATECOL);
	adapter->stats.dc += er32(DC);
	adapter->stats.sec += er32(SEC);
	adapter->stats.rlec += er32(RLEC);
	adapter->stats.xonrxc += er32(XONRXC);
	adapter->stats.xontxc += er32(XONTXC);
	adapter->stats.xoffrxc += er32(XOFFRXC);
	adapter->stats.xofftxc += er32(XOFFTXC);
	adapter->stats.fcruc += er32(FCRUC);
	adapter->stats.gptc += er32(GPTC);
	adapter->stats.gotcl += er32(GOTCL);
	adapter->stats.gotch += er32(GOTCH);
	adapter->stats.rnbc += er32(RNBC);
	adapter->stats.ruc += er32(RUC);
	adapter->stats.rfc += er32(RFC);
	adapter->stats.rjc += er32(RJC);
	adapter->stats.torl += er32(TORL);
	adapter->stats.torh += er32(TORH);
	adapter->stats.totl += er32(TOTL);
	adapter->stats.toth += er32(TOTH);
	adapter->stats.tpr += er32(TPR);

	if (hw->mac_type != e1000_ich8lan) {
		adapter->stats.ptc64 += er32(PTC64);
		adapter->stats.ptc127 += er32(PTC127);
		adapter->stats.ptc255 += er32(PTC255);
		adapter->stats.ptc511 += er32(PTC511);
		adapter->stats.ptc1023 += er32(PTC1023);
		adapter->stats.ptc1522 += er32(PTC1522);
	}

	adapter->stats.mptc += er32(MPTC);
	adapter->stats.bptc += er32(BPTC);

	/* used for adaptive IFS */

	hw->tx_packet_delta = er32(TPT);
	adapter->stats.tpt += hw->tx_packet_delta;
	hw->collision_delta = er32(COLC);
	adapter->stats.colc += hw->collision_delta;

	if (hw->mac_type >= e1000_82543) {
		adapter->stats.algnerrc += er32(ALGNERRC);
		adapter->stats.rxerrc += er32(RXERRC);
		adapter->stats.tncrs += er32(TNCRS);
		adapter->stats.cexterr += er32(CEXTERR);
		adapter->stats.tsctc += er32(TSCTC);
		adapter->stats.tsctfc += er32(TSCTFC);
	}
	if (hw->mac_type > e1000_82547_rev_2) {
		adapter->stats.iac += er32(IAC);
		adapter->stats.icrxoc += er32(ICRXOC);

		if (hw->mac_type != e1000_ich8lan) {
			adapter->stats.icrxptc += er32(ICRXPTC);
			adapter->stats.icrxatc += er32(ICRXATC);
			adapter->stats.ictxptc += er32(ICTXPTC);
			adapter->stats.ictxatc += er32(ICTXATC);
			adapter->stats.ictxqec += er32(ICTXQEC);
			adapter->stats.ictxqmtc += er32(ICTXQMTC);
			adapter->stats.icrxdmtc += er32(ICRXDMTC);
		}
	}

	/* Fill out the OS statistics structure */
	adapter->net_stats.multicast = adapter->stats.mprc;
	adapter->net_stats.collisions = adapter->stats.colc;

	/* Rx Errors */

	/* RLEC on some newer hardware can be incorrect so build
	* our own version based on RUC and ROC */
	adapter->net_stats.rx_errors = adapter->stats.rxerrc +
		adapter->stats.crcerrs + adapter->stats.algnerrc +
		adapter->stats.ruc + adapter->stats.roc +
		adapter->stats.cexterr;
	adapter->stats.rlerrc = adapter->stats.ruc + adapter->stats.roc;
	adapter->net_stats.rx_length_errors = adapter->stats.rlerrc;
	adapter->net_stats.rx_crc_errors = adapter->stats.crcerrs;
	adapter->net_stats.rx_frame_errors = adapter->stats.algnerrc;
	adapter->net_stats.rx_missed_errors = adapter->stats.mpc;

	/* Tx Errors */
	adapter->stats.txerrc = adapter->stats.ecol + adapter->stats.latecol;
	adapter->net_stats.tx_errors = adapter->stats.txerrc;
	adapter->net_stats.tx_aborted_errors = adapter->stats.ecol;
	adapter->net_stats.tx_window_errors = adapter->stats.latecol;
	adapter->net_stats.tx_carrier_errors = adapter->stats.tncrs;
	if (hw->bad_tx_carr_stats_fd &&
	    adapter->link_duplex == FULL_DUPLEX) {
		adapter->net_stats.tx_carrier_errors = 0;
		adapter->stats.tncrs = 0;
	}

	/* Tx Dropped needs to be maintained elsewhere */

	/* Phy Stats */
	if (hw->media_type == e1000_media_type_copper) {
		if ((adapter->link_speed == SPEED_1000) &&
		   (!e1000_read_phy_reg(hw, PHY_1000T_STATUS, &phy_tmp))) {
			phy_tmp &= PHY_IDLE_ERROR_COUNT_MASK;
			adapter->phy_stats.idle_errors += phy_tmp;
		}

		if ((hw->mac_type <= e1000_82546) &&
		   (hw->phy_type == e1000_phy_m88) &&
		   !e1000_read_phy_reg(hw, M88E1000_RX_ERR_CNTR, &phy_tmp))
			adapter->phy_stats.receive_errors += phy_tmp;
	}

	/* Management Stats */
	if (hw->has_smbus) {
		adapter->stats.mgptc += er32(MGTPTC);
		adapter->stats.mgprc += er32(MGTPRC);
		adapter->stats.mgpdc += er32(MGTPDC);
	}

	spin_unlock_irqrestore(&adapter->stats_lock, flags);
}

/**
 * e1000_intr_msi - Interrupt Handler
 * @irq: interrupt number
 * @data: pointer to a network interface device structure
 **/

static irqreturn_t e1000_intr_msi(int irq, void *data)
{
	struct net_device *netdev = data;
	struct e1000_adapter *adapter = netdev_priv(netdev);
	struct e1000_hw *hw = &adapter->hw;
	u32 icr = er32(ICR);

	/* in NAPI mode read ICR disables interrupts using IAM */

	if (icr & (E1000_ICR_RXSEQ | E1000_ICR_LSC)) {
		hw->get_link_status = 1;
		/* 80003ES2LAN workaround-- For packet buffer work-around on
		 * link down event; disable receives here in the ISR and reset
		 * adapter in watchdog */
		if (netif_carrier_ok(netdev) &&
		    (hw->mac_type == e1000_80003es2lan)) {
			/* disable receives */
			u32 rctl = er32(RCTL);
			ew32(RCTL, rctl & ~E1000_RCTL_EN);
		}
		/* guard against interrupt when we're going down */
		if (!test_bit(__E1000_DOWN, &adapter->flags))
			mod_timer(&adapter->watchdog_timer, jiffies + 1);
	}

	if (likely(napi_schedule_prep(&adapter->napi))) {
		adapter->total_tx_bytes = 0;
		adapter->total_tx_packets = 0;
		adapter->total_rx_bytes = 0;
		adapter->total_rx_packets = 0;
		__napi_schedule(&adapter->napi);
	} else
		e1000_irq_enable(adapter);

	return IRQ_HANDLED;
}

/**
 * e1000_intr - Interrupt Handler
 * @irq: interrupt number
 * @data: pointer to a network interface device structure
 **/

static irqreturn_t e1000_intr(int irq, void *data)
{
	struct net_device *netdev = data;
	struct e1000_adapter *adapter = netdev_priv(netdev);
	struct e1000_hw *hw = &adapter->hw;
	u32 rctl, icr = er32(ICR);

	if (unlikely((!icr) || test_bit(__E1000_RESETTING, &adapter->flags)))
		return IRQ_NONE;  /* Not our interrupt */

	/* IMS will not auto-mask if INT_ASSERTED is not set, and if it is
	 * not set, then the adapter didn't send an interrupt */
	if (unlikely(hw->mac_type >= e1000_82571 &&
	             !(icr & E1000_ICR_INT_ASSERTED)))
		return IRQ_NONE;

	/* Interrupt Auto-Mask...upon reading ICR, interrupts are masked.  No
	 * need for the IMC write */

	if (unlikely(icr & (E1000_ICR_RXSEQ | E1000_ICR_LSC))) {
		hw->get_link_status = 1;
		/* 80003ES2LAN workaround--
		 * For packet buffer work-around on link down event;
		 * disable receives here in the ISR and
		 * reset adapter in watchdog
		 */
		if (netif_carrier_ok(netdev) &&
		    (hw->mac_type == e1000_80003es2lan)) {
			/* disable receives */
			rctl = er32(RCTL);
			ew32(RCTL, rctl & ~E1000_RCTL_EN);
		}
		/* guard against interrupt when we're going down */
		if (!test_bit(__E1000_DOWN, &adapter->flags))
			mod_timer(&adapter->watchdog_timer, jiffies + 1);
	}

	if (unlikely(hw->mac_type < e1000_82571)) {
		/* disable interrupts, without the synchronize_irq bit */
		ew32(IMC, ~0);
		E1000_WRITE_FLUSH();
	}
	if (likely(napi_schedule_prep(&adapter->napi))) {
		adapter->total_tx_bytes = 0;
		adapter->total_tx_packets = 0;
		adapter->total_rx_bytes = 0;
		adapter->total_rx_packets = 0;
		__napi_schedule(&adapter->napi);
	} else {
		/* this really should not happen! if it does it is basically a
		 * bug, but not a hard error, so enable ints and continue */
		if (!test_bit(__E1000_DOWN, &adapter->flags))
			e1000_irq_enable(adapter);
	}

	return IRQ_HANDLED;
}

/**
 * e1000_clean - NAPI Rx polling callback
 * @adapter: board private structure
 **/
static int e1000_clean(struct napi_struct *napi, int budget)
{
	struct e1000_adapter *adapter = container_of(napi, struct e1000_adapter, napi);
	struct net_device *poll_dev = adapter->netdev;
	int tx_cleaned = 0, work_done = 0;

	adapter = netdev_priv(poll_dev);

	tx_cleaned = e1000_clean_tx_irq(adapter, &adapter->tx_ring[0]);

	adapter->clean_rx(adapter, &adapter->rx_ring[0],
	                  &work_done, budget);

	if (!tx_cleaned)
		work_done = budget;

	/* If budget not fully consumed, exit the polling mode */
	if (work_done < budget) {
		if (likely(adapter->itr_setting & 3))
			e1000_set_itr(adapter);
		napi_complete(napi);
		if (!test_bit(__E1000_DOWN, &adapter->flags))
			e1000_irq_enable(adapter);
	}

	return work_done;
}

/**
 * e1000_clean_tx_irq - Reclaim resources after transmit completes
 * @adapter: board private structure
 **/
static bool e1000_clean_tx_irq(struct e1000_adapter *adapter,
			       struct e1000_tx_ring *tx_ring)
{
	struct e1000_hw *hw = &adapter->hw;
	struct net_device *netdev = adapter->netdev;
	struct e1000_tx_desc *tx_desc, *eop_desc;
	struct e1000_buffer *buffer_info;
	unsigned int i, eop;
	unsigned int count = 0;
<<<<<<< HEAD
	bool cleaned;
=======
>>>>>>> 6574612f
	unsigned int total_tx_bytes=0, total_tx_packets=0;

	i = tx_ring->next_to_clean;
	eop = tx_ring->buffer_info[i].next_to_watch;
	eop_desc = E1000_TX_DESC(*tx_ring, eop);

	while ((eop_desc->upper.data & cpu_to_le32(E1000_TXD_STAT_DD)) &&
	       (count < tx_ring->count)) {
<<<<<<< HEAD
		for (cleaned = false; !cleaned; count++) {
=======
		bool cleaned = false;
		for ( ; !cleaned; count++) {
>>>>>>> 6574612f
			tx_desc = E1000_TX_DESC(*tx_ring, i);
			buffer_info = &tx_ring->buffer_info[i];
			cleaned = (i == eop);

			if (cleaned) {
				struct sk_buff *skb = buffer_info->skb;
				unsigned int segs, bytecount;
				segs = skb_shinfo(skb)->gso_segs ?: 1;
				/* multiply data chunks by size of headers */
				bytecount = ((segs - 1) * skb_headlen(skb)) +
				            skb->len;
				total_tx_packets += segs;
				total_tx_bytes += bytecount;
			}
			e1000_unmap_and_free_tx_resource(adapter, buffer_info);
			tx_desc->upper.data = 0;

			if (unlikely(++i == tx_ring->count)) i = 0;
		}

		eop = tx_ring->buffer_info[i].next_to_watch;
		eop_desc = E1000_TX_DESC(*tx_ring, eop);
	}

	tx_ring->next_to_clean = i;

#define TX_WAKE_THRESHOLD 32
	if (unlikely(count && netif_carrier_ok(netdev) &&
		     E1000_DESC_UNUSED(tx_ring) >= TX_WAKE_THRESHOLD)) {
		/* Make sure that anybody stopping the queue after this
		 * sees the new next_to_clean.
		 */
		smp_mb();
		if (netif_queue_stopped(netdev)) {
			netif_wake_queue(netdev);
			++adapter->restart_queue;
		}
	}

	if (adapter->detect_tx_hung) {
		/* Detect a transmit hang in hardware, this serializes the
		 * check with the clearing of time_stamp and movement of i */
		adapter->detect_tx_hung = false;
		if (tx_ring->buffer_info[i].time_stamp &&
		    time_after(jiffies, tx_ring->buffer_info[i].time_stamp +
		               (adapter->tx_timeout_factor * HZ))
		    && !(er32(STATUS) & E1000_STATUS_TXOFF)) {

			/* detected Tx unit hang */
			DPRINTK(DRV, ERR, "Detected Tx Unit Hang\n"
					"  Tx Queue             <%lu>\n"
					"  TDH                  <%x>\n"
					"  TDT                  <%x>\n"
					"  next_to_use          <%x>\n"
					"  next_to_clean        <%x>\n"
					"buffer_info[next_to_clean]\n"
					"  time_stamp           <%lx>\n"
					"  next_to_watch        <%x>\n"
					"  jiffies              <%lx>\n"
					"  next_to_watch.status <%x>\n",
				(unsigned long)((tx_ring - adapter->tx_ring) /
					sizeof(struct e1000_tx_ring)),
				readl(hw->hw_addr + tx_ring->tdh),
				readl(hw->hw_addr + tx_ring->tdt),
				tx_ring->next_to_use,
				tx_ring->next_to_clean,
				tx_ring->buffer_info[i].time_stamp,
				eop,
				jiffies,
				eop_desc->upper.fields.status);
			netif_stop_queue(netdev);
		}
	}
	adapter->total_tx_bytes += total_tx_bytes;
	adapter->total_tx_packets += total_tx_packets;
	adapter->net_stats.tx_bytes += total_tx_bytes;
	adapter->net_stats.tx_packets += total_tx_packets;
	return (count < tx_ring->count);
}

/**
 * e1000_rx_checksum - Receive Checksum Offload for 82543
 * @adapter:     board private structure
 * @status_err:  receive descriptor status and error fields
 * @csum:        receive descriptor csum field
 * @sk_buff:     socket buffer with received data
 **/

static void e1000_rx_checksum(struct e1000_adapter *adapter, u32 status_err,
			      u32 csum, struct sk_buff *skb)
{
	struct e1000_hw *hw = &adapter->hw;
	u16 status = (u16)status_err;
	u8 errors = (u8)(status_err >> 24);
	skb->ip_summed = CHECKSUM_NONE;

	/* 82543 or newer only */
	if (unlikely(hw->mac_type < e1000_82543)) return;
	/* Ignore Checksum bit is set */
	if (unlikely(status & E1000_RXD_STAT_IXSM)) return;
	/* TCP/UDP checksum error bit is set */
	if (unlikely(errors & E1000_RXD_ERR_TCPE)) {
		/* let the stack verify checksum errors */
		adapter->hw_csum_err++;
		return;
	}
	/* TCP/UDP Checksum has not been calculated */
	if (hw->mac_type <= e1000_82547_rev_2) {
		if (!(status & E1000_RXD_STAT_TCPCS))
			return;
	} else {
		if (!(status & (E1000_RXD_STAT_TCPCS | E1000_RXD_STAT_UDPCS)))
			return;
	}
	/* It must be a TCP or UDP packet with a valid checksum */
	if (likely(status & E1000_RXD_STAT_TCPCS)) {
		/* TCP checksum is good */
		skb->ip_summed = CHECKSUM_UNNECESSARY;
	} else if (hw->mac_type > e1000_82547_rev_2) {
		/* IP fragment with UDP payload */
		/* Hardware complements the payload checksum, so we undo it
		 * and then put the value in host order for further stack use.
		 */
		__sum16 sum = (__force __sum16)htons(csum);
		skb->csum = csum_unfold(~sum);
		skb->ip_summed = CHECKSUM_COMPLETE;
	}
	adapter->hw_csum_good++;
}

/**
 * e1000_clean_rx_irq - Send received data up the network stack; legacy
 * @adapter: board private structure
 **/
static bool e1000_clean_rx_irq(struct e1000_adapter *adapter,
			       struct e1000_rx_ring *rx_ring,
			       int *work_done, int work_to_do)
{
	struct e1000_hw *hw = &adapter->hw;
	struct net_device *netdev = adapter->netdev;
	struct pci_dev *pdev = adapter->pdev;
	struct e1000_rx_desc *rx_desc, *next_rxd;
	struct e1000_buffer *buffer_info, *next_buffer;
	unsigned long flags;
	u32 length;
	u8 last_byte;
	unsigned int i;
	int cleaned_count = 0;
	bool cleaned = false;
	unsigned int total_rx_bytes=0, total_rx_packets=0;

	i = rx_ring->next_to_clean;
	rx_desc = E1000_RX_DESC(*rx_ring, i);
	buffer_info = &rx_ring->buffer_info[i];

	while (rx_desc->status & E1000_RXD_STAT_DD) {
		struct sk_buff *skb;
		u8 status;

		if (*work_done >= work_to_do)
			break;
		(*work_done)++;

		status = rx_desc->status;
		skb = buffer_info->skb;
		buffer_info->skb = NULL;

		prefetch(skb->data - NET_IP_ALIGN);

		if (++i == rx_ring->count) i = 0;
		next_rxd = E1000_RX_DESC(*rx_ring, i);
		prefetch(next_rxd);

		next_buffer = &rx_ring->buffer_info[i];

		cleaned = true;
		cleaned_count++;
		pci_unmap_single(pdev,
		                 buffer_info->dma,
		                 buffer_info->length,
		                 PCI_DMA_FROMDEVICE);

		length = le16_to_cpu(rx_desc->length);

		if (unlikely(!(status & E1000_RXD_STAT_EOP))) {
			/* All receives must fit into a single buffer */
			E1000_DBG("%s: Receive packet consumed multiple"
				  " buffers\n", netdev->name);
			/* recycle */
			buffer_info->skb = skb;
			goto next_desc;
		}

		if (unlikely(rx_desc->errors & E1000_RXD_ERR_FRAME_ERR_MASK)) {
			last_byte = *(skb->data + length - 1);
			if (TBI_ACCEPT(hw, status, rx_desc->errors, length,
				       last_byte)) {
				spin_lock_irqsave(&adapter->stats_lock, flags);
				e1000_tbi_adjust_stats(hw, &adapter->stats,
				                       length, skb->data);
				spin_unlock_irqrestore(&adapter->stats_lock,
				                       flags);
				length--;
			} else {
				/* recycle */
				buffer_info->skb = skb;
				goto next_desc;
			}
		}

		/* adjust length to remove Ethernet CRC, this must be
		 * done after the TBI_ACCEPT workaround above */
		length -= 4;

		/* probably a little skewed due to removing CRC */
		total_rx_bytes += length;
		total_rx_packets++;

		/* code added for copybreak, this should improve
		 * performance for small packets with large amounts
		 * of reassembly being done in the stack */
		if (length < copybreak) {
			struct sk_buff *new_skb =
			    netdev_alloc_skb(netdev, length + NET_IP_ALIGN);
			if (new_skb) {
				skb_reserve(new_skb, NET_IP_ALIGN);
				skb_copy_to_linear_data_offset(new_skb,
							       -NET_IP_ALIGN,
							       (skb->data -
							        NET_IP_ALIGN),
							       (length +
							        NET_IP_ALIGN));
				/* save the skb in buffer_info as good */
				buffer_info->skb = skb;
				skb = new_skb;
			}
			/* else just continue with the old one */
		}
		/* end copybreak code */
		skb_put(skb, length);

		/* Receive Checksum Offload */
		e1000_rx_checksum(adapter,
				  (u32)(status) |
				  ((u32)(rx_desc->errors) << 24),
				  le16_to_cpu(rx_desc->csum), skb);

		skb->protocol = eth_type_trans(skb, netdev);

		if (unlikely(adapter->vlgrp &&
			    (status & E1000_RXD_STAT_VP))) {
			vlan_hwaccel_receive_skb(skb, adapter->vlgrp,
						 le16_to_cpu(rx_desc->special));
		} else {
			netif_receive_skb(skb);
		}

next_desc:
		rx_desc->status = 0;

		/* return some buffers to hardware, one at a time is too slow */
		if (unlikely(cleaned_count >= E1000_RX_BUFFER_WRITE)) {
			adapter->alloc_rx_buf(adapter, rx_ring, cleaned_count);
			cleaned_count = 0;
		}

		/* use prefetched values */
		rx_desc = next_rxd;
		buffer_info = next_buffer;
	}
	rx_ring->next_to_clean = i;

	cleaned_count = E1000_DESC_UNUSED(rx_ring);
	if (cleaned_count)
		adapter->alloc_rx_buf(adapter, rx_ring, cleaned_count);

	adapter->total_rx_packets += total_rx_packets;
	adapter->total_rx_bytes += total_rx_bytes;
	adapter->net_stats.rx_bytes += total_rx_bytes;
	adapter->net_stats.rx_packets += total_rx_packets;
	return cleaned;
}

/**
 * e1000_alloc_rx_buffers - Replace used receive buffers; legacy & extended
 * @adapter: address of board private structure
 **/

static void e1000_alloc_rx_buffers(struct e1000_adapter *adapter,
				   struct e1000_rx_ring *rx_ring,
				   int cleaned_count)
{
	struct e1000_hw *hw = &adapter->hw;
	struct net_device *netdev = adapter->netdev;
	struct pci_dev *pdev = adapter->pdev;
	struct e1000_rx_desc *rx_desc;
	struct e1000_buffer *buffer_info;
	struct sk_buff *skb;
	unsigned int i;
	unsigned int bufsz = adapter->rx_buffer_len + NET_IP_ALIGN;

	i = rx_ring->next_to_use;
	buffer_info = &rx_ring->buffer_info[i];

	while (cleaned_count--) {
		skb = buffer_info->skb;
		if (skb) {
			skb_trim(skb, 0);
			goto map_skb;
		}

		skb = netdev_alloc_skb(netdev, bufsz);
		if (unlikely(!skb)) {
			/* Better luck next round */
			adapter->alloc_rx_buff_failed++;
			break;
		}

		/* Fix for errata 23, can't cross 64kB boundary */
		if (!e1000_check_64k_bound(adapter, skb->data, bufsz)) {
			struct sk_buff *oldskb = skb;
			DPRINTK(RX_ERR, ERR, "skb align check failed: %u bytes "
					     "at %p\n", bufsz, skb->data);
			/* Try again, without freeing the previous */
			skb = netdev_alloc_skb(netdev, bufsz);
			/* Failed allocation, critical failure */
			if (!skb) {
				dev_kfree_skb(oldskb);
				break;
			}

			if (!e1000_check_64k_bound(adapter, skb->data, bufsz)) {
				/* give up */
				dev_kfree_skb(skb);
				dev_kfree_skb(oldskb);
				break; /* while !buffer_info->skb */
			}

			/* Use new allocation */
			dev_kfree_skb(oldskb);
		}
		/* Make buffer alignment 2 beyond a 16 byte boundary
		 * this will result in a 16 byte aligned IP header after
		 * the 14 byte MAC header is removed
		 */
		skb_reserve(skb, NET_IP_ALIGN);

		buffer_info->skb = skb;
		buffer_info->length = adapter->rx_buffer_len;
map_skb:
		buffer_info->dma = pci_map_single(pdev,
						  skb->data,
						  adapter->rx_buffer_len,
						  PCI_DMA_FROMDEVICE);

		/* Fix for errata 23, can't cross 64kB boundary */
		if (!e1000_check_64k_bound(adapter,
					(void *)(unsigned long)buffer_info->dma,
					adapter->rx_buffer_len)) {
			DPRINTK(RX_ERR, ERR,
				"dma align check failed: %u bytes at %p\n",
				adapter->rx_buffer_len,
				(void *)(unsigned long)buffer_info->dma);
			dev_kfree_skb(skb);
			buffer_info->skb = NULL;

			pci_unmap_single(pdev, buffer_info->dma,
					 adapter->rx_buffer_len,
					 PCI_DMA_FROMDEVICE);

			break; /* while !buffer_info->skb */
		}
		rx_desc = E1000_RX_DESC(*rx_ring, i);
		rx_desc->buffer_addr = cpu_to_le64(buffer_info->dma);

		if (unlikely(++i == rx_ring->count))
			i = 0;
		buffer_info = &rx_ring->buffer_info[i];
	}

	if (likely(rx_ring->next_to_use != i)) {
		rx_ring->next_to_use = i;
		if (unlikely(i-- == 0))
			i = (rx_ring->count - 1);

		/* Force memory writes to complete before letting h/w
		 * know there are new descriptors to fetch.  (Only
		 * applicable for weak-ordered memory model archs,
		 * such as IA-64). */
		wmb();
		writel(i, hw->hw_addr + rx_ring->rdt);
	}
}

/**
 * e1000_smartspeed - Workaround for SmartSpeed on 82541 and 82547 controllers.
 * @adapter:
 **/

static void e1000_smartspeed(struct e1000_adapter *adapter)
{
	struct e1000_hw *hw = &adapter->hw;
	u16 phy_status;
	u16 phy_ctrl;

	if ((hw->phy_type != e1000_phy_igp) || !hw->autoneg ||
	   !(hw->autoneg_advertised & ADVERTISE_1000_FULL))
		return;

	if (adapter->smartspeed == 0) {
		/* If Master/Slave config fault is asserted twice,
		 * we assume back-to-back */
		e1000_read_phy_reg(hw, PHY_1000T_STATUS, &phy_status);
		if (!(phy_status & SR_1000T_MS_CONFIG_FAULT)) return;
		e1000_read_phy_reg(hw, PHY_1000T_STATUS, &phy_status);
		if (!(phy_status & SR_1000T_MS_CONFIG_FAULT)) return;
		e1000_read_phy_reg(hw, PHY_1000T_CTRL, &phy_ctrl);
		if (phy_ctrl & CR_1000T_MS_ENABLE) {
			phy_ctrl &= ~CR_1000T_MS_ENABLE;
			e1000_write_phy_reg(hw, PHY_1000T_CTRL,
					    phy_ctrl);
			adapter->smartspeed++;
			if (!e1000_phy_setup_autoneg(hw) &&
			   !e1000_read_phy_reg(hw, PHY_CTRL,
				   	       &phy_ctrl)) {
				phy_ctrl |= (MII_CR_AUTO_NEG_EN |
					     MII_CR_RESTART_AUTO_NEG);
				e1000_write_phy_reg(hw, PHY_CTRL,
						    phy_ctrl);
			}
		}
		return;
	} else if (adapter->smartspeed == E1000_SMARTSPEED_DOWNSHIFT) {
		/* If still no link, perhaps using 2/3 pair cable */
		e1000_read_phy_reg(hw, PHY_1000T_CTRL, &phy_ctrl);
		phy_ctrl |= CR_1000T_MS_ENABLE;
		e1000_write_phy_reg(hw, PHY_1000T_CTRL, phy_ctrl);
		if (!e1000_phy_setup_autoneg(hw) &&
		   !e1000_read_phy_reg(hw, PHY_CTRL, &phy_ctrl)) {
			phy_ctrl |= (MII_CR_AUTO_NEG_EN |
				     MII_CR_RESTART_AUTO_NEG);
			e1000_write_phy_reg(hw, PHY_CTRL, phy_ctrl);
		}
	}
	/* Restart process after E1000_SMARTSPEED_MAX iterations */
	if (adapter->smartspeed++ == E1000_SMARTSPEED_MAX)
		adapter->smartspeed = 0;
}

/**
 * e1000_ioctl -
 * @netdev:
 * @ifreq:
 * @cmd:
 **/

static int e1000_ioctl(struct net_device *netdev, struct ifreq *ifr, int cmd)
{
	switch (cmd) {
	case SIOCGMIIPHY:
	case SIOCGMIIREG:
	case SIOCSMIIREG:
		return e1000_mii_ioctl(netdev, ifr, cmd);
	default:
		return -EOPNOTSUPP;
	}
}

/**
 * e1000_mii_ioctl -
 * @netdev:
 * @ifreq:
 * @cmd:
 **/

static int e1000_mii_ioctl(struct net_device *netdev, struct ifreq *ifr,
			   int cmd)
{
	struct e1000_adapter *adapter = netdev_priv(netdev);
	struct e1000_hw *hw = &adapter->hw;
	struct mii_ioctl_data *data = if_mii(ifr);
	int retval;
	u16 mii_reg;
	u16 spddplx;
	unsigned long flags;

	if (hw->media_type != e1000_media_type_copper)
		return -EOPNOTSUPP;

	switch (cmd) {
	case SIOCGMIIPHY:
		data->phy_id = hw->phy_addr;
		break;
	case SIOCGMIIREG:
		if (!capable(CAP_NET_ADMIN))
			return -EPERM;
		spin_lock_irqsave(&adapter->stats_lock, flags);
		if (e1000_read_phy_reg(hw, data->reg_num & 0x1F,
				   &data->val_out)) {
			spin_unlock_irqrestore(&adapter->stats_lock, flags);
			return -EIO;
		}
		spin_unlock_irqrestore(&adapter->stats_lock, flags);
		break;
	case SIOCSMIIREG:
		if (!capable(CAP_NET_ADMIN))
			return -EPERM;
		if (data->reg_num & ~(0x1F))
			return -EFAULT;
		mii_reg = data->val_in;
		spin_lock_irqsave(&adapter->stats_lock, flags);
		if (e1000_write_phy_reg(hw, data->reg_num,
					mii_reg)) {
			spin_unlock_irqrestore(&adapter->stats_lock, flags);
			return -EIO;
		}
		spin_unlock_irqrestore(&adapter->stats_lock, flags);
		if (hw->media_type == e1000_media_type_copper) {
			switch (data->reg_num) {
			case PHY_CTRL:
				if (mii_reg & MII_CR_POWER_DOWN)
					break;
				if (mii_reg & MII_CR_AUTO_NEG_EN) {
					hw->autoneg = 1;
					hw->autoneg_advertised = 0x2F;
				} else {
					if (mii_reg & 0x40)
						spddplx = SPEED_1000;
					else if (mii_reg & 0x2000)
						spddplx = SPEED_100;
					else
						spddplx = SPEED_10;
					spddplx += (mii_reg & 0x100)
						   ? DUPLEX_FULL :
						   DUPLEX_HALF;
					retval = e1000_set_spd_dplx(adapter,
								    spddplx);
					if (retval)
						return retval;
				}
				if (netif_running(adapter->netdev))
					e1000_reinit_locked(adapter);
				else
					e1000_reset(adapter);
				break;
			case M88E1000_PHY_SPEC_CTRL:
			case M88E1000_EXT_PHY_SPEC_CTRL:
				if (e1000_phy_reset(hw))
					return -EIO;
				break;
			}
		} else {
			switch (data->reg_num) {
			case PHY_CTRL:
				if (mii_reg & MII_CR_POWER_DOWN)
					break;
				if (netif_running(adapter->netdev))
					e1000_reinit_locked(adapter);
				else
					e1000_reset(adapter);
				break;
			}
		}
		break;
	default:
		return -EOPNOTSUPP;
	}
	return E1000_SUCCESS;
}

void e1000_pci_set_mwi(struct e1000_hw *hw)
{
	struct e1000_adapter *adapter = hw->back;
	int ret_val = pci_set_mwi(adapter->pdev);

	if (ret_val)
		DPRINTK(PROBE, ERR, "Error in setting MWI\n");
}

void e1000_pci_clear_mwi(struct e1000_hw *hw)
{
	struct e1000_adapter *adapter = hw->back;

	pci_clear_mwi(adapter->pdev);
}

int e1000_pcix_get_mmrbc(struct e1000_hw *hw)
{
	struct e1000_adapter *adapter = hw->back;
	return pcix_get_mmrbc(adapter->pdev);
}

void e1000_pcix_set_mmrbc(struct e1000_hw *hw, int mmrbc)
{
	struct e1000_adapter *adapter = hw->back;
	pcix_set_mmrbc(adapter->pdev, mmrbc);
}

s32 e1000_read_pcie_cap_reg(struct e1000_hw *hw, u32 reg, u16 *value)
{
    struct e1000_adapter *adapter = hw->back;
    u16 cap_offset;

    cap_offset = pci_find_capability(adapter->pdev, PCI_CAP_ID_EXP);
    if (!cap_offset)
        return -E1000_ERR_CONFIG;

    pci_read_config_word(adapter->pdev, cap_offset + reg, value);

    return E1000_SUCCESS;
}

void e1000_io_write(struct e1000_hw *hw, unsigned long port, u32 value)
{
	outl(value, port);
}

static void e1000_vlan_rx_register(struct net_device *netdev,
				   struct vlan_group *grp)
{
	struct e1000_adapter *adapter = netdev_priv(netdev);
	struct e1000_hw *hw = &adapter->hw;
	u32 ctrl, rctl;

	if (!test_bit(__E1000_DOWN, &adapter->flags))
		e1000_irq_disable(adapter);
	adapter->vlgrp = grp;

	if (grp) {
		/* enable VLAN tag insert/strip */
		ctrl = er32(CTRL);
		ctrl |= E1000_CTRL_VME;
		ew32(CTRL, ctrl);

		if (adapter->hw.mac_type != e1000_ich8lan) {
			/* enable VLAN receive filtering */
			rctl = er32(RCTL);
			rctl &= ~E1000_RCTL_CFIEN;
			ew32(RCTL, rctl);
			e1000_update_mng_vlan(adapter);
		}
	} else {
		/* disable VLAN tag insert/strip */
		ctrl = er32(CTRL);
		ctrl &= ~E1000_CTRL_VME;
		ew32(CTRL, ctrl);

		if (adapter->hw.mac_type != e1000_ich8lan) {
			if (adapter->mng_vlan_id !=
			    (u16)E1000_MNG_VLAN_NONE) {
				e1000_vlan_rx_kill_vid(netdev,
				                       adapter->mng_vlan_id);
				adapter->mng_vlan_id = E1000_MNG_VLAN_NONE;
			}
		}
	}

	if (!test_bit(__E1000_DOWN, &adapter->flags))
		e1000_irq_enable(adapter);
}

static void e1000_vlan_rx_add_vid(struct net_device *netdev, u16 vid)
{
	struct e1000_adapter *adapter = netdev_priv(netdev);
	struct e1000_hw *hw = &adapter->hw;
	u32 vfta, index;

	if ((hw->mng_cookie.status &
	     E1000_MNG_DHCP_COOKIE_STATUS_VLAN_SUPPORT) &&
	    (vid == adapter->mng_vlan_id))
		return;
	/* add VID to filter table */
	index = (vid >> 5) & 0x7F;
	vfta = E1000_READ_REG_ARRAY(hw, VFTA, index);
	vfta |= (1 << (vid & 0x1F));
	e1000_write_vfta(hw, index, vfta);
}

static void e1000_vlan_rx_kill_vid(struct net_device *netdev, u16 vid)
{
	struct e1000_adapter *adapter = netdev_priv(netdev);
	struct e1000_hw *hw = &adapter->hw;
	u32 vfta, index;

	if (!test_bit(__E1000_DOWN, &adapter->flags))
		e1000_irq_disable(adapter);
	vlan_group_set_device(adapter->vlgrp, vid, NULL);
	if (!test_bit(__E1000_DOWN, &adapter->flags))
		e1000_irq_enable(adapter);

	if ((hw->mng_cookie.status &
	     E1000_MNG_DHCP_COOKIE_STATUS_VLAN_SUPPORT) &&
	    (vid == adapter->mng_vlan_id)) {
		/* release control to f/w */
		e1000_release_hw_control(adapter);
		return;
	}

	/* remove VID from filter table */
	index = (vid >> 5) & 0x7F;
	vfta = E1000_READ_REG_ARRAY(hw, VFTA, index);
	vfta &= ~(1 << (vid & 0x1F));
	e1000_write_vfta(hw, index, vfta);
}

static void e1000_restore_vlan(struct e1000_adapter *adapter)
{
	e1000_vlan_rx_register(adapter->netdev, adapter->vlgrp);

	if (adapter->vlgrp) {
		u16 vid;
		for (vid = 0; vid < VLAN_GROUP_ARRAY_LEN; vid++) {
			if (!vlan_group_get_device(adapter->vlgrp, vid))
				continue;
			e1000_vlan_rx_add_vid(adapter->netdev, vid);
		}
	}
}

int e1000_set_spd_dplx(struct e1000_adapter *adapter, u16 spddplx)
{
	struct e1000_hw *hw = &adapter->hw;

	hw->autoneg = 0;

	/* Fiber NICs only allow 1000 gbps Full duplex */
	if ((hw->media_type == e1000_media_type_fiber) &&
		spddplx != (SPEED_1000 + DUPLEX_FULL)) {
		DPRINTK(PROBE, ERR, "Unsupported Speed/Duplex configuration\n");
		return -EINVAL;
	}

	switch (spddplx) {
	case SPEED_10 + DUPLEX_HALF:
		hw->forced_speed_duplex = e1000_10_half;
		break;
	case SPEED_10 + DUPLEX_FULL:
		hw->forced_speed_duplex = e1000_10_full;
		break;
	case SPEED_100 + DUPLEX_HALF:
		hw->forced_speed_duplex = e1000_100_half;
		break;
	case SPEED_100 + DUPLEX_FULL:
		hw->forced_speed_duplex = e1000_100_full;
		break;
	case SPEED_1000 + DUPLEX_FULL:
		hw->autoneg = 1;
		hw->autoneg_advertised = ADVERTISE_1000_FULL;
		break;
	case SPEED_1000 + DUPLEX_HALF: /* not supported */
	default:
		DPRINTK(PROBE, ERR, "Unsupported Speed/Duplex configuration\n");
		return -EINVAL;
	}
	return 0;
}

static int __e1000_shutdown(struct pci_dev *pdev, bool *enable_wake)
{
	struct net_device *netdev = pci_get_drvdata(pdev);
	struct e1000_adapter *adapter = netdev_priv(netdev);
	struct e1000_hw *hw = &adapter->hw;
	u32 ctrl, ctrl_ext, rctl, status;
	u32 wufc = adapter->wol;
#ifdef CONFIG_PM
	int retval = 0;
#endif

	netif_device_detach(netdev);

	if (netif_running(netdev)) {
		WARN_ON(test_bit(__E1000_RESETTING, &adapter->flags));
		e1000_down(adapter);
	}

#ifdef CONFIG_PM
	retval = pci_save_state(pdev);
	if (retval)
		return retval;
#endif

	status = er32(STATUS);
	if (status & E1000_STATUS_LU)
		wufc &= ~E1000_WUFC_LNKC;

	if (wufc) {
		e1000_setup_rctl(adapter);
		e1000_set_rx_mode(netdev);

		/* turn on all-multi mode if wake on multicast is enabled */
		if (wufc & E1000_WUFC_MC) {
			rctl = er32(RCTL);
			rctl |= E1000_RCTL_MPE;
			ew32(RCTL, rctl);
		}

		if (hw->mac_type >= e1000_82540) {
			ctrl = er32(CTRL);
			/* advertise wake from D3Cold */
			#define E1000_CTRL_ADVD3WUC 0x00100000
			/* phy power management enable */
			#define E1000_CTRL_EN_PHY_PWR_MGMT 0x00200000
			ctrl |= E1000_CTRL_ADVD3WUC |
				E1000_CTRL_EN_PHY_PWR_MGMT;
			ew32(CTRL, ctrl);
		}

		if (hw->media_type == e1000_media_type_fiber ||
		   hw->media_type == e1000_media_type_internal_serdes) {
			/* keep the laser running in D3 */
			ctrl_ext = er32(CTRL_EXT);
			ctrl_ext |= E1000_CTRL_EXT_SDP7_DATA;
			ew32(CTRL_EXT, ctrl_ext);
		}

		/* Allow time for pending master requests to run */
		e1000_disable_pciex_master(hw);

		ew32(WUC, E1000_WUC_PME_EN);
		ew32(WUFC, wufc);
	} else {
		ew32(WUC, 0);
		ew32(WUFC, 0);
	}

	e1000_release_manageability(adapter);

	*enable_wake = !!wufc;

	/* make sure adapter isn't asleep if manageability is enabled */
	if (adapter->en_mng_pt)
		*enable_wake = true;

	if (hw->phy_type == e1000_phy_igp_3)
		e1000_phy_powerdown_workaround(hw);

	if (netif_running(netdev))
		e1000_free_irq(adapter);

	/* Release control of h/w to f/w.  If f/w is AMT enabled, this
	 * would have already happened in close and is redundant. */
	e1000_release_hw_control(adapter);

	pci_disable_device(pdev);

	return 0;
}

#ifdef CONFIG_PM
static int e1000_suspend(struct pci_dev *pdev, pm_message_t state)
{
	int retval;
	bool wake;

	retval = __e1000_shutdown(pdev, &wake);
	if (retval)
		return retval;

	if (wake) {
		pci_prepare_to_sleep(pdev);
	} else {
		pci_wake_from_d3(pdev, false);
		pci_set_power_state(pdev, PCI_D3hot);
	}

	return 0;
}

static int e1000_resume(struct pci_dev *pdev)
{
	struct net_device *netdev = pci_get_drvdata(pdev);
	struct e1000_adapter *adapter = netdev_priv(netdev);
	struct e1000_hw *hw = &adapter->hw;
	u32 err;

	pci_set_power_state(pdev, PCI_D0);
	pci_restore_state(pdev);

	if (adapter->need_ioport)
		err = pci_enable_device(pdev);
	else
		err = pci_enable_device_mem(pdev);
	if (err) {
		printk(KERN_ERR "e1000: Cannot enable PCI device from suspend\n");
		return err;
	}
	pci_set_master(pdev);

	pci_enable_wake(pdev, PCI_D3hot, 0);
	pci_enable_wake(pdev, PCI_D3cold, 0);

	if (netif_running(netdev)) {
		err = e1000_request_irq(adapter);
		if (err)
			return err;
	}

	e1000_power_up_phy(adapter);
	e1000_reset(adapter);
	ew32(WUS, ~0);

	e1000_init_manageability(adapter);

	if (netif_running(netdev))
		e1000_up(adapter);

	netif_device_attach(netdev);

	/* If the controller is 82573 and f/w is AMT, do not set
	 * DRV_LOAD until the interface is up.  For all other cases,
	 * let the f/w know that the h/w is now under the control
	 * of the driver. */
	if (hw->mac_type != e1000_82573 ||
	    !e1000_check_mng_mode(hw))
		e1000_get_hw_control(adapter);

	return 0;
}
#endif

static void e1000_shutdown(struct pci_dev *pdev)
{
	bool wake;

	__e1000_shutdown(pdev, &wake);

	if (system_state == SYSTEM_POWER_OFF) {
		pci_wake_from_d3(pdev, wake);
		pci_set_power_state(pdev, PCI_D3hot);
	}
}

#ifdef CONFIG_NET_POLL_CONTROLLER
/*
 * Polling 'interrupt' - used by things like netconsole to send skbs
 * without having to re-enable interrupts. It's not called while
 * the interrupt routine is executing.
 */
static void e1000_netpoll(struct net_device *netdev)
{
	struct e1000_adapter *adapter = netdev_priv(netdev);

	disable_irq(adapter->pdev->irq);
	e1000_intr(adapter->pdev->irq, netdev);
	enable_irq(adapter->pdev->irq);
}
#endif

/**
 * e1000_io_error_detected - called when PCI error is detected
 * @pdev: Pointer to PCI device
 * @state: The current pci conneection state
 *
 * This function is called after a PCI bus error affecting
 * this device has been detected.
 */
static pci_ers_result_t e1000_io_error_detected(struct pci_dev *pdev,
						pci_channel_state_t state)
{
	struct net_device *netdev = pci_get_drvdata(pdev);
	struct e1000_adapter *adapter = netdev_priv(netdev);

	netif_device_detach(netdev);

	if (netif_running(netdev))
		e1000_down(adapter);
	pci_disable_device(pdev);

	/* Request a slot slot reset. */
	return PCI_ERS_RESULT_NEED_RESET;
}

/**
 * e1000_io_slot_reset - called after the pci bus has been reset.
 * @pdev: Pointer to PCI device
 *
 * Restart the card from scratch, as if from a cold-boot. Implementation
 * resembles the first-half of the e1000_resume routine.
 */
static pci_ers_result_t e1000_io_slot_reset(struct pci_dev *pdev)
{
	struct net_device *netdev = pci_get_drvdata(pdev);
	struct e1000_adapter *adapter = netdev_priv(netdev);
	struct e1000_hw *hw = &adapter->hw;
	int err;

	if (adapter->need_ioport)
		err = pci_enable_device(pdev);
	else
		err = pci_enable_device_mem(pdev);
	if (err) {
		printk(KERN_ERR "e1000: Cannot re-enable PCI device after reset.\n");
		return PCI_ERS_RESULT_DISCONNECT;
	}
	pci_set_master(pdev);

	pci_enable_wake(pdev, PCI_D3hot, 0);
	pci_enable_wake(pdev, PCI_D3cold, 0);

	e1000_reset(adapter);
	ew32(WUS, ~0);

	return PCI_ERS_RESULT_RECOVERED;
}

/**
 * e1000_io_resume - called when traffic can start flowing again.
 * @pdev: Pointer to PCI device
 *
 * This callback is called when the error recovery driver tells us that
 * its OK to resume normal operation. Implementation resembles the
 * second-half of the e1000_resume routine.
 */
static void e1000_io_resume(struct pci_dev *pdev)
{
	struct net_device *netdev = pci_get_drvdata(pdev);
	struct e1000_adapter *adapter = netdev_priv(netdev);
	struct e1000_hw *hw = &adapter->hw;

	e1000_init_manageability(adapter);

	if (netif_running(netdev)) {
		if (e1000_up(adapter)) {
			printk("e1000: can't bring device back up after reset\n");
			return;
		}
	}

	netif_device_attach(netdev);

	/* If the controller is 82573 and f/w is AMT, do not set
	 * DRV_LOAD until the interface is up.  For all other cases,
	 * let the f/w know that the h/w is now under the control
	 * of the driver. */
	if (hw->mac_type != e1000_82573 ||
	    !e1000_check_mng_mode(hw))
		e1000_get_hw_control(adapter);

}

/* e1000_main.c */<|MERGE_RESOLUTION|>--- conflicted
+++ resolved
@@ -2416,23 +2416,7 @@
 		hash_bit = hash_value & 0x1F;
 		mta = (1 << hash_bit);
 		mcarray[hash_reg] |= mta;
-<<<<<<< HEAD
-	}
-
-	/* write the hash table completely, write from bottom to avoid
-	 * both stupid write combining chipsets, and flushing each write */
-	for (i = mta_reg_count - 1; i >= 0 ; i--) {
-		/*
-		 * If we are on an 82544 has an errata where writing odd
-		 * offsets overwrites the previous even offset, but writing
-		 * backwards over the range solves the issue by always
-		 * writing the odd offset first
-		 */
-		E1000_WRITE_REG_ARRAY(hw, MTA, i, mcarray[i]);
-=======
->>>>>>> 6574612f
-	}
-	E1000_WRITE_FLUSH();
+	}
 
 	/* write the hash table completely, write from bottom to avoid
 	 * both stupid write combining chipsets, and flushing each write */
@@ -3850,10 +3834,6 @@
 	struct e1000_buffer *buffer_info;
 	unsigned int i, eop;
 	unsigned int count = 0;
-<<<<<<< HEAD
-	bool cleaned;
-=======
->>>>>>> 6574612f
 	unsigned int total_tx_bytes=0, total_tx_packets=0;
 
 	i = tx_ring->next_to_clean;
@@ -3862,12 +3842,8 @@
 
 	while ((eop_desc->upper.data & cpu_to_le32(E1000_TXD_STAT_DD)) &&
 	       (count < tx_ring->count)) {
-<<<<<<< HEAD
-		for (cleaned = false; !cleaned; count++) {
-=======
 		bool cleaned = false;
 		for ( ; !cleaned; count++) {
->>>>>>> 6574612f
 			tx_desc = E1000_TX_DESC(*tx_ring, i);
 			buffer_info = &tx_ring->buffer_info[i];
 			cleaned = (i == eop);
