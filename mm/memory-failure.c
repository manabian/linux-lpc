--- conflicted
+++ resolved
@@ -1146,16 +1146,11 @@
 	}
 
 	if (!PageHuge(p) && PageTransHuge(hpage)) {
-<<<<<<< HEAD
-		if (unlikely(split_huge_page(hpage))) {
-			pr_err("MCE: %#lx: thp split failed\n", pfn);
-=======
 		if (!PageAnon(hpage) || unlikely(split_huge_page(hpage))) {
 			if (!PageAnon(hpage))
 				pr_err("MCE: %#lx: non anonymous thp\n", pfn);
 			else
 				pr_err("MCE: %#lx: thp split failed\n", pfn);
->>>>>>> 9fe8ecca
 			if (TestClearPageHWPoison(p))
 				atomic_long_sub(nr_pages, &num_poisoned_pages);
 			put_page(p);
