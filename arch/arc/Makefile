#
# Copyright (C) 2004, 2007-2010, 2011-2012 Synopsys, Inc. (www.synopsys.com)
#
# This program is free software; you can redistribute it and/or modify
# it under the terms of the GNU General Public License version 2 as
# published by the Free Software Foundation.
#

UTS_MACHINE := arc

ifeq ($(CROSS_COMPILE),)
CROSS_COMPILE := arc-linux-
endif

KBUILD_DEFCONFIG := nsim_700_defconfig

cflags-y	+= -fno-common -pipe -fno-builtin -D__linux__
cflags-$(CONFIG_ISA_ARCOMPACT)	+= -mA7
cflags-$(CONFIG_ISA_ARCV2)	+= -mcpu=archs

ifdef CONFIG_ARC_CURR_IN_REG
# For a global register defintion, make sure it gets passed to every file
# We had a customer reported bug where some code built in kernel was NOT using
# any kernel headers, and missing the r25 global register
# Can't do unconditionally because of recursive include issues
# due to <linux/thread_info.h>
LINUXINCLUDE	+=  -include ${src}/arch/arc/include/asm/current.h
endif

upto_gcc44    :=  $(call cc-ifversion, -le, 0404, y)
atleast_gcc44 :=  $(call cc-ifversion, -ge, 0404, y)
atleast_gcc48 :=  $(call cc-ifversion, -ge, 0408, y)

cflags-$(atleast_gcc44)			+= -fsection-anchors

cflags-$(CONFIG_ARC_HAS_LLSC)		+= -mlock
cflags-$(CONFIG_ARC_HAS_SWAPE)		+= -mswape

<<<<<<< HEAD
ifndef CONFIG_ARC_HAS_LL64
cflags-$(CONFIG_ISA_ARCV2)		+= -mno-ll64
=======
ifdef CONFIG_ISA_ARCV2

ifndef CONFIG_ARC_HAS_LL64
cflags-y				+= -mno-ll64
endif

ifndef CONFIG_ARC_HAS_DIV_REM
cflags-y				+= -mno-div-rem
endif

>>>>>>> 3cb5ff02
endif

cflags-$(CONFIG_ARC_DW2_UNWIND)		+= -fasynchronous-unwind-tables

# By default gcc 4.8 generates dwarf4 which kernel unwinder can't grok
ifeq ($(atleast_gcc48),y)
cflags-$(CONFIG_ARC_DW2_UNWIND)		+= -gdwarf-2
endif

ifndef CONFIG_CC_OPTIMIZE_FOR_SIZE
# Generic build system uses -O2, we want -O3
# Note: No need to add to cflags-y as that happens anyways
ARCH_CFLAGS += -O3
endif

# small data is default for elf32 tool-chain. If not usable, disable it
# This also allows repurposing GP as scratch reg to gcc reg allocator
disable_small_data := y
cflags-$(disable_small_data)		+= -mno-sdata -fcall-used-gp

cflags-$(CONFIG_CPU_BIG_ENDIAN)		+= -mbig-endian
ldflags-$(CONFIG_CPU_BIG_ENDIAN)	+= -EB

# STAR 9000518362: (fixed with binutils shipping with gcc 4.8)
# arc-linux-uclibc-ld (buildroot) or arceb-elf32-ld (EZChip) don't accept
# --build-id w/o "-marclinux". Default arc-elf32-ld is OK
ldflags-$(upto_gcc44)			+= -marclinux

ifndef CONFIG_ARC_HAS_HW_MPY
	cflags-y	+= -mno-mpy
endif

LIBGCC	:= $(shell $(CC) $(cflags-y) --print-libgcc-file-name)

# Modules with short calls might break for calls into builtin-kernel
KBUILD_CFLAGS_MODULE	+= -mlong-calls

# Finally dump eveything into kernel build system
KBUILD_CFLAGS	+= $(cflags-y)
KBUILD_AFLAGS	+= $(KBUILD_CFLAGS)
LDFLAGS		+= $(ldflags-y)

head-y		:= arch/arc/kernel/head.o

# See arch/arc/Kbuild for content of core part of the kernel
core-y		+= arch/arc/

# w/o this dtb won't embed into kernel binary
core-y		+= arch/arc/boot/dts/

core-$(CONFIG_ARC_PLAT_SIM)	+= arch/arc/plat-sim/
core-$(CONFIG_ARC_PLAT_TB10X)	+= arch/arc/plat-tb10x/
core-$(CONFIG_ARC_PLAT_AXS10X)	+= arch/arc/plat-axs10x/

drivers-$(CONFIG_OPROFILE)	+= arch/arc/oprofile/

libs-y		+= arch/arc/lib/ $(LIBGCC)

boot		:= arch/arc/boot

#default target for make without any arguements.
KBUILD_IMAGE	:= bootpImage

all:	$(KBUILD_IMAGE)
bootpImage: vmlinux

boot_targets += uImage uImage.bin uImage.gz

$(boot_targets): vmlinux
	$(Q)$(MAKE) $(build)=$(boot) $(boot)/$@

%.dtb %.dtb.S %.dtb.o: scripts
	$(Q)$(MAKE) $(build)=$(boot)/dts $(boot)/dts/$@

dtbs: scripts
	$(Q)$(MAKE) $(build)=$(boot)/dts dtbs

archclean:
	$(Q)$(MAKE) $(clean)=$(boot)

# Hacks to enable final link due to absence of link-time branch relexation
# and gcc choosing optimal(shorter) branches at -O3
#
# vineetg Feb 2010: -mlong-calls switched off for overall kernel build
# However lib/decompress_inflate.o (.init.text) calls
# zlib_inflate_workspacesize (.text) causing relocation errors.
# Thus forcing all exten calls in this file to be long calls
export CFLAGS_decompress_inflate.o = -mmedium-calls
export CFLAGS_initramfs.o = -mmedium-calls
ifdef CONFIG_SMP
export CFLAGS_core.o = -mmedium-calls
endif<|MERGE_RESOLUTION|>--- conflicted
+++ resolved
@@ -36,10 +36,6 @@
 cflags-$(CONFIG_ARC_HAS_LLSC)		+= -mlock
 cflags-$(CONFIG_ARC_HAS_SWAPE)		+= -mswape
 
-<<<<<<< HEAD
-ifndef CONFIG_ARC_HAS_LL64
-cflags-$(CONFIG_ISA_ARCV2)		+= -mno-ll64
-=======
 ifdef CONFIG_ISA_ARCV2
 
 ifndef CONFIG_ARC_HAS_LL64
@@ -50,7 +46,6 @@
 cflags-y				+= -mno-div-rem
 endif
 
->>>>>>> 3cb5ff02
 endif
 
 cflags-$(CONFIG_ARC_DW2_UNWIND)		+= -fasynchronous-unwind-tables
