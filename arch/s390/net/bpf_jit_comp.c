--- conflicted
+++ resolved
@@ -300,7 +300,6 @@
  * Restore registers from "rs" (register start) to "re" (register end) on stack
  */
 static void restore_regs(struct bpf_jit *jit, u32 rs, u32 re)
-<<<<<<< HEAD
 {
 	u32 off = 72 + (rs - 6) * 8;
 
@@ -322,29 +321,6 @@
 {
 	int i;
 
-=======
-{
-	u32 off = 72 + (rs - 6) * 8;
-
-	if (jit->seen & SEEN_STACK)
-		off += STK_OFF;
-
-	if (rs == re)
-		/* lg %rs,off(%r15) */
-		_EMIT6(0xe300f000 | rs << 20 | off, 0x0004);
-	else
-		/* lmg %rs,%re,off(%r15) */
-		_EMIT6_DISP(0xeb00f000 | rs << 20 | re << 16, 0x0004, off);
-}
-
-/*
- * Return first seen register (from start)
- */
-static int get_start(struct bpf_jit *jit, int start)
-{
-	int i;
-
->>>>>>> 4b8a8262
 	for (i = start; i <= 15; i++) {
 		if (jit->seen_reg[i])
 			return i;
@@ -408,14 +384,16 @@
 	}
 	/* Setup stack and backchain */
 	if (jit->seen & SEEN_STACK) {
-<<<<<<< HEAD
-		/* lgr %bfp,%r15 (BPF frame pointer) */
-		EMIT4(0xb9040000, BPF_REG_FP, REG_15);
+		if (jit->seen & SEEN_FUNC)
+			/* lgr %w1,%r15 (backchain) */
+			EMIT4(0xb9040000, REG_W1, REG_15);
+		/* la %bfp,STK_160_UNUSED(%r15) (BPF frame pointer) */
+		EMIT4_DISP(0x41000000, BPF_REG_FP, REG_15, STK_160_UNUSED);
 		/* aghi %r15,-STK_OFF */
 		EMIT4_IMM(0xa70b0000, REG_15, -STK_OFF);
 		if (jit->seen & SEEN_FUNC)
-			/* stg %bfp,152(%r15) (backchain) */
-			EMIT6_DISP_LH(0xe3000000, 0x0024, BPF_REG_FP, REG_0,
+			/* stg %w1,152(%r15) (backchain) */
+			EMIT6_DISP_LH(0xe3000000, 0x0024, REG_W1, REG_0,
 				      REG_15, 152);
 	}
 	/*
@@ -437,39 +415,6 @@
 		EMIT6_DISP_LH(0xe3000000, 0x0004, REG_SKB_DATA, REG_0,
 			      BPF_REG_1, offsetof(struct sk_buff, data));
 	}
-=======
-		if (jit->seen & SEEN_FUNC)
-			/* lgr %w1,%r15 (backchain) */
-			EMIT4(0xb9040000, REG_W1, REG_15);
-		/* la %bfp,STK_160_UNUSED(%r15) (BPF frame pointer) */
-		EMIT4_DISP(0x41000000, BPF_REG_FP, REG_15, STK_160_UNUSED);
-		/* aghi %r15,-STK_OFF */
-		EMIT4_IMM(0xa70b0000, REG_15, -STK_OFF);
-		if (jit->seen & SEEN_FUNC)
-			/* stg %w1,152(%r15) (backchain) */
-			EMIT6_DISP_LH(0xe3000000, 0x0024, REG_W1, REG_0,
-				      REG_15, 152);
-	}
-	/*
-	 * For SKB access %b1 contains the SKB pointer. For "bpf_jit.S"
-	 * we store the SKB header length on the stack and the SKB data
-	 * pointer in REG_SKB_DATA.
-	 */
-	if (jit->seen & SEEN_SKB) {
-		/* Header length: llgf %w1,<len>(%b1) */
-		EMIT6_DISP_LH(0xe3000000, 0x0016, REG_W1, REG_0, BPF_REG_1,
-			      offsetof(struct sk_buff, len));
-		/* s %w1,<data_len>(%b1) */
-		EMIT4_DISP(0x5b000000, REG_W1, BPF_REG_1,
-			   offsetof(struct sk_buff, data_len));
-		/* stg %w1,ST_OFF_HLEN(%r0,%r15) */
-		EMIT6_DISP_LH(0xe3000000, 0x0024, REG_W1, REG_0, REG_15,
-			      STK_OFF_HLEN);
-		/* lg %skb_data,data_off(%b1) */
-		EMIT6_DISP_LH(0xe3000000, 0x0004, REG_SKB_DATA, REG_0,
-			      BPF_REG_1, offsetof(struct sk_buff, data));
-	}
->>>>>>> 4b8a8262
 	/* BPF compatibility: clear A (%b7) and X (%b8) registers */
 	if (REG_SEEN(BPF_REG_7))
 		/* lghi %b7,0 */
@@ -501,16 +446,11 @@
 
 /*
  * Compile one eBPF instruction into s390x code
-<<<<<<< HEAD
- */
-static int bpf_jit_insn(struct bpf_jit *jit, struct bpf_prog *fp, int i)
-=======
  *
  * NOTE: Use noinline because for gcov (-fprofile-arcs) gcc allocates a lot of
  * stack space for the large switch statement.
  */
 static noinline int bpf_jit_insn(struct bpf_jit *jit, struct bpf_prog *fp, int i)
->>>>>>> 4b8a8262
 {
 	struct bpf_insn *insn = &fp->insnsi[i];
 	int jmp_off, last, insn_count = 1;
@@ -642,7 +582,6 @@
 		jit->seen |= SEEN_RET0;
 		/* ltr %src,%src (if src == 0 goto fail) */
 		EMIT2(0x1200, src_reg, src_reg);
-<<<<<<< HEAD
 		/* jz <ret0> */
 		EMIT4_PCREL(0xa7840000, jit->ret0_ip - jit->prg);
 		/* lhi %w0,0 */
@@ -655,8 +594,8 @@
 		EMIT4(0xb9160000, dst_reg, rc_reg);
 		break;
 	}
-	case BPF_ALU64 | BPF_DIV | BPF_X: /* dst = dst / (u32) src */
-	case BPF_ALU64 | BPF_MOD | BPF_X: /* dst = dst % (u32) src */
+	case BPF_ALU64 | BPF_DIV | BPF_X: /* dst = dst / src */
+	case BPF_ALU64 | BPF_MOD | BPF_X: /* dst = dst % src */
 	{
 		int rc_reg = BPF_OP(insn->code) == BPF_DIV ? REG_W1 : REG_W0;
 
@@ -665,43 +604,12 @@
 		EMIT4(0xb9020000, src_reg, src_reg);
 		/* jz <ret0> */
 		EMIT4_PCREL(0xa7840000, jit->ret0_ip - jit->prg);
-=======
-		/* jz <ret0> */
-		EMIT4_PCREL(0xa7840000, jit->ret0_ip - jit->prg);
-		/* lhi %w0,0 */
-		EMIT4_IMM(0xa7080000, REG_W0, 0);
-		/* lr %w1,%dst */
-		EMIT2(0x1800, REG_W1, dst_reg);
-		/* dlr %w0,%src */
-		EMIT4(0xb9970000, REG_W0, src_reg);
-		/* llgfr %dst,%rc */
-		EMIT4(0xb9160000, dst_reg, rc_reg);
-		break;
-	}
-	case BPF_ALU64 | BPF_DIV | BPF_X: /* dst = dst / src */
-	case BPF_ALU64 | BPF_MOD | BPF_X: /* dst = dst % src */
-	{
-		int rc_reg = BPF_OP(insn->code) == BPF_DIV ? REG_W1 : REG_W0;
-
-		jit->seen |= SEEN_RET0;
-		/* ltgr %src,%src (if src == 0 goto fail) */
-		EMIT4(0xb9020000, src_reg, src_reg);
-		/* jz <ret0> */
-		EMIT4_PCREL(0xa7840000, jit->ret0_ip - jit->prg);
->>>>>>> 4b8a8262
 		/* lghi %w0,0 */
 		EMIT4_IMM(0xa7090000, REG_W0, 0);
 		/* lgr %w1,%dst */
 		EMIT4(0xb9040000, REG_W1, dst_reg);
-<<<<<<< HEAD
-		/* llgfr %dst,%src (u32 cast) */
-		EMIT4(0xb9160000, dst_reg, src_reg);
-		/* dlgr %w0,%dst */
-		EMIT4(0xb9870000, REG_W0, dst_reg);
-=======
 		/* dlgr %w0,%dst */
 		EMIT4(0xb9870000, REG_W0, src_reg);
->>>>>>> 4b8a8262
 		/* lgr %dst,%rc */
 		EMIT4(0xb9040000, dst_reg, rc_reg);
 		break;
@@ -728,13 +636,8 @@
 		EMIT4(0xb9160000, dst_reg, rc_reg);
 		break;
 	}
-<<<<<<< HEAD
-	case BPF_ALU64 | BPF_DIV | BPF_K: /* dst = dst / (u32) imm */
-	case BPF_ALU64 | BPF_MOD | BPF_K: /* dst = dst % (u32) imm */
-=======
 	case BPF_ALU64 | BPF_DIV | BPF_K: /* dst = dst / imm */
 	case BPF_ALU64 | BPF_MOD | BPF_K: /* dst = dst % imm */
->>>>>>> 4b8a8262
 	{
 		int rc_reg = BPF_OP(insn->code) == BPF_DIV ? REG_W1 : REG_W0;
 
@@ -750,11 +653,7 @@
 		EMIT4(0xb9040000, REG_W1, dst_reg);
 		/* dlg %w0,<d(imm)>(%l) */
 		EMIT6_DISP_LH(0xe3000000, 0x0087, REG_W0, REG_0, REG_L,
-<<<<<<< HEAD
-			      EMIT_CONST_U64((u32) imm));
-=======
 			      EMIT_CONST_U64(imm));
->>>>>>> 4b8a8262
 		/* lgr %dst,%rc */
 		EMIT4(0xb9040000, dst_reg, rc_reg);
 		break;
