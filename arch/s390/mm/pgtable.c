--- conflicted
+++ resolved
@@ -820,11 +820,7 @@
 	struct mm_struct *mm, *old_mm;
 
 	/* Do we have switched amode? If no, we cannot do sie */
-<<<<<<< HEAD
-	if (addressing_mode == HOME_SPACE_MODE)
-=======
 	if (s390_user_mode == HOME_SPACE_MODE)
->>>>>>> 4a8e43fe
 		return -EINVAL;
 
 	/* Do we have pgstes? if yes, we are done */
