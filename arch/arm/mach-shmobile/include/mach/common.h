--- conflicted
+++ resolved
@@ -89,7 +89,6 @@
 static inline int shmobile_cpuidle_init(void) { return 0; }
 #endif
 
-<<<<<<< HEAD
 extern void shmobile_cpu_die(unsigned int cpu);
 extern int shmobile_cpu_disable(unsigned int cpu);
 
@@ -100,12 +99,11 @@
 #endif
 
 extern void shmobile_smp_init_cpus(unsigned int ncores);
-=======
+
 static inline void shmobile_init_late(void)
 {
 	shmobile_suspend_init();
 	shmobile_cpuidle_init();
 }
->>>>>>> b9142167
 
 #endif /* __ARCH_MACH_COMMON_H */