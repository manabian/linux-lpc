--- conflicted
+++ resolved
@@ -644,8 +644,6 @@
 			status = "disabled";
 			#address-cells = <1>;
 			#size-cells = <0>;
-<<<<<<< HEAD
-=======
 		};
 
 		usb_otg: usb@01c13000 {
@@ -659,7 +657,6 @@
 			extcon = <&usbphy 0>;
 			allwinner,sram = <&otg_sram 1>;
 			status = "disabled";
->>>>>>> 9fe8ecca
 		};
 
 		usbphy: phy@01c13400 {
@@ -859,22 +856,11 @@
 
 			ir0_rx_pins_a: ir0@0 {
 				allwinner,pins = "PB4";
-<<<<<<< HEAD
-=======
 				allwinner,function = "ir0";
 				allwinner,drive = <SUN4I_PINCTRL_10_MA>;
 				allwinner,pull = <SUN4I_PINCTRL_NO_PULL>;
 			};
 
-			ir0_tx_pins_a: ir0@1 {
-				allwinner,pins = "PB3";
->>>>>>> 9fe8ecca
-				allwinner,function = "ir0";
-				allwinner,drive = <SUN4I_PINCTRL_10_MA>;
-				allwinner,pull = <SUN4I_PINCTRL_NO_PULL>;
-			};
-
-<<<<<<< HEAD
 			ir0_tx_pins_a: ir0@1 {
 				allwinner,pins = "PB3";
 				allwinner,function = "ir0";
@@ -882,8 +868,6 @@
 				allwinner,pull = <SUN4I_PINCTRL_NO_PULL>;
 			};
 
-=======
->>>>>>> 9fe8ecca
 			ir1_rx_pins_a: ir1@0 {
 				allwinner,pins = "PB23";
 				allwinner,function = "ir1";
