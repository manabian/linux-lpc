/*
 * Copyright (C) 2014 Texas Instruments Incorporated - http://www.ti.com/
 *
 * This program is free software; you can redistribute it and/or modify
 * it under the terms of the GNU General Public License version 2 as
 * published by the Free Software Foundation.
 */
/dts-v1/;

#include "dra74x.dtsi"
#include <dt-bindings/gpio/gpio.h>
#include <dt-bindings/interrupt-controller/irq.h>

/ {
	model = "TI AM5728 BeagleBoard-X15";
	compatible = "ti,am572x-beagle-x15", "ti,am5728", "ti,dra742", "ti,dra74", "ti,dra7";

	aliases {
		rtc0 = &mcp_rtc;
		rtc1 = &tps659038_rtc;
		rtc2 = &rtc;
		display0 = &hdmi0;
	};

	memory {
		device_type = "memory";
		reg = <0x80000000 0x80000000>;
	};

	vdd_3v3: fixedregulator-vdd_3v3 {
		compatible = "regulator-fixed";
		regulator-name = "vdd_3v3";
		vin-supply = <&regen1>;
		regulator-min-microvolt = <3300000>;
		regulator-max-microvolt = <3300000>;
	};

	vtt_fixed: fixedregulator-vtt {
		/* TPS51200 */
		compatible = "regulator-fixed";
		regulator-name = "vtt_fixed";
		vin-supply = <&smps3_reg>;
		regulator-min-microvolt = <3300000>;
		regulator-max-microvolt = <3300000>;
		regulator-always-on;
		regulator-boot-on;
		enable-active-high;
		gpio = <&gpio7 11 GPIO_ACTIVE_HIGH>;
	};

	leds {
		compatible = "gpio-leds";
		pinctrl-names = "default";
		pinctrl-0 = <&leds_pins_default>;

		led@0 {
			label = "beagle-x15:usr0";
			gpios = <&gpio7 9 GPIO_ACTIVE_HIGH>;
			linux,default-trigger = "heartbeat";
			default-state = "off";
		};

		led@1 {
			label = "beagle-x15:usr1";
			gpios = <&gpio7 8 GPIO_ACTIVE_HIGH>;
			linux,default-trigger = "cpu0";
			default-state = "off";
		};

		led@2 {
			label = "beagle-x15:usr2";
			gpios = <&gpio7 14 GPIO_ACTIVE_HIGH>;
			linux,default-trigger = "mmc0";
			default-state = "off";
		};

		led@3 {
			label = "beagle-x15:usr3";
			gpios = <&gpio7 15 GPIO_ACTIVE_HIGH>;
			linux,default-trigger = "ide-disk";
			default-state = "off";
		};
	};

	gpio_fan: gpio_fan {
		/* Based on 5v 500mA AFB02505HHB */
		compatible = "gpio-fan";
		gpios =  <&tps659038_gpio 2 GPIO_ACTIVE_HIGH>;
		gpio-fan,speed-map = <0     0>,
				     <13000 1>;
		#cooling-cells = <2>;
	};

	extcon_usb1: extcon_usb1 {
		compatible = "linux,extcon-usb-gpio";
		id-gpio = <&gpio7 25 GPIO_ACTIVE_HIGH>;
		pinctrl-names = "default";
		pinctrl-0 = <&extcon_usb1_pins>;
	};

	extcon_usb2: extcon_usb2 {
		compatible = "linux,extcon-usb-gpio";
		id-gpio = <&gpio7 24 GPIO_ACTIVE_HIGH>;
		pinctrl-names = "default";
		pinctrl-0 = <&extcon_usb2_pins>;
	};

	hdmi0: connector {
		compatible = "hdmi-connector";
		label = "hdmi";

		type = "a";

		port {
			hdmi_connector_in: endpoint {
				remote-endpoint = <&tpd12s015_out>;
			};
		};
	};

	tpd12s015: encoder {
		compatible = "ti,tpd12s015";

		pinctrl-names = "default";
		pinctrl-0 = <&tpd12s015_pins>;

		gpios = <&gpio7 10 GPIO_ACTIVE_HIGH>,	/* gpio7_10, CT CP HPD */
			<&gpio6 28 GPIO_ACTIVE_HIGH>,	/* gpio6_28, LS OE */
			<&gpio7 12 GPIO_ACTIVE_HIGH>;	/* gpio7_12/sp1_cs2, HPD */

		ports {
			#address-cells = <1>;
			#size-cells = <0>;

			port@0 {
				reg = <0>;

				tpd12s015_in: endpoint {
					remote-endpoint = <&hdmi_out>;
				};
			};

			port@1 {
				reg = <1>;

				tpd12s015_out: endpoint {
					remote-endpoint = <&hdmi_connector_in>;
				};
			};
		};
	};
};

&dra7_pmx_core {
	leds_pins_default: leds_pins_default {
		pinctrl-single,pins = <
			0x3a8 (PIN_OUTPUT | MUX_MODE14)	/* spi1_d1.gpio7_8 */
			0x3ac (PIN_OUTPUT | MUX_MODE14)	/* spi1_d0.gpio7_9 */
			0x3c0 (PIN_OUTPUT | MUX_MODE14)	/* spi2_sclk.gpio7_14 */
			0x3c4 (PIN_OUTPUT | MUX_MODE14)	/* spi2_d1.gpio7_15 */
		>;
	};

	i2c1_pins_default: i2c1_pins_default {
		pinctrl-single,pins = <
			0x400 (PIN_INPUT_PULLUP | MUX_MODE0)	/* i2c1_sda.sda */
			0x404 (PIN_INPUT_PULLUP | MUX_MODE0)	/* i2c1_scl.scl */
		>;
	};

	hdmi_pins: pinmux_hdmi_pins {
		pinctrl-single,pins = <
			0x408 (PIN_INPUT | MUX_MODE1)	/* i2c2_sda.hdmi1_ddc_scl */
			0x40c (PIN_INPUT | MUX_MODE1)	/* i2c2_scl.hdmi1_ddc_sda */
		>;
	};

	i2c3_pins_default: i2c3_pins_default {
		pinctrl-single,pins = <
			0x2a4 (PIN_INPUT| MUX_MODE10)	/* mcasp1_aclkx.i2c3_sda */
			0x2a8 (PIN_INPUT| MUX_MODE10)	/* mcasp1_fsx.i2c3_scl */
		>;
	};

	uart3_pins_default: uart3_pins_default {
		pinctrl-single,pins = <
			0x3f8 (PIN_INPUT_SLEW | MUX_MODE2) /* uart2_ctsn.uart3_rxd */
			0x3fc (PIN_INPUT_SLEW | MUX_MODE1) /* uart2_rtsn.uart3_txd */
		>;
	};

	mmc1_pins_default: mmc1_pins_default {
		pinctrl-single,pins = <
			0x36c (PIN_INPUT | MUX_MODE14)	/* mmc1sdcd.gpio219 */
			0x354 (PIN_INPUT_PULLUP | MUX_MODE0) /* mmc1_clk.clk */
			0x358 (PIN_INPUT_PULLUP | MUX_MODE0) /* mmc1_cmd.cmd */
			0x35c (PIN_INPUT_PULLUP | MUX_MODE0) /* mmc1_dat0.dat0 */
			0x360 (PIN_INPUT_PULLUP | MUX_MODE0) /* mmc1_dat1.dat1 */
			0x364 (PIN_INPUT_PULLUP | MUX_MODE0) /* mmc1_dat2.dat2 */
			0x368 (PIN_INPUT_PULLUP | MUX_MODE0) /* mmc1_dat3.dat3 */
		>;
	};

	mmc2_pins_default: mmc2_pins_default {
		pinctrl-single,pins = <
			0x9c (PIN_INPUT_PULLUP | MUX_MODE1) /* gpmc_a23.mmc2_clk */
			0xb0 (PIN_INPUT_PULLUP | MUX_MODE1) /* gpmc_cs1.mmc2_cmd */
			0xa0 (PIN_INPUT_PULLUP | MUX_MODE1) /* gpmc_a24.mmc2_dat0 */
			0xa4 (PIN_INPUT_PULLUP | MUX_MODE1) /* gpmc_a25.mmc2_dat1 */
			0xa8 (PIN_INPUT_PULLUP | MUX_MODE1) /* gpmc_a26.mmc2_dat2 */
			0xac (PIN_INPUT_PULLUP | MUX_MODE1) /* gpmc_a27.mmc2_dat3 */
			0x8c (PIN_INPUT_PULLUP | MUX_MODE1) /* gpmc_a19.mmc2_dat4 */
			0x90 (PIN_INPUT_PULLUP | MUX_MODE1) /* gpmc_a20.mmc2_dat5 */
			0x94 (PIN_INPUT_PULLUP | MUX_MODE1) /* gpmc_a21.mmc2_dat6 */
			0x98 (PIN_INPUT_PULLUP | MUX_MODE1) /* gpmc_a22.mmc2_dat7 */
		>;
	};

	cpsw_pins_default: cpsw_pins_default {
		pinctrl-single,pins = <
			/* Slave 1 */
			0x250 (PIN_OUTPUT | MUX_MODE0)	/* rgmii1_tclk */
			0x254 (PIN_OUTPUT | MUX_MODE0)	/* rgmii1_tctl */
			0x258 (PIN_OUTPUT | MUX_MODE0)	/* rgmii1_td3 */
			0x25c (PIN_OUTPUT | MUX_MODE0)	/* rgmii1_td2 */
			0x260 (PIN_OUTPUT | MUX_MODE0)	/* rgmii1_td1 */
			0x264 (PIN_OUTPUT | MUX_MODE0)	/* rgmii1_td0 */
			0x268 (PIN_INPUT | MUX_MODE0)	/* rgmii1_rclk */
			0x26c (PIN_INPUT | MUX_MODE0)	/* rgmii1_rctl */
			0x270 (PIN_INPUT | MUX_MODE0)	/* rgmii1_rd3 */
			0x274 (PIN_INPUT | MUX_MODE0)	/* rgmii1_rd2 */
			0x278 (PIN_INPUT | MUX_MODE0)	/* rgmii1_rd1 */
			0x27c (PIN_INPUT | MUX_MODE0)	/* rgmii1_rd0 */

			/* Slave 2 */
			0x198 (PIN_OUTPUT | MUX_MODE3)	/* rgmii2_tclk */
			0x19c (PIN_OUTPUT | MUX_MODE3)	/* rgmii2_tctl */
			0x1a0 (PIN_OUTPUT | MUX_MODE3)	/* rgmii2_td3 */
			0x1a4 (PIN_OUTPUT | MUX_MODE3)	/* rgmii2_td2 */
			0x1a8 (PIN_OUTPUT | MUX_MODE3)	/* rgmii2_td1 */
			0x1ac (PIN_OUTPUT | MUX_MODE3)	/* rgmii2_td0 */
			0x1b0 (PIN_INPUT | MUX_MODE3)	/* rgmii2_rclk */
			0x1b4 (PIN_INPUT | MUX_MODE3)	/* rgmii2_rctl */
			0x1b8 (PIN_INPUT | MUX_MODE3)	/* rgmii2_rd3 */
			0x1bc (PIN_INPUT | MUX_MODE3)	/* rgmii2_rd2 */
			0x1c0 (PIN_INPUT | MUX_MODE3)	/* rgmii2_rd1 */
			0x1c4 (PIN_INPUT | MUX_MODE3)	/* rgmii2_rd0 */
		>;

	};

	cpsw_pins_sleep: cpsw_pins_sleep {
		pinctrl-single,pins = <
			/* Slave 1 */
			0x250 (PIN_INPUT | MUX_MODE15)
			0x254 (PIN_INPUT | MUX_MODE15)
			0x258 (PIN_INPUT | MUX_MODE15)
			0x25c (PIN_INPUT | MUX_MODE15)
			0x260 (PIN_INPUT | MUX_MODE15)
			0x264 (PIN_INPUT | MUX_MODE15)
			0x268 (PIN_INPUT | MUX_MODE15)
			0x26c (PIN_INPUT | MUX_MODE15)
			0x270 (PIN_INPUT | MUX_MODE15)
			0x274 (PIN_INPUT | MUX_MODE15)
			0x278 (PIN_INPUT | MUX_MODE15)
			0x27c (PIN_INPUT | MUX_MODE15)

			/* Slave 2 */
			0x198 (PIN_INPUT | MUX_MODE15)
			0x19c (PIN_INPUT | MUX_MODE15)
			0x1a0 (PIN_INPUT | MUX_MODE15)
			0x1a4 (PIN_INPUT | MUX_MODE15)
			0x1a8 (PIN_INPUT | MUX_MODE15)
			0x1ac (PIN_INPUT | MUX_MODE15)
			0x1b0 (PIN_INPUT | MUX_MODE15)
			0x1b4 (PIN_INPUT | MUX_MODE15)
			0x1b8 (PIN_INPUT | MUX_MODE15)
			0x1bc (PIN_INPUT | MUX_MODE15)
			0x1c0 (PIN_INPUT | MUX_MODE15)
			0x1c4 (PIN_INPUT | MUX_MODE15)
		>;
	};

	davinci_mdio_pins_default: davinci_mdio_pins_default {
		pinctrl-single,pins = <
			/* MDIO */
			0x23c (PIN_OUTPUT_PULLUP | MUX_MODE0)	/* mdio_mclk */
			0x240 (PIN_INPUT_PULLUP | MUX_MODE0)	/* mdio_d */
		>;
	};

	davinci_mdio_pins_sleep: davinci_mdio_pins_sleep {
		pinctrl-single,pins = <
			0x23c (PIN_INPUT | MUX_MODE15)
			0x240 (PIN_INPUT | MUX_MODE15)
		>;
	};

	tps659038_pins_default: tps659038_pins_default {
		pinctrl-single,pins = <
			0x418 (PIN_INPUT_PULLUP | MUX_MODE14)	/* wakeup0.gpio1_0 */
		>;
	};

	tmp102_pins_default: tmp102_pins_default {
		pinctrl-single,pins = <
			0x3C8 (PIN_INPUT_PULLUP | MUX_MODE14)	/* spi2_d0.gpio7_16 */
		>;
	};

	mcp79410_pins_default: mcp79410_pins_default {
		pinctrl-single,pins = <
			0x424 (PIN_INPUT_PULLUP | MUX_MODE1)	/* wakeup3.sys_nirq1 */
		>;
	};

	usb1_pins: pinmux_usb1_pins {
		pinctrl-single,pins = <
			0x280 (PIN_INPUT_SLEW | MUX_MODE0) /* usb1_drvvbus */
		>;
	};

	extcon_usb1_pins: extcon_usb1_pins {
		pinctrl-single,pins = <
			0x3ec (PIN_INPUT_PULLUP | MUX_MODE14) /* uart1_rtsn.gpio7_25 */
		>;
	};

	extcon_usb2_pins: extcon_usb2_pins {
		pinctrl-single,pins = <
			0x3e8 (PIN_INPUT_PULLUP | MUX_MODE14) /* uart1_ctsn.gpio7_24 */
		>;
	};

	tpd12s015_pins: pinmux_tpd12s015_pins {
		pinctrl-single,pins = <
			0x3b0 (PIN_OUTPUT | MUX_MODE14)		/* gpio7_10 CT_CP_HPD */
			0x3b8 (PIN_INPUT_PULLDOWN | MUX_MODE14)	/* gpio7_12 HPD */
			0x370 (PIN_OUTPUT | MUX_MODE14)		/* gpio6_28 LS_OE */
		>;
	};
};

&i2c1 {
	status = "okay";
	pinctrl-names = "default";
	pinctrl-0 = <&i2c1_pins_default>;
	clock-frequency = <400000>;

	tps659038: tps659038@58 {
		compatible = "ti,tps659038";
		reg = <0x58>;
		interrupt-parent = <&gpio1>;
		interrupts = <0 IRQ_TYPE_LEVEL_LOW>;

		pinctrl-names = "default";
		pinctrl-0 = <&tps659038_pins_default>;

		#interrupt-cells = <2>;
		interrupt-controller;

		ti,system-power-controller;

		tps659038_pmic {
			compatible = "ti,tps659038-pmic";

			regulators {
				smps12_reg: smps12 {
					/* VDD_MPU */
					regulator-name = "smps12";
					regulator-min-microvolt = < 850000>;
					regulator-max-microvolt = <1250000>;
					regulator-always-on;
					regulator-boot-on;
				};

				smps3_reg: smps3 {
					/* VDD_DDR */
					regulator-name = "smps3";
					regulator-min-microvolt = <1350000>;
					regulator-max-microvolt = <1350000>;
					regulator-always-on;
					regulator-boot-on;
				};

				smps45_reg: smps45 {
					/* VDD_DSPEVE, VDD_IVA, VDD_GPU */
					regulator-name = "smps45";
					regulator-min-microvolt = < 850000>;
					regulator-max-microvolt = <1150000>;
					regulator-always-on;
					regulator-boot-on;
				};

				smps6_reg: smps6 {
					/* VDD_CORE */
					regulator-name = "smps6";
					regulator-min-microvolt = <850000>;
					regulator-max-microvolt = <1030000>;
					regulator-always-on;
					regulator-boot-on;
				};

				/* SMPS7 unused */

				smps8_reg: smps8 {
					/* VDD_1V8 */
					regulator-name = "smps8";
					regulator-min-microvolt = <1800000>;
					regulator-max-microvolt = <1800000>;
					regulator-always-on;
					regulator-boot-on;
				};

				/* SMPS9 unused */

				ldo1_reg: ldo1 {
					/* VDD_SD  */
					regulator-name = "ldo1";
					regulator-min-microvolt = <1800000>;
					regulator-max-microvolt = <3300000>;
					regulator-boot-on;
				};

				ldo2_reg: ldo2 {
					/* VDD_SHV5 */
					regulator-name = "ldo2";
					regulator-min-microvolt = <3300000>;
					regulator-max-microvolt = <3300000>;
					regulator-always-on;
					regulator-boot-on;
				};

				ldo3_reg: ldo3 {
					/* VDDA_1V8_PHY */
					regulator-name = "ldo3";
					regulator-min-microvolt = <1800000>;
					regulator-max-microvolt = <1800000>;
					regulator-always-on;
					regulator-boot-on;
				};

				ldo9_reg: ldo9 {
					/* VDD_RTC */
					regulator-name = "ldo9";
					regulator-min-microvolt = <1050000>;
					regulator-max-microvolt = <1050000>;
					regulator-always-on;
					regulator-boot-on;
				};

				ldoln_reg: ldoln {
					/* VDDA_1V8_PLL */
					regulator-name = "ldoln";
					regulator-min-microvolt = <1800000>;
					regulator-max-microvolt = <1800000>;
					regulator-always-on;
					regulator-boot-on;
				};

				ldousb_reg: ldousb {
					/* VDDA_3V_USB: VDDA_USBHS33 */
					regulator-name = "ldousb";
					regulator-min-microvolt = <3300000>;
					regulator-max-microvolt = <3300000>;
					regulator-boot-on;
				};

				regen1: regen1 {
					/* VDD_3V3_ON */
					regulator-name = "regen1";
					regulator-boot-on;
					regulator-always-on;
				};
			};
		};

		tps659038_rtc: tps659038_rtc {
			compatible = "ti,palmas-rtc";
			interrupt-parent = <&tps659038>;
			interrupts = <8 IRQ_TYPE_EDGE_FALLING>;
			wakeup-source;
		};

		tps659038_pwr_button: tps659038_pwr_button {
			compatible = "ti,palmas-pwrbutton";
			interrupt-parent = <&tps659038>;
			interrupts = <1 IRQ_TYPE_EDGE_FALLING>;
			wakeup-source;
			ti,palmas-long-press-seconds = <12>;
		};

		tps659038_gpio: tps659038_gpio {
			compatible = "ti,palmas-gpio";
			gpio-controller;
			#gpio-cells = <2>;
		};
	};

	tmp102: tmp102@48 {
		compatible = "ti,tmp102";
		reg = <0x48>;
		pinctrl-names = "default";
		pinctrl-0 = <&tmp102_pins_default>;
		interrupt-parent = <&gpio7>;
		interrupts = <16 IRQ_TYPE_LEVEL_LOW>;
		#thermal-sensor-cells = <1>;
	};
};

&i2c3 {
	status = "okay";
	pinctrl-names = "default";
	pinctrl-0 = <&i2c3_pins_default>;
	clock-frequency = <400000>;

	mcp_rtc: rtc@6f {
		compatible = "microchip,mcp7941x";
		reg = <0x6f>;
		interrupts = <GIC_SPI 2 IRQ_TYPE_EDGE_RISING>;  /* IRQ_SYS_1N */

		pinctrl-names = "default";
		pinctrl-0 = <&mcp79410_pins_default>;

		vcc-supply = <&vdd_3v3>;
		wakeup-source;
	};
};

&gpio7 {
	ti,no-reset-on-init;
	ti,no-idle-on-init;
};

&cpu0 {
	cpu0-supply = <&smps12_reg>;
	voltage-tolerance = <1>;
};

&uart3 {
	status = "okay";
	interrupts-extended = <&crossbar_mpu GIC_SPI 69 IRQ_TYPE_LEVEL_HIGH>,
			      <&dra7_pmx_core 0x3f8>;

	pinctrl-names = "default";
	pinctrl-0 = <&uart3_pins_default>;
};

&mac {
	status = "okay";
	pinctrl-names = "default", "sleep";
	pinctrl-0 = <&cpsw_pins_default>;
	pinctrl-1 = <&cpsw_pins_sleep>;
	dual_emac;
};

&cpsw_emac0 {
	phy_id = <&davinci_mdio>, <1>;
	phy-mode = "rgmii";
	dual_emac_res_vlan = <1>;
};

&cpsw_emac1 {
	phy_id = <&davinci_mdio>, <2>;
	phy-mode = "rgmii";
	dual_emac_res_vlan = <2>;
};

&davinci_mdio {
	pinctrl-names = "default", "sleep";
	pinctrl-0 = <&davinci_mdio_pins_default>;
	pinctrl-1 = <&davinci_mdio_pins_sleep>;
};

&mmc1 {
	status = "okay";

	pinctrl-names = "default";
	pinctrl-0 = <&mmc1_pins_default>;

	vmmc-supply = <&ldo1_reg>;
	vmmc_aux-supply = <&vdd_3v3>;
	bus-width = <4>;
	cd-gpios = <&gpio6 27 0>; /* gpio 219 */
};

&mmc2 {
	status = "okay";

	pinctrl-names = "default";
	pinctrl-0 = <&mmc2_pins_default>;

	vmmc-supply = <&vdd_3v3>;
	bus-width = <8>;
	ti,non-removable;
	cap-mmc-dual-data-rate;
};

&sata {
	status = "okay";
};

&usb2_phy1 {
	phy-supply = <&ldousb_reg>;
};

&usb2_phy2 {
	phy-supply = <&ldousb_reg>;
};

&usb1 {
	dr_mode = "host";
	pinctrl-names = "default";
	pinctrl-0 = <&usb1_pins>;
};

&omap_dwc3_1 {
	extcon = <&extcon_usb1>;
};

&omap_dwc3_2 {
	extcon = <&extcon_usb2>;
};

&usb2 {
	dr_mode = "peripheral";
};

&cpu_trips {
	cpu_alert1: cpu_alert1 {
		temperature = <50000>; /* millicelsius */
		hysteresis = <2000>; /* millicelsius */
		type = "active";
	};
};

&cpu_cooling_maps {
	map1 {
		trip = <&cpu_alert1>;
		cooling-device = <&gpio_fan THERMAL_NO_LIMIT THERMAL_NO_LIMIT>;
	};
};

&thermal_zones {
	board_thermal: board_thermal {
		polling-delay-passive = <1250>; /* milliseconds */
		polling-delay = <1500>; /* milliseconds */

				/* sensor       ID */
		thermal-sensors = <&tmp102     0>;

		board_trips: trips {
			board_alert0: board_alert {
				temperature = <40000>; /* millicelsius */
				hysteresis = <2000>; /* millicelsius */
				type = "active";
			};

			board_crit: board_crit {
				temperature = <105000>; /* millicelsius */
				hysteresis = <0>; /* millicelsius */
				type = "critical";
			};
		};

		board_cooling_maps: cooling-maps {
			map0 {
				trip = <&board_alert0>;
				cooling-device =
				  <&gpio_fan THERMAL_NO_LIMIT THERMAL_NO_LIMIT>;
			};
		};
       };
};

&dss {
	status = "ok";

	vdda_video-supply = <&ldoln_reg>;
};

&hdmi {
	status = "ok";
	vdda-supply = <&ldo3_reg>;

	pinctrl-names = "default";
	pinctrl-0 = <&hdmi_pins>;

	port {
		hdmi_out: endpoint {
			remote-endpoint = <&tpd12s015_in>;
		};
	};
<<<<<<< HEAD
=======
};

&pcie1 {
	gpios = <&gpio2 8 GPIO_ACTIVE_LOW>;
>>>>>>> 9fe8ecca
};<|MERGE_RESOLUTION|>--- conflicted
+++ resolved
@@ -691,11 +691,8 @@
 			remote-endpoint = <&tpd12s015_in>;
 		};
 	};
-<<<<<<< HEAD
-=======
 };
 
 &pcie1 {
 	gpios = <&gpio2 8 GPIO_ACTIVE_LOW>;
->>>>>>> 9fe8ecca
 };