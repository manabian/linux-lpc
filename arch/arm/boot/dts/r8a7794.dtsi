--- conflicted
+++ resolved
@@ -891,8 +891,6 @@
 			#clock-cells = <0>;
 			/* This value must be overriden by the board. */
 			clock-frequency = <0>;
-<<<<<<< HEAD
-=======
 		};
 
 		/* External USB clock - can be overridden by the board */
@@ -909,7 +907,6 @@
 			/* This value must be overridden by the board. */
 			clock-frequency = <0>;
 			status = "disabled";
->>>>>>> 32620eb0
 		};
 
 		/* External SCIF clock */
