--- conflicted
+++ resolved
@@ -174,9 +174,8 @@
 		reg = <0x2e0>;
 	};
 
-<<<<<<< HEAD
 	/* CPTS_RFT_CLK in RMII_REFCLK_SRC, usually sourced from auiod */
-	cpsw_cpts_rft_clk: cpsw_cpts_rft_clk {
+	cpsw_cpts_rft_clk: cpsw_cpts_rft_clk@2e8 {
 		#clock-cells = <0>;
 		compatible = "ti,mux-clock";
 		clocks = <&adpll_video0_ck 1
@@ -193,10 +192,7 @@
 		clock-frequency = <125000000>;
 	};
 
-	sysclk18_ck: sysclk18_ck {
-=======
 	sysclk18_ck: sysclk18_ck@2f0 {
->>>>>>> d79852a7
 		#clock-cells = <0>;
 		compatible = "ti,mux-clock";
 		clocks = <&rtcosc_ck>, <&rtcdivider_ck>;
@@ -315,7 +311,7 @@
 		ti,clock-div = <1>;
 	};
 
-	sysclk10_ck: sysclk10_ck {
+	sysclk10_ck: sysclk10_ck@324 {
 		compatible = "ti,divider-clock";
 		reg = <0x324>;
 		ti,max-div = <7>;
