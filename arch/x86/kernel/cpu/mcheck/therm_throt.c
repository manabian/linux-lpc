--- conflicted
+++ resolved
@@ -256,8 +256,6 @@
 	ack_APIC_irq();
 }
 
-<<<<<<< HEAD
-=======
 /* Thermal monitoring depends on APIC, ACPI and clock modulation */
 static int intel_thermal_supported(struct cpuinfo_x86 *c)
 {
@@ -268,7 +266,6 @@
 	return 1;
 }
 
->>>>>>> 2fbe74b9
 void __init mcheck_intel_therm_init(void)
 {
 	/*
@@ -276,12 +273,7 @@
 	 * LVT value on BSP and use that value to restore APs' thermal LVT
 	 * entry BIOS programmed later
 	 */
-<<<<<<< HEAD
-	if (cpu_has(&boot_cpu_data, X86_FEATURE_ACPI) &&
-		cpu_has(&boot_cpu_data, X86_FEATURE_ACC))
-=======
 	if (intel_thermal_supported(&boot_cpu_data))
->>>>>>> 2fbe74b9
 		lvtthmr_init = apic_read(APIC_LVTTHMR);
 }
 
