--- conflicted
+++ resolved
@@ -322,19 +322,11 @@
 		if (irqd_is_per_cpu(data))
 			continue;
 
-<<<<<<< HEAD
-		if (cpumask_test_cpu(self, data->affinity) &&
-		    !cpumask_intersects(&irq_affinity[irq], cpu_online_mask)) {
-			int cpu_id;
-			cpu_id = cpumask_first(cpu_online_mask);
-			cpumask_set_cpu(cpu_id, data->affinity);
-=======
 		if (cpumask_test_cpu(self, mask) &&
 		    !cpumask_intersects(&irq_affinity[irq], cpu_online_mask)) {
 			int cpu_id;
 			cpu_id = cpumask_first(cpu_online_mask);
 			cpumask_set_cpu(cpu_id, mask);
->>>>>>> 9fe8ecca
 		}
 		/* We need to operate irq_affinity_online atomically. */
 		arch_local_cli_save(flags);
@@ -345,12 +337,7 @@
 			GxICR(irq) = x & GxICR_LEVEL;
 			tmp = GxICR(irq);
 
-<<<<<<< HEAD
-			new = cpumask_any_and(data->affinity,
-					      cpu_online_mask);
-=======
 			new = cpumask_any_and(mask, cpu_online_mask);
->>>>>>> 9fe8ecca
 			irq_affinity_online[irq] = new;
 
 			CROSS_GxICR(irq, new) =
