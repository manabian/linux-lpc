--- conflicted
+++ resolved
@@ -90,10 +90,7 @@
 #define ESR_ELx_FSC		(0x3F)
 #define ESR_ELx_FSC_TYPE	(0x3C)
 #define ESR_ELx_FSC_EXTABT	(0x10)
-<<<<<<< HEAD
-=======
 #define ESR_ELx_FSC_ACCESS	(0x08)
->>>>>>> 007760cf
 #define ESR_ELx_FSC_FAULT	(0x04)
 #define ESR_ELx_FSC_PERM	(0x0C)
 #define ESR_ELx_CV		(UL(1) << 24)
