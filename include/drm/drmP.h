--- conflicted
+++ resolved
@@ -691,11 +691,7 @@
 	struct timer_list disable_timer;		/* delayed disable timer */
 
 	/* vblank counter, protected by dev->vblank_time_lock for writes */
-<<<<<<< HEAD
-	unsigned long count;
-=======
 	u32 count;
->>>>>>> 3cb5ff02
 	/* vblank timestamps, protected by dev->vblank_time_lock for writes */
 	struct timeval time[DRM_VBLANKTIME_RBSIZE];
 
