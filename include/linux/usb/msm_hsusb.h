--- conflicted
+++ resolved
@@ -128,11 +128,7 @@
  */
 struct msm_usb_cable {
 	struct notifier_block		nb;
-<<<<<<< HEAD
-	struct extcon_specific_cable_nb conn;
-=======
 	struct extcon_dev		*extcon;
->>>>>>> 9fe8ecca
 };
 
 /**
@@ -159,13 +155,10 @@
  *	starting controller using usbcmd run/stop bit.
  * @vbus: VBUS signal state trakining, using extcon framework
  * @id: ID signal state trakining, using extcon framework
-<<<<<<< HEAD
-=======
  * @switch_gpio: Descriptor for GPIO used to control external Dual
  *               SPDT USB Switch.
  * @reboot: Used to inform the driver to route USB D+/D- line to Device
  *	    connector
->>>>>>> 9fe8ecca
  */
 struct msm_otg {
 	struct usb_phy phy;
@@ -199,12 +192,9 @@
 
 	struct msm_usb_cable vbus;
 	struct msm_usb_cable id;
-<<<<<<< HEAD
-=======
 
 	struct gpio_desc *switch_gpio;
 	struct notifier_block reboot;
->>>>>>> 9fe8ecca
 };
 
 #endif