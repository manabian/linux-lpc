#ifndef _LINUX_FS_H
#define _LINUX_FS_H


#include <linux/linkage.h>
#include <linux/wait.h>
#include <linux/kdev_t.h>
#include <linux/dcache.h>
#include <linux/path.h>
#include <linux/stat.h>
#include <linux/cache.h>
#include <linux/list.h>
#include <linux/list_lru.h>
#include <linux/llist.h>
#include <linux/radix-tree.h>
#include <linux/rbtree.h>
#include <linux/init.h>
#include <linux/pid.h>
#include <linux/bug.h>
#include <linux/mutex.h>
#include <linux/rwsem.h>
#include <linux/capability.h>
#include <linux/semaphore.h>
#include <linux/fiemap.h>
#include <linux/rculist_bl.h>
#include <linux/atomic.h>
#include <linux/shrinker.h>
#include <linux/migrate_mode.h>
#include <linux/uidgid.h>
#include <linux/lockdep.h>
#include <linux/percpu-rwsem.h>
#include <linux/blk_types.h>

#include <asm/byteorder.h>
#include <uapi/linux/fs.h>

struct backing_dev_info;
struct bdi_writeback;
struct export_operations;
struct hd_geometry;
struct iovec;
struct kiocb;
struct kobject;
struct pipe_inode_info;
struct poll_table_struct;
struct kstatfs;
struct vm_area_struct;
struct vfsmount;
struct cred;
struct swap_info_struct;
struct seq_file;
struct workqueue_struct;
struct iov_iter;
struct vm_fault;

extern void __init inode_init(void);
extern void __init inode_init_early(void);
extern void __init files_init(void);
extern void __init files_maxfiles_init(void);

extern struct files_stat_struct files_stat;
extern unsigned long get_max_files(void);
extern int sysctl_nr_open;
extern struct inodes_stat_t inodes_stat;
extern int leases_enable, lease_break_time;
extern int sysctl_protected_symlinks;
extern int sysctl_protected_hardlinks;

struct buffer_head;
typedef int (get_block_t)(struct inode *inode, sector_t iblock,
			struct buffer_head *bh_result, int create);
typedef void (dio_iodone_t)(struct kiocb *iocb, loff_t offset,
			ssize_t bytes, void *private);
typedef void (dax_iodone_t)(struct buffer_head *bh_map, int uptodate);

#define MAY_EXEC		0x00000001
#define MAY_WRITE		0x00000002
#define MAY_READ		0x00000004
#define MAY_APPEND		0x00000008
#define MAY_ACCESS		0x00000010
#define MAY_OPEN		0x00000020
#define MAY_CHDIR		0x00000040
/* called from RCU mode, don't block */
#define MAY_NOT_BLOCK		0x00000080

/*
 * flags in file.f_mode.  Note that FMODE_READ and FMODE_WRITE must correspond
 * to O_WRONLY and O_RDWR via the strange trick in __dentry_open()
 */

/* file is open for reading */
#define FMODE_READ		((__force fmode_t)0x1)
/* file is open for writing */
#define FMODE_WRITE		((__force fmode_t)0x2)
/* file is seekable */
#define FMODE_LSEEK		((__force fmode_t)0x4)
/* file can be accessed using pread */
#define FMODE_PREAD		((__force fmode_t)0x8)
/* file can be accessed using pwrite */
#define FMODE_PWRITE		((__force fmode_t)0x10)
/* File is opened for execution with sys_execve / sys_uselib */
#define FMODE_EXEC		((__force fmode_t)0x20)
/* File is opened with O_NDELAY (only set for block devices) */
#define FMODE_NDELAY		((__force fmode_t)0x40)
/* File is opened with O_EXCL (only set for block devices) */
#define FMODE_EXCL		((__force fmode_t)0x80)
/* File is opened using open(.., 3, ..) and is writeable only for ioctls
   (specialy hack for floppy.c) */
#define FMODE_WRITE_IOCTL	((__force fmode_t)0x100)
/* 32bit hashes as llseek() offset (for directories) */
#define FMODE_32BITHASH         ((__force fmode_t)0x200)
/* 64bit hashes as llseek() offset (for directories) */
#define FMODE_64BITHASH         ((__force fmode_t)0x400)

/*
 * Don't update ctime and mtime.
 *
 * Currently a special hack for the XFS open_by_handle ioctl, but we'll
 * hopefully graduate it to a proper O_CMTIME flag supported by open(2) soon.
 */
#define FMODE_NOCMTIME		((__force fmode_t)0x800)

/* Expect random access pattern */
#define FMODE_RANDOM		((__force fmode_t)0x1000)

/* File is huge (eg. /dev/kmem): treat loff_t as unsigned */
#define FMODE_UNSIGNED_OFFSET	((__force fmode_t)0x2000)

/* File is opened with O_PATH; almost nothing can be done with it */
#define FMODE_PATH		((__force fmode_t)0x4000)

/* File needs atomic accesses to f_pos */
#define FMODE_ATOMIC_POS	((__force fmode_t)0x8000)
/* Write access to underlying fs */
#define FMODE_WRITER		((__force fmode_t)0x10000)
/* Has read method(s) */
#define FMODE_CAN_READ          ((__force fmode_t)0x20000)
/* Has write method(s) */
#define FMODE_CAN_WRITE         ((__force fmode_t)0x40000)

/* File was opened by fanotify and shouldn't generate fanotify events */
#define FMODE_NONOTIFY		((__force fmode_t)0x4000000)

/*
 * Flag for rw_copy_check_uvector and compat_rw_copy_check_uvector
 * that indicates that they should check the contents of the iovec are
 * valid, but not check the memory that the iovec elements
 * points too.
 */
#define CHECK_IOVEC_ONLY -1

/*
 * The below are the various read and write types that we support. Some of
 * them include behavioral modifiers that send information down to the
 * block layer and IO scheduler. Terminology:
 *
 *	The block layer uses device plugging to defer IO a little bit, in
 *	the hope that we will see more IO very shortly. This increases
 *	coalescing of adjacent IO and thus reduces the number of IOs we
 *	have to send to the device. It also allows for better queuing,
 *	if the IO isn't mergeable. If the caller is going to be waiting
 *	for the IO, then he must ensure that the device is unplugged so
 *	that the IO is dispatched to the driver.
 *
 *	All IO is handled async in Linux. This is fine for background
 *	writes, but for reads or writes that someone waits for completion
 *	on, we want to notify the block layer and IO scheduler so that they
 *	know about it. That allows them to make better scheduling
 *	decisions. So when the below references 'sync' and 'async', it
 *	is referencing this priority hint.
 *
 * With that in mind, the available types are:
 *
 * READ			A normal read operation. Device will be plugged.
 * READ_SYNC		A synchronous read. Device is not plugged, caller can
 *			immediately wait on this read without caring about
 *			unplugging.
 * READA		Used for read-ahead operations. Lower priority, and the
 *			block layer could (in theory) choose to ignore this
 *			request if it runs into resource problems.
 * WRITE		A normal async write. Device will be plugged.
 * WRITE_SYNC		Synchronous write. Identical to WRITE, but passes down
 *			the hint that someone will be waiting on this IO
 *			shortly. The write equivalent of READ_SYNC.
 * WRITE_ODIRECT	Special case write for O_DIRECT only.
 * WRITE_FLUSH		Like WRITE_SYNC but with preceding cache flush.
 * WRITE_FUA		Like WRITE_SYNC but data is guaranteed to be on
 *			non-volatile media on completion.
 * WRITE_FLUSH_FUA	Combination of WRITE_FLUSH and FUA. The IO is preceded
 *			by a cache flush and data is guaranteed to be on
 *			non-volatile media on completion.
 *
 */
#define RW_MASK			REQ_WRITE
#define RWA_MASK		REQ_RAHEAD

#define READ			0
#define WRITE			RW_MASK
#define READA			RWA_MASK

#define READ_SYNC		(READ | REQ_SYNC)
#define WRITE_SYNC		(WRITE | REQ_SYNC | REQ_NOIDLE)
#define WRITE_ODIRECT		(WRITE | REQ_SYNC)
#define WRITE_FLUSH		(WRITE | REQ_SYNC | REQ_NOIDLE | REQ_FLUSH)
#define WRITE_FUA		(WRITE | REQ_SYNC | REQ_NOIDLE | REQ_FUA)
#define WRITE_FLUSH_FUA		(WRITE | REQ_SYNC | REQ_NOIDLE | REQ_FLUSH | REQ_FUA)

/*
 * Attribute flags.  These should be or-ed together to figure out what
 * has been changed!
 */
#define ATTR_MODE	(1 << 0)
#define ATTR_UID	(1 << 1)
#define ATTR_GID	(1 << 2)
#define ATTR_SIZE	(1 << 3)
#define ATTR_ATIME	(1 << 4)
#define ATTR_MTIME	(1 << 5)
#define ATTR_CTIME	(1 << 6)
#define ATTR_ATIME_SET	(1 << 7)
#define ATTR_MTIME_SET	(1 << 8)
#define ATTR_FORCE	(1 << 9) /* Not a change, but a change it */
#define ATTR_ATTR_FLAG	(1 << 10)
#define ATTR_KILL_SUID	(1 << 11)
#define ATTR_KILL_SGID	(1 << 12)
#define ATTR_FILE	(1 << 13)
#define ATTR_KILL_PRIV	(1 << 14)
#define ATTR_OPEN	(1 << 15) /* Truncating from open(O_TRUNC) */
#define ATTR_TIMES_SET	(1 << 16)

/*
 * Whiteout is represented by a char device.  The following constants define the
 * mode and device number to use.
 */
#define WHITEOUT_MODE 0
#define WHITEOUT_DEV 0

/*
 * This is the Inode Attributes structure, used for notify_change().  It
 * uses the above definitions as flags, to know which values have changed.
 * Also, in this manner, a Filesystem can look at only the values it cares
 * about.  Basically, these are the attributes that the VFS layer can
 * request to change from the FS layer.
 *
 * Derek Atkins <warlord@MIT.EDU> 94-10-20
 */
struct iattr {
	unsigned int	ia_valid;
	umode_t		ia_mode;
	kuid_t		ia_uid;
	kgid_t		ia_gid;
	loff_t		ia_size;
	struct timespec	ia_atime;
	struct timespec	ia_mtime;
	struct timespec	ia_ctime;

	/*
	 * Not an attribute, but an auxiliary info for filesystems wanting to
	 * implement an ftruncate() like method.  NOTE: filesystem should
	 * check for (ia_valid & ATTR_FILE), and not for (ia_file != NULL).
	 */
	struct file	*ia_file;
};

/*
 * Includes for diskquotas.
 */
#include <linux/quota.h>

/*
 * Maximum number of layers of fs stack.  Needs to be limited to
 * prevent kernel stack overflow
 */
#define FILESYSTEM_MAX_STACK_DEPTH 2

/** 
 * enum positive_aop_returns - aop return codes with specific semantics
 *
 * @AOP_WRITEPAGE_ACTIVATE: Informs the caller that page writeback has
 * 			    completed, that the page is still locked, and
 * 			    should be considered active.  The VM uses this hint
 * 			    to return the page to the active list -- it won't
 * 			    be a candidate for writeback again in the near
 * 			    future.  Other callers must be careful to unlock
 * 			    the page if they get this return.  Returned by
 * 			    writepage(); 
 *
 * @AOP_TRUNCATED_PAGE: The AOP method that was handed a locked page has
 *  			unlocked it and the page might have been truncated.
 *  			The caller should back up to acquiring a new page and
 *  			trying again.  The aop will be taking reasonable
 *  			precautions not to livelock.  If the caller held a page
 *  			reference, it should drop it before retrying.  Returned
 *  			by readpage().
 *
 * address_space_operation functions return these large constants to indicate
 * special semantics to the caller.  These are much larger than the bytes in a
 * page to allow for functions that return the number of bytes operated on in a
 * given page.
 */

enum positive_aop_returns {
	AOP_WRITEPAGE_ACTIVATE	= 0x80000,
	AOP_TRUNCATED_PAGE	= 0x80001,
};

#define AOP_FLAG_UNINTERRUPTIBLE	0x0001 /* will not do a short write */
#define AOP_FLAG_CONT_EXPAND		0x0002 /* called from cont_expand */
#define AOP_FLAG_NOFS			0x0004 /* used by filesystem to direct
						* helper code (eg buffer layer)
						* to clear GFP_FS from alloc */

/*
 * oh the beauties of C type declarations.
 */
struct page;
struct address_space;
struct writeback_control;

#define IOCB_EVENTFD		(1 << 0)
#define IOCB_APPEND		(1 << 1)
#define IOCB_DIRECT		(1 << 2)

struct kiocb {
	struct file		*ki_filp;
	loff_t			ki_pos;
	void (*ki_complete)(struct kiocb *iocb, long ret, long ret2);
	void			*private;
	int			ki_flags;
};

static inline bool is_sync_kiocb(struct kiocb *kiocb)
{
	return kiocb->ki_complete == NULL;
}

static inline int iocb_flags(struct file *file);

static inline void init_sync_kiocb(struct kiocb *kiocb, struct file *filp)
{
	*kiocb = (struct kiocb) {
		.ki_filp = filp,
		.ki_flags = iocb_flags(filp),
	};
}

/*
 * "descriptor" for what we're up to with a read.
 * This allows us to use the same read code yet
 * have multiple different users of the data that
 * we read from a file.
 *
 * The simplest case just copies the data to user
 * mode.
 */
typedef struct {
	size_t written;
	size_t count;
	union {
		char __user *buf;
		void *data;
	} arg;
	int error;
} read_descriptor_t;

typedef int (*read_actor_t)(read_descriptor_t *, struct page *,
		unsigned long, unsigned long);

struct address_space_operations {
	int (*writepage)(struct page *page, struct writeback_control *wbc);
	int (*readpage)(struct file *, struct page *);

	/* Write back some dirty pages from this mapping. */
	int (*writepages)(struct address_space *, struct writeback_control *);

	/* Set a page dirty.  Return true if this dirtied it */
	int (*set_page_dirty)(struct page *page);

	int (*readpages)(struct file *filp, struct address_space *mapping,
			struct list_head *pages, unsigned nr_pages);

	int (*write_begin)(struct file *, struct address_space *mapping,
				loff_t pos, unsigned len, unsigned flags,
				struct page **pagep, void **fsdata);
	int (*write_end)(struct file *, struct address_space *mapping,
				loff_t pos, unsigned len, unsigned copied,
				struct page *page, void *fsdata);

	/* Unfortunately this kludge is needed for FIBMAP. Don't use it */
	sector_t (*bmap)(struct address_space *, sector_t);
	void (*invalidatepage) (struct page *, unsigned int, unsigned int);
	int (*releasepage) (struct page *, gfp_t);
	void (*freepage)(struct page *);
	ssize_t (*direct_IO)(struct kiocb *, struct iov_iter *iter, loff_t offset);
	/*
	 * migrate the contents of a page to the specified target. If
	 * migrate_mode is MIGRATE_ASYNC, it must not block.
	 */
	int (*migratepage) (struct address_space *,
			struct page *, struct page *, enum migrate_mode);
	int (*launder_page) (struct page *);
	int (*is_partially_uptodate) (struct page *, unsigned long,
					unsigned long);
	void (*is_dirty_writeback) (struct page *, bool *, bool *);
	int (*error_remove_page)(struct address_space *, struct page *);

	/* swapfile support */
	int (*swap_activate)(struct swap_info_struct *sis, struct file *file,
				sector_t *span);
	void (*swap_deactivate)(struct file *file);
};

extern const struct address_space_operations empty_aops;

/*
 * pagecache_write_begin/pagecache_write_end must be used by general code
 * to write into the pagecache.
 */
int pagecache_write_begin(struct file *, struct address_space *mapping,
				loff_t pos, unsigned len, unsigned flags,
				struct page **pagep, void **fsdata);

int pagecache_write_end(struct file *, struct address_space *mapping,
				loff_t pos, unsigned len, unsigned copied,
				struct page *page, void *fsdata);

struct address_space {
	struct inode		*host;		/* owner: inode, block_device */
	struct radix_tree_root	page_tree;	/* radix tree of all pages */
	spinlock_t		tree_lock;	/* and lock protecting it */
	atomic_t		i_mmap_writable;/* count VM_SHARED mappings */
	struct rb_root		i_mmap;		/* tree of private and shared mappings */
	struct rw_semaphore	i_mmap_rwsem;	/* protect tree, count, list */
	/* Protected by tree_lock together with the radix tree */
	unsigned long		nrpages;	/* number of total pages */
	unsigned long		nrshadows;	/* number of shadow entries */
	pgoff_t			writeback_index;/* writeback starts here */
	const struct address_space_operations *a_ops;	/* methods */
	unsigned long		flags;		/* error bits/gfp mask */
	spinlock_t		private_lock;	/* for use by the address_space */
	struct list_head	private_list;	/* ditto */
	void			*private_data;	/* ditto */
} __attribute__((aligned(sizeof(long))));
	/*
	 * On most architectures that alignment is already the case; but
	 * must be enforced here for CRIS, to let the least significant bit
	 * of struct page's "mapping" pointer be used for PAGE_MAPPING_ANON.
	 */
struct request_queue;

struct block_device {
	dev_t			bd_dev;  /* not a kdev_t - it's a search key */
	int			bd_openers;
	struct inode *		bd_inode;	/* will die */
	struct super_block *	bd_super;
	struct mutex		bd_mutex;	/* open/close mutex */
	struct list_head	bd_inodes;
	void *			bd_claiming;
	void *			bd_holder;
	int			bd_holders;
	bool			bd_write_holder;
#ifdef CONFIG_SYSFS
	struct list_head	bd_holder_disks;
#endif
	struct block_device *	bd_contains;
	unsigned		bd_block_size;
	struct hd_struct *	bd_part;
	/* number of times partitions within this device have been opened. */
	unsigned		bd_part_count;
	int			bd_invalidated;
	struct gendisk *	bd_disk;
	struct request_queue *  bd_queue;
	struct list_head	bd_list;
	/*
	 * Private data.  You must have bd_claim'ed the block_device
	 * to use this.  NOTE:  bd_claim allows an owner to claim
	 * the same device multiple times, the owner must take special
	 * care to not mess up bd_private for that case.
	 */
	unsigned long		bd_private;

	/* The counter of freeze processes */
	int			bd_fsfreeze_count;
	/* Mutex for freeze */
	struct mutex		bd_fsfreeze_mutex;
};

/*
 * Radix-tree tags, for tagging dirty and writeback pages within the pagecache
 * radix trees
 */
#define PAGECACHE_TAG_DIRTY	0
#define PAGECACHE_TAG_WRITEBACK	1
#define PAGECACHE_TAG_TOWRITE	2

int mapping_tagged(struct address_space *mapping, int tag);

static inline void i_mmap_lock_write(struct address_space *mapping)
{
	down_write(&mapping->i_mmap_rwsem);
}

static inline void i_mmap_unlock_write(struct address_space *mapping)
{
	up_write(&mapping->i_mmap_rwsem);
}

static inline void i_mmap_lock_read(struct address_space *mapping)
{
	down_read(&mapping->i_mmap_rwsem);
}

static inline void i_mmap_unlock_read(struct address_space *mapping)
{
	up_read(&mapping->i_mmap_rwsem);
}

/*
 * Might pages of this file be mapped into userspace?
 */
static inline int mapping_mapped(struct address_space *mapping)
{
	return	!RB_EMPTY_ROOT(&mapping->i_mmap);
}

/*
 * Might pages of this file have been modified in userspace?
 * Note that i_mmap_writable counts all VM_SHARED vmas: do_mmap_pgoff
 * marks vma as VM_SHARED if it is shared, and the file was opened for
 * writing i.e. vma may be mprotected writable even if now readonly.
 *
 * If i_mmap_writable is negative, no new writable mappings are allowed. You
 * can only deny writable mappings, if none exists right now.
 */
static inline int mapping_writably_mapped(struct address_space *mapping)
{
	return atomic_read(&mapping->i_mmap_writable) > 0;
}

static inline int mapping_map_writable(struct address_space *mapping)
{
	return atomic_inc_unless_negative(&mapping->i_mmap_writable) ?
		0 : -EPERM;
}

static inline void mapping_unmap_writable(struct address_space *mapping)
{
	atomic_dec(&mapping->i_mmap_writable);
}

static inline int mapping_deny_writable(struct address_space *mapping)
{
	return atomic_dec_unless_positive(&mapping->i_mmap_writable) ?
		0 : -EBUSY;
}

static inline void mapping_allow_writable(struct address_space *mapping)
{
	atomic_inc(&mapping->i_mmap_writable);
}

/*
 * Use sequence counter to get consistent i_size on 32-bit processors.
 */
#if BITS_PER_LONG==32 && defined(CONFIG_SMP)
#include <linux/seqlock.h>
#define __NEED_I_SIZE_ORDERED
#define i_size_ordered_init(inode) seqcount_init(&inode->i_size_seqcount)
#else
#define i_size_ordered_init(inode) do { } while (0)
#endif

struct posix_acl;
#define ACL_NOT_CACHED ((void *)(-1))

#define IOP_FASTPERM	0x0001
#define IOP_LOOKUP	0x0002
#define IOP_NOFOLLOW	0x0004

/*
 * Keep mostly read-only and often accessed (especially for
 * the RCU path lookup and 'stat' data) fields at the beginning
 * of the 'struct inode'
 */
struct inode {
	umode_t			i_mode;
	unsigned short		i_opflags;
	kuid_t			i_uid;
	kgid_t			i_gid;
	unsigned int		i_flags;

#ifdef CONFIG_FS_POSIX_ACL
	struct posix_acl	*i_acl;
	struct posix_acl	*i_default_acl;
#endif

	const struct inode_operations	*i_op;
	struct super_block	*i_sb;
	struct address_space	*i_mapping;

#ifdef CONFIG_SECURITY
	void			*i_security;
#endif

	/* Stat data, not accessed from path walking */
	unsigned long		i_ino;
	/*
	 * Filesystems may only read i_nlink directly.  They shall use the
	 * following functions for modification:
	 *
	 *    (set|clear|inc|drop)_nlink
	 *    inode_(inc|dec)_link_count
	 */
	union {
		const unsigned int i_nlink;
		unsigned int __i_nlink;
	};
	dev_t			i_rdev;
	loff_t			i_size;
	struct timespec		i_atime;
	struct timespec		i_mtime;
	struct timespec		i_ctime;
	spinlock_t		i_lock;	/* i_blocks, i_bytes, maybe i_size */
	unsigned short          i_bytes;
	unsigned int		i_blkbits;
	blkcnt_t		i_blocks;

#ifdef __NEED_I_SIZE_ORDERED
	seqcount_t		i_size_seqcount;
#endif

	/* Misc */
	unsigned long		i_state;
	struct mutex		i_mutex;

	unsigned long		dirtied_when;	/* jiffies of first dirtying */
	unsigned long		dirtied_time_when;

	struct hlist_node	i_hash;
	struct list_head	i_wb_list;	/* backing dev IO list */
#ifdef CONFIG_CGROUP_WRITEBACK
	struct bdi_writeback	*i_wb;		/* the associated cgroup wb */

	/* foreign inode detection, see wbc_detach_inode() */
	int			i_wb_frn_winner;
	u16			i_wb_frn_avg_time;
	u16			i_wb_frn_history;
#endif
	struct list_head	i_lru;		/* inode LRU list */
	struct list_head	i_sb_list;
	union {
		struct hlist_head	i_dentry;
		struct rcu_head		i_rcu;
	};
	u64			i_version;
	atomic_t		i_count;
	atomic_t		i_dio_count;
	atomic_t		i_writecount;
#ifdef CONFIG_IMA
	atomic_t		i_readcount; /* struct files open RO */
#endif
	const struct file_operations	*i_fop;	/* former ->i_op->default_file_ops */
	struct file_lock_context	*i_flctx;
	struct address_space	i_data;
	struct list_head	i_devices;
	union {
		struct pipe_inode_info	*i_pipe;
		struct block_device	*i_bdev;
		struct cdev		*i_cdev;
		char			*i_link;
	};

	__u32			i_generation;

#ifdef CONFIG_FSNOTIFY
	__u32			i_fsnotify_mask; /* all events this inode cares about */
	struct hlist_head	i_fsnotify_marks;
#endif

	void			*i_private; /* fs or device private pointer */
};

static inline int inode_unhashed(struct inode *inode)
{
	return hlist_unhashed(&inode->i_hash);
}

/*
 * inode->i_mutex nesting subclasses for the lock validator:
 *
 * 0: the object of the current VFS operation
 * 1: parent
 * 2: child/target
 * 3: xattr
 * 4: second non-directory
 * 5: second parent (when locking independent directories in rename)
 *
 * I_MUTEX_NONDIR2 is for certain operations (such as rename) which lock two
 * non-directories at once.
 *
 * The locking order between these classes is
 * parent[2] -> child -> grandchild -> normal -> xattr -> second non-directory
 */
enum inode_i_mutex_lock_class
{
	I_MUTEX_NORMAL,
	I_MUTEX_PARENT,
	I_MUTEX_CHILD,
	I_MUTEX_XATTR,
	I_MUTEX_NONDIR2,
	I_MUTEX_PARENT2,
};

void lock_two_nondirectories(struct inode *, struct inode*);
void unlock_two_nondirectories(struct inode *, struct inode*);

/*
 * NOTE: in a 32bit arch with a preemptable kernel and
 * an UP compile the i_size_read/write must be atomic
 * with respect to the local cpu (unlike with preempt disabled),
 * but they don't need to be atomic with respect to other cpus like in
 * true SMP (so they need either to either locally disable irq around
 * the read or for example on x86 they can be still implemented as a
 * cmpxchg8b without the need of the lock prefix). For SMP compiles
 * and 64bit archs it makes no difference if preempt is enabled or not.
 */
static inline loff_t i_size_read(const struct inode *inode)
{
#if BITS_PER_LONG==32 && defined(CONFIG_SMP)
	loff_t i_size;
	unsigned int seq;

	do {
		seq = read_seqcount_begin(&inode->i_size_seqcount);
		i_size = inode->i_size;
	} while (read_seqcount_retry(&inode->i_size_seqcount, seq));
	return i_size;
#elif BITS_PER_LONG==32 && defined(CONFIG_PREEMPT)
	loff_t i_size;

	preempt_disable();
	i_size = inode->i_size;
	preempt_enable();
	return i_size;
#else
	return inode->i_size;
#endif
}

/*
 * NOTE: unlike i_size_read(), i_size_write() does need locking around it
 * (normally i_mutex), otherwise on 32bit/SMP an update of i_size_seqcount
 * can be lost, resulting in subsequent i_size_read() calls spinning forever.
 */
static inline void i_size_write(struct inode *inode, loff_t i_size)
{
#if BITS_PER_LONG==32 && defined(CONFIG_SMP)
	preempt_disable();
	write_seqcount_begin(&inode->i_size_seqcount);
	inode->i_size = i_size;
	write_seqcount_end(&inode->i_size_seqcount);
	preempt_enable();
#elif BITS_PER_LONG==32 && defined(CONFIG_PREEMPT)
	preempt_disable();
	inode->i_size = i_size;
	preempt_enable();
#else
	inode->i_size = i_size;
#endif
}

/* Helper functions so that in most cases filesystems will
 * not need to deal directly with kuid_t and kgid_t and can
 * instead deal with the raw numeric values that are stored
 * in the filesystem.
 */
static inline uid_t i_uid_read(const struct inode *inode)
{
	return from_kuid(&init_user_ns, inode->i_uid);
}

static inline gid_t i_gid_read(const struct inode *inode)
{
	return from_kgid(&init_user_ns, inode->i_gid);
}

static inline void i_uid_write(struct inode *inode, uid_t uid)
{
	inode->i_uid = make_kuid(&init_user_ns, uid);
}

static inline void i_gid_write(struct inode *inode, gid_t gid)
{
	inode->i_gid = make_kgid(&init_user_ns, gid);
}

static inline unsigned iminor(const struct inode *inode)
{
	return MINOR(inode->i_rdev);
}

static inline unsigned imajor(const struct inode *inode)
{
	return MAJOR(inode->i_rdev);
}

extern struct block_device *I_BDEV(struct inode *inode);

struct fown_struct {
	rwlock_t lock;          /* protects pid, uid, euid fields */
	struct pid *pid;	/* pid or -pgrp where SIGIO should be sent */
	enum pid_type pid_type;	/* Kind of process group SIGIO should be sent to */
	kuid_t uid, euid;	/* uid/euid of process setting the owner */
	int signum;		/* posix.1b rt signal to be delivered on IO */
};

/*
 * Track a single file's readahead state
 */
struct file_ra_state {
	pgoff_t start;			/* where readahead started */
	unsigned int size;		/* # of readahead pages */
	unsigned int async_size;	/* do asynchronous readahead when
					   there are only # of pages ahead */

	unsigned int ra_pages;		/* Maximum readahead window */
	unsigned int mmap_miss;		/* Cache miss stat for mmap accesses */
	loff_t prev_pos;		/* Cache last read() position */
};

/*
 * Check if @index falls in the readahead windows.
 */
static inline int ra_has_index(struct file_ra_state *ra, pgoff_t index)
{
	return (index >= ra->start &&
		index <  ra->start + ra->size);
}

struct file {
	union {
		struct llist_node	fu_llist;
		struct rcu_head 	fu_rcuhead;
	} f_u;
	struct path		f_path;
	struct inode		*f_inode;	/* cached value */
	const struct file_operations	*f_op;

	/*
	 * Protects f_ep_links, f_flags.
	 * Must not be taken from IRQ context.
	 */
	spinlock_t		f_lock;
	atomic_long_t		f_count;
	unsigned int 		f_flags;
	fmode_t			f_mode;
	struct mutex		f_pos_lock;
	loff_t			f_pos;
	struct fown_struct	f_owner;
	const struct cred	*f_cred;
	struct file_ra_state	f_ra;

	u64			f_version;
#ifdef CONFIG_SECURITY
	void			*f_security;
#endif
	/* needed for tty driver, and maybe others */
	void			*private_data;

#ifdef CONFIG_EPOLL
	/* Used by fs/eventpoll.c to link all the hooks to this file */
	struct list_head	f_ep_links;
	struct list_head	f_tfile_llink;
#endif /* #ifdef CONFIG_EPOLL */
	struct address_space	*f_mapping;
} __attribute__((aligned(4)));	/* lest something weird decides that 2 is OK */

struct file_handle {
	__u32 handle_bytes;
	int handle_type;
	/* file identifier */
	unsigned char f_handle[0];
};

static inline struct file *get_file(struct file *f)
{
	atomic_long_inc(&f->f_count);
	return f;
}
#define get_file_rcu(x) atomic_long_inc_not_zero(&(x)->f_count)
#define fput_atomic(x)	atomic_long_add_unless(&(x)->f_count, -1, 1)
#define file_count(x)	atomic_long_read(&(x)->f_count)

#define	MAX_NON_LFS	((1UL<<31) - 1)

/* Page cache limit. The filesystems should put that into their s_maxbytes 
   limits, otherwise bad things can happen in VM. */ 
#if BITS_PER_LONG==32
#define MAX_LFS_FILESIZE	(((loff_t)PAGE_CACHE_SIZE << (BITS_PER_LONG-1))-1) 
#elif BITS_PER_LONG==64
#define MAX_LFS_FILESIZE 	((loff_t)0x7fffffffffffffffLL)
#endif

#define FL_POSIX	1
#define FL_FLOCK	2
#define FL_DELEG	4	/* NFSv4 delegation */
#define FL_ACCESS	8	/* not trying to lock, just looking */
#define FL_EXISTS	16	/* when unlocking, test for existence */
#define FL_LEASE	32	/* lease held on this file */
#define FL_CLOSE	64	/* unlock on close */
#define FL_SLEEP	128	/* A blocking lock */
#define FL_DOWNGRADE_PENDING	256 /* Lease is being downgraded */
#define FL_UNLOCK_PENDING	512 /* Lease is being broken */
#define FL_OFDLCK	1024	/* lock is "owned" by struct file */
#define FL_LAYOUT	2048	/* outstanding pNFS layout */

/*
 * Special return value from posix_lock_file() and vfs_lock_file() for
 * asynchronous locking.
 */
#define FILE_LOCK_DEFERRED 1

/* legacy typedef, should eventually be removed */
typedef void *fl_owner_t;

struct file_lock;

struct file_lock_operations {
	void (*fl_copy_lock)(struct file_lock *, struct file_lock *);
	void (*fl_release_private)(struct file_lock *);
};

struct lock_manager_operations {
	int (*lm_compare_owner)(struct file_lock *, struct file_lock *);
	unsigned long (*lm_owner_key)(struct file_lock *);
	fl_owner_t (*lm_get_owner)(fl_owner_t);
	void (*lm_put_owner)(fl_owner_t);
	void (*lm_notify)(struct file_lock *);	/* unblock callback */
	int (*lm_grant)(struct file_lock *, int);
	bool (*lm_break)(struct file_lock *);
	int (*lm_change)(struct file_lock *, int, struct list_head *);
	void (*lm_setup)(struct file_lock *, void **);
};

struct lock_manager {
	struct list_head list;
};

struct net;
void locks_start_grace(struct net *, struct lock_manager *);
void locks_end_grace(struct lock_manager *);
int locks_in_grace(struct net *);

/* that will die - we need it for nfs_lock_info */
#include <linux/nfs_fs_i.h>

/*
 * struct file_lock represents a generic "file lock". It's used to represent
 * POSIX byte range locks, BSD (flock) locks, and leases. It's important to
 * note that the same struct is used to represent both a request for a lock and
 * the lock itself, but the same object is never used for both.
 *
 * FIXME: should we create a separate "struct lock_request" to help distinguish
 * these two uses?
 *
 * The varous i_flctx lists are ordered by:
 *
 * 1) lock owner
 * 2) lock range start
 * 3) lock range end
 *
 * Obviously, the last two criteria only matter for POSIX locks.
 */
struct file_lock {
	struct file_lock *fl_next;	/* singly linked list for this inode  */
	struct list_head fl_list;	/* link into file_lock_context */
	struct hlist_node fl_link;	/* node in global lists */
	struct list_head fl_block;	/* circular list of blocked processes */
	fl_owner_t fl_owner;
	unsigned int fl_flags;
	unsigned char fl_type;
	unsigned int fl_pid;
	int fl_link_cpu;		/* what cpu's list is this on? */
	struct pid *fl_nspid;
	wait_queue_head_t fl_wait;
	struct file *fl_file;
	loff_t fl_start;
	loff_t fl_end;

	struct fasync_struct *	fl_fasync; /* for lease break notifications */
	/* for lease breaks: */
	unsigned long fl_break_time;
	unsigned long fl_downgrade_time;

	const struct file_lock_operations *fl_ops;	/* Callbacks for filesystems */
	const struct lock_manager_operations *fl_lmops;	/* Callbacks for lockmanagers */
	union {
		struct nfs_lock_info	nfs_fl;
		struct nfs4_lock_info	nfs4_fl;
		struct {
			struct list_head link;	/* link in AFS vnode's pending_locks list */
			int state;		/* state of grant or error if -ve */
		} afs;
	} fl_u;
};

struct file_lock_context {
	spinlock_t		flc_lock;
	struct list_head	flc_flock;
	struct list_head	flc_posix;
	struct list_head	flc_lease;
};

/* The following constant reflects the upper bound of the file/locking space */
#ifndef OFFSET_MAX
#define INT_LIMIT(x)	(~((x)1 << (sizeof(x)*8 - 1)))
#define OFFSET_MAX	INT_LIMIT(loff_t)
#define OFFT_OFFSET_MAX	INT_LIMIT(off_t)
#endif

#include <linux/fcntl.h>

extern void send_sigio(struct fown_struct *fown, int fd, int band);

#ifdef CONFIG_FILE_LOCKING
extern int fcntl_getlk(struct file *, unsigned int, struct flock __user *);
extern int fcntl_setlk(unsigned int, struct file *, unsigned int,
			struct flock __user *);

#if BITS_PER_LONG == 32
extern int fcntl_getlk64(struct file *, unsigned int, struct flock64 __user *);
extern int fcntl_setlk64(unsigned int, struct file *, unsigned int,
			struct flock64 __user *);
#endif

extern int fcntl_setlease(unsigned int fd, struct file *filp, long arg);
extern int fcntl_getlease(struct file *filp);

/* fs/locks.c */
void locks_free_lock_context(struct file_lock_context *ctx);
void locks_free_lock(struct file_lock *fl);
extern void locks_init_lock(struct file_lock *);
extern struct file_lock * locks_alloc_lock(void);
extern void locks_copy_lock(struct file_lock *, struct file_lock *);
extern void locks_copy_conflock(struct file_lock *, struct file_lock *);
extern void locks_remove_posix(struct file *, fl_owner_t);
extern void locks_remove_file(struct file *);
extern void locks_release_private(struct file_lock *);
extern void posix_test_lock(struct file *, struct file_lock *);
extern int posix_lock_file(struct file *, struct file_lock *, struct file_lock *);
extern int posix_lock_inode_wait(struct inode *, struct file_lock *);
extern int posix_unblock_lock(struct file_lock *);
extern int vfs_test_lock(struct file *, struct file_lock *);
extern int vfs_lock_file(struct file *, unsigned int, struct file_lock *, struct file_lock *);
extern int vfs_cancel_lock(struct file *filp, struct file_lock *fl);
extern int flock_lock_inode_wait(struct inode *inode, struct file_lock *fl);
extern int __break_lease(struct inode *inode, unsigned int flags, unsigned int type);
extern void lease_get_mtime(struct inode *, struct timespec *time);
extern int generic_setlease(struct file *, long, struct file_lock **, void **priv);
extern int vfs_setlease(struct file *, long, struct file_lock **, void **);
extern int lease_modify(struct file_lock *, int, struct list_head *);
struct files_struct;
extern void show_fd_locks(struct seq_file *f,
			 struct file *filp, struct files_struct *files);
#else /* !CONFIG_FILE_LOCKING */
static inline int fcntl_getlk(struct file *file, unsigned int cmd,
			      struct flock __user *user)
{
	return -EINVAL;
}

static inline int fcntl_setlk(unsigned int fd, struct file *file,
			      unsigned int cmd, struct flock __user *user)
{
	return -EACCES;
}

#if BITS_PER_LONG == 32
static inline int fcntl_getlk64(struct file *file, unsigned int cmd,
				struct flock64 __user *user)
{
	return -EINVAL;
}

static inline int fcntl_setlk64(unsigned int fd, struct file *file,
				unsigned int cmd, struct flock64 __user *user)
{
	return -EACCES;
}
#endif
static inline int fcntl_setlease(unsigned int fd, struct file *filp, long arg)
{
	return -EINVAL;
}

static inline int fcntl_getlease(struct file *filp)
{
	return F_UNLCK;
}

static inline void
locks_free_lock_context(struct file_lock_context *ctx)
{
}

static inline void locks_init_lock(struct file_lock *fl)
{
	return;
}

static inline void locks_copy_conflock(struct file_lock *new, struct file_lock *fl)
{
	return;
}

static inline void locks_copy_lock(struct file_lock *new, struct file_lock *fl)
{
	return;
}

static inline void locks_remove_posix(struct file *filp, fl_owner_t owner)
{
	return;
}

static inline void locks_remove_file(struct file *filp)
{
	return;
}

static inline void posix_test_lock(struct file *filp, struct file_lock *fl)
{
	return;
}

static inline int posix_lock_file(struct file *filp, struct file_lock *fl,
				  struct file_lock *conflock)
{
	return -ENOLCK;
}

static inline int posix_lock_inode_wait(struct inode *inode,
					struct file_lock *fl)
{
	return -ENOLCK;
}

static inline int posix_unblock_lock(struct file_lock *waiter)
{
	return -ENOENT;
}

static inline int vfs_test_lock(struct file *filp, struct file_lock *fl)
{
	return 0;
}

static inline int vfs_lock_file(struct file *filp, unsigned int cmd,
				struct file_lock *fl, struct file_lock *conf)
{
	return -ENOLCK;
}

static inline int vfs_cancel_lock(struct file *filp, struct file_lock *fl)
{
	return 0;
}

static inline int flock_lock_inode_wait(struct inode *inode,
					struct file_lock *request)
{
	return -ENOLCK;
}

static inline int __break_lease(struct inode *inode, unsigned int mode, unsigned int type)
{
	return 0;
}

static inline void lease_get_mtime(struct inode *inode, struct timespec *time)
{
	return;
}

static inline int generic_setlease(struct file *filp, long arg,
				    struct file_lock **flp, void **priv)
{
	return -EINVAL;
}

static inline int vfs_setlease(struct file *filp, long arg,
			       struct file_lock **lease, void **priv)
{
	return -EINVAL;
}

static inline int lease_modify(struct file_lock *fl, int arg,
			       struct list_head *dispose)
{
	return -EINVAL;
}

struct files_struct;
static inline void show_fd_locks(struct seq_file *f,
			struct file *filp, struct files_struct *files) {}
#endif /* !CONFIG_FILE_LOCKING */

static inline struct inode *file_inode(const struct file *f)
{
	return f->f_inode;
}

static inline int posix_lock_file_wait(struct file *filp, struct file_lock *fl)
{
	return posix_lock_inode_wait(file_inode(filp), fl);
}

static inline int flock_lock_file_wait(struct file *filp, struct file_lock *fl)
{
	return flock_lock_inode_wait(file_inode(filp), fl);
}

struct fasync_struct {
	spinlock_t		fa_lock;
	int			magic;
	int			fa_fd;
	struct fasync_struct	*fa_next; /* singly linked list */
	struct file		*fa_file;
	struct rcu_head		fa_rcu;
};

#define FASYNC_MAGIC 0x4601

/* SMP safe fasync helpers: */
extern int fasync_helper(int, struct file *, int, struct fasync_struct **);
extern struct fasync_struct *fasync_insert_entry(int, struct file *, struct fasync_struct **, struct fasync_struct *);
extern int fasync_remove_entry(struct file *, struct fasync_struct **);
extern struct fasync_struct *fasync_alloc(void);
extern void fasync_free(struct fasync_struct *);

/* can be called from interrupts */
extern void kill_fasync(struct fasync_struct **, int, int);

extern void __f_setown(struct file *filp, struct pid *, enum pid_type, int force);
extern void f_setown(struct file *filp, unsigned long arg, int force);
extern void f_delown(struct file *filp);
extern pid_t f_getown(struct file *filp);
extern int send_sigurg(struct fown_struct *fown);

struct mm_struct;

/*
 *	Umount options
 */

#define MNT_FORCE	0x00000001	/* Attempt to forcibily umount */
#define MNT_DETACH	0x00000002	/* Just detach from the tree */
#define MNT_EXPIRE	0x00000004	/* Mark for expiry */
#define UMOUNT_NOFOLLOW	0x00000008	/* Don't follow symlink on umount */
#define UMOUNT_UNUSED	0x80000000	/* Flag guaranteed to be unused */

/* sb->s_iflags */
#define SB_I_CGROUPWB	0x00000001	/* cgroup-aware writeback enabled */
<<<<<<< HEAD
=======
#define SB_I_NOEXEC	0x00000002	/* Ignore executables on this fs */
>>>>>>> 9fe8ecca

/* Possible states of 'frozen' field */
enum {
	SB_UNFROZEN = 0,		/* FS is unfrozen */
	SB_FREEZE_WRITE	= 1,		/* Writes, dir ops, ioctls frozen */
	SB_FREEZE_PAGEFAULT = 2,	/* Page faults stopped as well */
	SB_FREEZE_FS = 3,		/* For internal FS use (e.g. to stop
					 * internal threads if needed) */
	SB_FREEZE_COMPLETE = 4,		/* ->freeze_fs finished successfully */
};

#define SB_FREEZE_LEVELS (SB_FREEZE_COMPLETE - 1)

struct sb_writers {
	/* Counters for counting writers at each level */
	struct percpu_counter	counter[SB_FREEZE_LEVELS];
	wait_queue_head_t	wait;		/* queue for waiting for
						   writers / faults to finish */
	int			frozen;		/* Is sb frozen? */
	wait_queue_head_t	wait_unfrozen;	/* queue for waiting for
						   sb to be thawed */
#ifdef CONFIG_DEBUG_LOCK_ALLOC
	struct lockdep_map	lock_map[SB_FREEZE_LEVELS];
#endif
};

struct super_block {
	struct list_head	s_list;		/* Keep this first */
	dev_t			s_dev;		/* search index; _not_ kdev_t */
	unsigned char		s_blocksize_bits;
	unsigned long		s_blocksize;
	loff_t			s_maxbytes;	/* Max file size */
	struct file_system_type	*s_type;
	const struct super_operations	*s_op;
	const struct dquot_operations	*dq_op;
	const struct quotactl_ops	*s_qcop;
	const struct export_operations *s_export_op;
	unsigned long		s_flags;
	unsigned long		s_iflags;	/* internal SB_I_* flags */
	unsigned long		s_magic;
	struct dentry		*s_root;
	struct rw_semaphore	s_umount;
	int			s_count;
	atomic_t		s_active;
#ifdef CONFIG_SECURITY
	void                    *s_security;
#endif
	const struct xattr_handler **s_xattr;

	struct list_head	s_inodes;	/* all inodes */
	struct hlist_bl_head	s_anon;		/* anonymous dentries for (nfs) exporting */
	struct list_head	s_mounts;	/* list of mounts; _not_ for fs use */
	struct block_device	*s_bdev;
	struct backing_dev_info *s_bdi;
	struct mtd_info		*s_mtd;
	struct hlist_node	s_instances;
	unsigned int		s_quota_types;	/* Bitmask of supported quota types */
	struct quota_info	s_dquot;	/* Diskquota specific options */

	struct sb_writers	s_writers;

	char s_id[32];				/* Informational name */
	u8 s_uuid[16];				/* UUID */

	void 			*s_fs_info;	/* Filesystem private info */
	unsigned int		s_max_links;
	fmode_t			s_mode;

	/* Granularity of c/m/atime in ns.
	   Cannot be worse than a second */
	u32		   s_time_gran;

	/*
	 * The next field is for VFS *only*. No filesystems have any business
	 * even looking at it. You had been warned.
	 */
	struct mutex s_vfs_rename_mutex;	/* Kludge */

	/*
	 * Filesystem subtype.  If non-empty the filesystem type field
	 * in /proc/mounts will be "type.subtype"
	 */
	char *s_subtype;

	/*
	 * Saved mount options for lazy filesystems using
	 * generic_show_options()
	 */
	char __rcu *s_options;
	const struct dentry_operations *s_d_op; /* default d_op for dentries */

	/*
	 * Saved pool identifier for cleancache (-1 means none)
	 */
	int cleancache_poolid;

	struct shrinker s_shrink;	/* per-sb shrinker handle */

	/* Number of inodes with nlink == 0 but still referenced */
	atomic_long_t s_remove_count;

	/* Being remounted read-only */
	int s_readonly_remount;

	/* AIO completions deferred from interrupt context */
	struct workqueue_struct *s_dio_done_wq;
	struct hlist_head s_pins;

	/*
	 * Keep the lru lists last in the structure so they always sit on their
	 * own individual cachelines.
	 */
	struct list_lru		s_dentry_lru ____cacheline_aligned_in_smp;
	struct list_lru		s_inode_lru ____cacheline_aligned_in_smp;
	struct rcu_head		rcu;

	/*
	 * Indicates how deep in a filesystem stack this SB is
	 */
	int s_stack_depth;
};

extern struct timespec current_fs_time(struct super_block *sb);

/*
 * Snapshotting support.
 */

void __sb_end_write(struct super_block *sb, int level);
int __sb_start_write(struct super_block *sb, int level, bool wait);

/**
 * sb_end_write - drop write access to a superblock
 * @sb: the super we wrote to
 *
 * Decrement number of writers to the filesystem. Wake up possible waiters
 * wanting to freeze the filesystem.
 */
static inline void sb_end_write(struct super_block *sb)
{
	__sb_end_write(sb, SB_FREEZE_WRITE);
}

/**
 * sb_end_pagefault - drop write access to a superblock from a page fault
 * @sb: the super we wrote to
 *
 * Decrement number of processes handling write page fault to the filesystem.
 * Wake up possible waiters wanting to freeze the filesystem.
 */
static inline void sb_end_pagefault(struct super_block *sb)
{
	__sb_end_write(sb, SB_FREEZE_PAGEFAULT);
}

/**
 * sb_end_intwrite - drop write access to a superblock for internal fs purposes
 * @sb: the super we wrote to
 *
 * Decrement fs-internal number of writers to the filesystem.  Wake up possible
 * waiters wanting to freeze the filesystem.
 */
static inline void sb_end_intwrite(struct super_block *sb)
{
	__sb_end_write(sb, SB_FREEZE_FS);
}

/**
 * sb_start_write - get write access to a superblock
 * @sb: the super we write to
 *
 * When a process wants to write data or metadata to a file system (i.e. dirty
 * a page or an inode), it should embed the operation in a sb_start_write() -
 * sb_end_write() pair to get exclusion against file system freezing. This
 * function increments number of writers preventing freezing. If the file
 * system is already frozen, the function waits until the file system is
 * thawed.
 *
 * Since freeze protection behaves as a lock, users have to preserve
 * ordering of freeze protection and other filesystem locks. Generally,
 * freeze protection should be the outermost lock. In particular, we have:
 *
 * sb_start_write
 *   -> i_mutex			(write path, truncate, directory ops, ...)
 *   -> s_umount		(freeze_super, thaw_super)
 */
static inline void sb_start_write(struct super_block *sb)
{
	__sb_start_write(sb, SB_FREEZE_WRITE, true);
}

static inline int sb_start_write_trylock(struct super_block *sb)
{
	return __sb_start_write(sb, SB_FREEZE_WRITE, false);
}

/**
 * sb_start_pagefault - get write access to a superblock from a page fault
 * @sb: the super we write to
 *
 * When a process starts handling write page fault, it should embed the
 * operation into sb_start_pagefault() - sb_end_pagefault() pair to get
 * exclusion against file system freezing. This is needed since the page fault
 * is going to dirty a page. This function increments number of running page
 * faults preventing freezing. If the file system is already frozen, the
 * function waits until the file system is thawed.
 *
 * Since page fault freeze protection behaves as a lock, users have to preserve
 * ordering of freeze protection and other filesystem locks. It is advised to
 * put sb_start_pagefault() close to mmap_sem in lock ordering. Page fault
 * handling code implies lock dependency:
 *
 * mmap_sem
 *   -> sb_start_pagefault
 */
static inline void sb_start_pagefault(struct super_block *sb)
{
	__sb_start_write(sb, SB_FREEZE_PAGEFAULT, true);
}

/*
 * sb_start_intwrite - get write access to a superblock for internal fs purposes
 * @sb: the super we write to
 *
 * This is the third level of protection against filesystem freezing. It is
 * free for use by a filesystem. The only requirement is that it must rank
 * below sb_start_pagefault.
 *
 * For example filesystem can call sb_start_intwrite() when starting a
 * transaction which somewhat eases handling of freezing for internal sources
 * of filesystem changes (internal fs threads, discarding preallocation on file
 * close, etc.).
 */
static inline void sb_start_intwrite(struct super_block *sb)
{
	__sb_start_write(sb, SB_FREEZE_FS, true);
}


extern bool inode_owner_or_capable(const struct inode *inode);

/*
 * VFS helper functions..
 */
extern int vfs_create(struct inode *, struct dentry *, umode_t, bool);
extern int vfs_mkdir(struct inode *, struct dentry *, umode_t);
extern int vfs_mknod(struct inode *, struct dentry *, umode_t, dev_t);
extern int vfs_symlink(struct inode *, struct dentry *, const char *);
extern int vfs_link(struct dentry *, struct inode *, struct dentry *, struct inode **);
extern int vfs_rmdir(struct inode *, struct dentry *);
extern int vfs_unlink(struct inode *, struct dentry *, struct inode **);
extern int vfs_rename(struct inode *, struct dentry *, struct inode *, struct dentry *, struct inode **, unsigned int);
extern int vfs_whiteout(struct inode *, struct dentry *);

/*
 * VFS dentry helper functions.
 */
extern void dentry_unhash(struct dentry *dentry);

/*
 * VFS file helper functions.
 */
extern void inode_init_owner(struct inode *inode, const struct inode *dir,
			umode_t mode);
/*
 * VFS FS_IOC_FIEMAP helper definitions.
 */
struct fiemap_extent_info {
	unsigned int fi_flags;		/* Flags as passed from user */
	unsigned int fi_extents_mapped;	/* Number of mapped extents */
	unsigned int fi_extents_max;	/* Size of fiemap_extent array */
	struct fiemap_extent __user *fi_extents_start; /* Start of
							fiemap_extent array */
};
int fiemap_fill_next_extent(struct fiemap_extent_info *info, u64 logical,
			    u64 phys, u64 len, u32 flags);
int fiemap_check_flags(struct fiemap_extent_info *fieinfo, u32 fs_flags);

/*
 * File types
 *
 * NOTE! These match bits 12..15 of stat.st_mode
 * (ie "(i_mode >> 12) & 15").
 */
#define DT_UNKNOWN	0
#define DT_FIFO		1
#define DT_CHR		2
#define DT_DIR		4
#define DT_BLK		6
#define DT_REG		8
#define DT_LNK		10
#define DT_SOCK		12
#define DT_WHT		14

/*
 * This is the "filldir" function type, used by readdir() to let
 * the kernel specify what kind of dirent layout it wants to have.
 * This allows the kernel to read directories into kernel space or
 * to have different dirent layouts depending on the binary type.
 */
struct dir_context;
typedef int (*filldir_t)(struct dir_context *, const char *, int, loff_t, u64,
			 unsigned);

struct dir_context {
	const filldir_t actor;
	loff_t pos;
};

struct block_device_operations;

/* These macros are for out of kernel modules to test that
 * the kernel supports the unlocked_ioctl and compat_ioctl
 * fields in struct file_operations. */
#define HAVE_COMPAT_IOCTL 1
#define HAVE_UNLOCKED_IOCTL 1

/*
 * These flags let !MMU mmap() govern direct device mapping vs immediate
 * copying more easily for MAP_PRIVATE, especially for ROM filesystems.
 *
 * NOMMU_MAP_COPY:	Copy can be mapped (MAP_PRIVATE)
 * NOMMU_MAP_DIRECT:	Can be mapped directly (MAP_SHARED)
 * NOMMU_MAP_READ:	Can be mapped for reading
 * NOMMU_MAP_WRITE:	Can be mapped for writing
 * NOMMU_MAP_EXEC:	Can be mapped for execution
 */
#define NOMMU_MAP_COPY		0x00000001
#define NOMMU_MAP_DIRECT	0x00000008
#define NOMMU_MAP_READ		VM_MAYREAD
#define NOMMU_MAP_WRITE		VM_MAYWRITE
#define NOMMU_MAP_EXEC		VM_MAYEXEC

#define NOMMU_VMFLAGS \
	(NOMMU_MAP_READ | NOMMU_MAP_WRITE | NOMMU_MAP_EXEC)


struct iov_iter;

struct file_operations {
	struct module *owner;
	loff_t (*llseek) (struct file *, loff_t, int);
	ssize_t (*read) (struct file *, char __user *, size_t, loff_t *);
	ssize_t (*write) (struct file *, const char __user *, size_t, loff_t *);
	ssize_t (*read_iter) (struct kiocb *, struct iov_iter *);
	ssize_t (*write_iter) (struct kiocb *, struct iov_iter *);
	int (*iterate) (struct file *, struct dir_context *);
	unsigned int (*poll) (struct file *, struct poll_table_struct *);
	long (*unlocked_ioctl) (struct file *, unsigned int, unsigned long);
	long (*compat_ioctl) (struct file *, unsigned int, unsigned long);
	int (*mmap) (struct file *, struct vm_area_struct *);
	int (*mremap)(struct file *, struct vm_area_struct *);
	int (*open) (struct inode *, struct file *);
	int (*flush) (struct file *, fl_owner_t id);
	int (*release) (struct inode *, struct file *);
	int (*fsync) (struct file *, loff_t, loff_t, int datasync);
	int (*aio_fsync) (struct kiocb *, int datasync);
	int (*fasync) (int, struct file *, int);
	int (*lock) (struct file *, int, struct file_lock *);
	ssize_t (*sendpage) (struct file *, struct page *, int, size_t, loff_t *, int);
	unsigned long (*get_unmapped_area)(struct file *, unsigned long, unsigned long, unsigned long, unsigned long);
	int (*check_flags)(int);
	int (*flock) (struct file *, int, struct file_lock *);
	ssize_t (*splice_write)(struct pipe_inode_info *, struct file *, loff_t *, size_t, unsigned int);
	ssize_t (*splice_read)(struct file *, loff_t *, struct pipe_inode_info *, size_t, unsigned int);
	int (*setlease)(struct file *, long, struct file_lock **, void **);
	long (*fallocate)(struct file *file, int mode, loff_t offset,
			  loff_t len);
	void (*show_fdinfo)(struct seq_file *m, struct file *f);
#ifndef CONFIG_MMU
	unsigned (*mmap_capabilities)(struct file *);
#endif
};

struct inode_operations {
	struct dentry * (*lookup) (struct inode *,struct dentry *, unsigned int);
	const char * (*follow_link) (struct dentry *, void **);
	int (*permission) (struct inode *, int);
	struct posix_acl * (*get_acl)(struct inode *, int);

	int (*readlink) (struct dentry *, char __user *,int);
	void (*put_link) (struct inode *, void *);

	int (*create) (struct inode *,struct dentry *, umode_t, bool);
	int (*link) (struct dentry *,struct inode *,struct dentry *);
	int (*unlink) (struct inode *,struct dentry *);
	int (*symlink) (struct inode *,struct dentry *,const char *);
	int (*mkdir) (struct inode *,struct dentry *,umode_t);
	int (*rmdir) (struct inode *,struct dentry *);
	int (*mknod) (struct inode *,struct dentry *,umode_t,dev_t);
	int (*rename) (struct inode *, struct dentry *,
			struct inode *, struct dentry *);
	int (*rename2) (struct inode *, struct dentry *,
			struct inode *, struct dentry *, unsigned int);
	int (*setattr) (struct dentry *, struct iattr *);
	int (*getattr) (struct vfsmount *mnt, struct dentry *, struct kstat *);
	int (*setxattr) (struct dentry *, const char *,const void *,size_t,int);
	ssize_t (*getxattr) (struct dentry *, const char *, void *, size_t);
	ssize_t (*listxattr) (struct dentry *, char *, size_t);
	int (*removexattr) (struct dentry *, const char *);
	int (*fiemap)(struct inode *, struct fiemap_extent_info *, u64 start,
		      u64 len);
	int (*update_time)(struct inode *, struct timespec *, int);
	int (*atomic_open)(struct inode *, struct dentry *,
			   struct file *, unsigned open_flag,
			   umode_t create_mode, int *opened);
	int (*tmpfile) (struct inode *, struct dentry *, umode_t);
	int (*set_acl)(struct inode *, struct posix_acl *, int);

	/* WARNING: probably going away soon, do not use! */
} ____cacheline_aligned;

ssize_t rw_copy_check_uvector(int type, const struct iovec __user * uvector,
			      unsigned long nr_segs, unsigned long fast_segs,
			      struct iovec *fast_pointer,
			      struct iovec **ret_pointer);

extern ssize_t __vfs_read(struct file *, char __user *, size_t, loff_t *);
extern ssize_t __vfs_write(struct file *, const char __user *, size_t, loff_t *);
extern ssize_t vfs_read(struct file *, char __user *, size_t, loff_t *);
extern ssize_t vfs_write(struct file *, const char __user *, size_t, loff_t *);
extern ssize_t vfs_readv(struct file *, const struct iovec __user *,
		unsigned long, loff_t *);
extern ssize_t vfs_writev(struct file *, const struct iovec __user *,
		unsigned long, loff_t *);

struct super_operations {
   	struct inode *(*alloc_inode)(struct super_block *sb);
	void (*destroy_inode)(struct inode *);

   	void (*dirty_inode) (struct inode *, int flags);
	int (*write_inode) (struct inode *, struct writeback_control *wbc);
	int (*drop_inode) (struct inode *);
	void (*evict_inode) (struct inode *);
	void (*put_super) (struct super_block *);
	int (*sync_fs)(struct super_block *sb, int wait);
	int (*freeze_super) (struct super_block *);
	int (*freeze_fs) (struct super_block *);
	int (*thaw_super) (struct super_block *);
	int (*unfreeze_fs) (struct super_block *);
	int (*statfs) (struct dentry *, struct kstatfs *);
	int (*remount_fs) (struct super_block *, int *, char *);
	void (*umount_begin) (struct super_block *);

	int (*show_options)(struct seq_file *, struct dentry *);
	int (*show_devname)(struct seq_file *, struct dentry *);
	int (*show_path)(struct seq_file *, struct dentry *);
	int (*show_stats)(struct seq_file *, struct dentry *);
#ifdef CONFIG_QUOTA
	ssize_t (*quota_read)(struct super_block *, int, char *, size_t, loff_t);
	ssize_t (*quota_write)(struct super_block *, int, const char *, size_t, loff_t);
	struct dquot **(*get_dquots)(struct inode *);
#endif
	int (*bdev_try_to_free_page)(struct super_block*, struct page*, gfp_t);
	long (*nr_cached_objects)(struct super_block *,
				  struct shrink_control *);
	long (*free_cached_objects)(struct super_block *,
				    struct shrink_control *);
};

/*
 * Inode flags - they have no relation to superblock flags now
 */
#define S_SYNC		1	/* Writes are synced at once */
#define S_NOATIME	2	/* Do not update access times */
#define S_APPEND	4	/* Append-only file */
#define S_IMMUTABLE	8	/* Immutable file */
#define S_DEAD		16	/* removed, but still open directory */
#define S_NOQUOTA	32	/* Inode is not counted to quota */
#define S_DIRSYNC	64	/* Directory modifications are synchronous */
#define S_NOCMTIME	128	/* Do not update file c/mtime */
#define S_SWAPFILE	256	/* Do not truncate: swapon got its bmaps */
#define S_PRIVATE	512	/* Inode is fs-internal */
#define S_IMA		1024	/* Inode has an associated IMA struct */
#define S_AUTOMOUNT	2048	/* Automount/referral quasi-directory */
#define S_NOSEC		4096	/* no suid or xattr security attributes */
#ifdef CONFIG_FS_DAX
#define S_DAX		8192	/* Direct Access, avoiding the page cache */
#else
#define S_DAX		0	/* Make all the DAX code disappear */
#endif

/*
 * Note that nosuid etc flags are inode-specific: setting some file-system
 * flags just means all the inodes inherit those flags by default. It might be
 * possible to override it selectively if you really wanted to with some
 * ioctl() that is not currently implemented.
 *
 * Exception: MS_RDONLY is always applied to the entire file system.
 *
 * Unfortunately, it is possible to change a filesystems flags with it mounted
 * with files in use.  This means that all of the inodes will not have their
 * i_flags updated.  Hence, i_flags no longer inherit the superblock mount
 * flags, so these have to be checked separately. -- rmk@arm.uk.linux.org
 */
#define __IS_FLG(inode, flg)	((inode)->i_sb->s_flags & (flg))

#define IS_RDONLY(inode)	((inode)->i_sb->s_flags & MS_RDONLY)
#define IS_SYNC(inode)		(__IS_FLG(inode, MS_SYNCHRONOUS) || \
					((inode)->i_flags & S_SYNC))
#define IS_DIRSYNC(inode)	(__IS_FLG(inode, MS_SYNCHRONOUS|MS_DIRSYNC) || \
					((inode)->i_flags & (S_SYNC|S_DIRSYNC)))
#define IS_MANDLOCK(inode)	__IS_FLG(inode, MS_MANDLOCK)
#define IS_NOATIME(inode)	__IS_FLG(inode, MS_RDONLY|MS_NOATIME)
#define IS_I_VERSION(inode)	__IS_FLG(inode, MS_I_VERSION)

#define IS_NOQUOTA(inode)	((inode)->i_flags & S_NOQUOTA)
#define IS_APPEND(inode)	((inode)->i_flags & S_APPEND)
#define IS_IMMUTABLE(inode)	((inode)->i_flags & S_IMMUTABLE)
#define IS_POSIXACL(inode)	__IS_FLG(inode, MS_POSIXACL)

#define IS_DEADDIR(inode)	((inode)->i_flags & S_DEAD)
#define IS_NOCMTIME(inode)	((inode)->i_flags & S_NOCMTIME)
#define IS_SWAPFILE(inode)	((inode)->i_flags & S_SWAPFILE)
#define IS_PRIVATE(inode)	((inode)->i_flags & S_PRIVATE)
#define IS_IMA(inode)		((inode)->i_flags & S_IMA)
#define IS_AUTOMOUNT(inode)	((inode)->i_flags & S_AUTOMOUNT)
#define IS_NOSEC(inode)		((inode)->i_flags & S_NOSEC)
#define IS_DAX(inode)		((inode)->i_flags & S_DAX)

#define IS_WHITEOUT(inode)	(S_ISCHR(inode->i_mode) && \
				 (inode)->i_rdev == WHITEOUT_DEV)

/*
 * Inode state bits.  Protected by inode->i_lock
 *
 * Three bits determine the dirty state of the inode, I_DIRTY_SYNC,
 * I_DIRTY_DATASYNC and I_DIRTY_PAGES.
 *
 * Four bits define the lifetime of an inode.  Initially, inodes are I_NEW,
 * until that flag is cleared.  I_WILL_FREE, I_FREEING and I_CLEAR are set at
 * various stages of removing an inode.
 *
 * Two bits are used for locking and completion notification, I_NEW and I_SYNC.
 *
 * I_DIRTY_SYNC		Inode is dirty, but doesn't have to be written on
 *			fdatasync().  i_atime is the usual cause.
 * I_DIRTY_DATASYNC	Data-related inode changes pending. We keep track of
 *			these changes separately from I_DIRTY_SYNC so that we
 *			don't have to write inode on fdatasync() when only
 *			mtime has changed in it.
 * I_DIRTY_PAGES	Inode has dirty pages.  Inode itself may be clean.
 * I_NEW		Serves as both a mutex and completion notification.
 *			New inodes set I_NEW.  If two processes both create
 *			the same inode, one of them will release its inode and
 *			wait for I_NEW to be released before returning.
 *			Inodes in I_WILL_FREE, I_FREEING or I_CLEAR state can
 *			also cause waiting on I_NEW, without I_NEW actually
 *			being set.  find_inode() uses this to prevent returning
 *			nearly-dead inodes.
 * I_WILL_FREE		Must be set when calling write_inode_now() if i_count
 *			is zero.  I_FREEING must be set when I_WILL_FREE is
 *			cleared.
 * I_FREEING		Set when inode is about to be freed but still has dirty
 *			pages or buffers attached or the inode itself is still
 *			dirty.
 * I_CLEAR		Added by clear_inode().  In this state the inode is
 *			clean and can be destroyed.  Inode keeps I_FREEING.
 *
 *			Inodes that are I_WILL_FREE, I_FREEING or I_CLEAR are
 *			prohibited for many purposes.  iget() must wait for
 *			the inode to be completely released, then create it
 *			anew.  Other functions will just ignore such inodes,
 *			if appropriate.  I_NEW is used for waiting.
 *
 * I_SYNC		Writeback of inode is running. The bit is set during
 *			data writeback, and cleared with a wakeup on the bit
 *			address once it is done. The bit is also used to pin
 *			the inode in memory for flusher thread.
 *
 * I_REFERENCED		Marks the inode as recently references on the LRU list.
 *
 * I_DIO_WAKEUP		Never set.  Only used as a key for wait_on_bit().
 *
 * I_WB_SWITCH		Cgroup bdi_writeback switching in progress.  Used to
 *			synchronize competing switching instances and to tell
 *			wb stat updates to grab mapping->tree_lock.  See
 *			inode_switch_wb_work_fn() for details.
 *
 * Q: What is the difference between I_WILL_FREE and I_FREEING?
 */
#define I_DIRTY_SYNC		(1 << 0)
#define I_DIRTY_DATASYNC	(1 << 1)
#define I_DIRTY_PAGES		(1 << 2)
#define __I_NEW			3
#define I_NEW			(1 << __I_NEW)
#define I_WILL_FREE		(1 << 4)
#define I_FREEING		(1 << 5)
#define I_CLEAR			(1 << 6)
#define __I_SYNC		7
#define I_SYNC			(1 << __I_SYNC)
#define I_REFERENCED		(1 << 8)
#define __I_DIO_WAKEUP		9
#define I_DIO_WAKEUP		(1 << __I_DIO_WAKEUP)
#define I_LINKABLE		(1 << 10)
#define I_DIRTY_TIME		(1 << 11)
#define __I_DIRTY_TIME_EXPIRED	12
#define I_DIRTY_TIME_EXPIRED	(1 << __I_DIRTY_TIME_EXPIRED)
#define I_WB_SWITCH		(1 << 13)

#define I_DIRTY (I_DIRTY_SYNC | I_DIRTY_DATASYNC | I_DIRTY_PAGES)
#define I_DIRTY_ALL (I_DIRTY | I_DIRTY_TIME)

extern void __mark_inode_dirty(struct inode *, int);
static inline void mark_inode_dirty(struct inode *inode)
{
	__mark_inode_dirty(inode, I_DIRTY);
}

static inline void mark_inode_dirty_sync(struct inode *inode)
{
	__mark_inode_dirty(inode, I_DIRTY_SYNC);
}

extern void inc_nlink(struct inode *inode);
extern void drop_nlink(struct inode *inode);
extern void clear_nlink(struct inode *inode);
extern void set_nlink(struct inode *inode, unsigned int nlink);

static inline void inode_inc_link_count(struct inode *inode)
{
	inc_nlink(inode);
	mark_inode_dirty(inode);
}

static inline void inode_dec_link_count(struct inode *inode)
{
	drop_nlink(inode);
	mark_inode_dirty(inode);
}

/**
 * inode_inc_iversion - increments i_version
 * @inode: inode that need to be updated
 *
 * Every time the inode is modified, the i_version field will be incremented.
 * The filesystem has to be mounted with i_version flag
 */

static inline void inode_inc_iversion(struct inode *inode)
{
       spin_lock(&inode->i_lock);
       inode->i_version++;
       spin_unlock(&inode->i_lock);
}

enum file_time_flags {
	S_ATIME = 1,
	S_MTIME = 2,
	S_CTIME = 4,
	S_VERSION = 8,
};

extern bool atime_needs_update(const struct path *, struct inode *);
extern void touch_atime(const struct path *);
static inline void file_accessed(struct file *file)
{
	if (!(file->f_flags & O_NOATIME))
		touch_atime(&file->f_path);
}

int sync_inode(struct inode *inode, struct writeback_control *wbc);
int sync_inode_metadata(struct inode *inode, int wait);

struct file_system_type {
	const char *name;
	int fs_flags;
#define FS_REQUIRES_DEV		1 
#define FS_BINARY_MOUNTDATA	2
#define FS_HAS_SUBTYPE		4
#define FS_USERNS_MOUNT		8	/* Can be mounted by userns root */
#define FS_USERNS_DEV_MOUNT	16 /* A userns mount does not imply MNT_NODEV */
#define FS_USERNS_VISIBLE	32	/* FS must already be visible */
#define FS_RENAME_DOES_D_MOVE	32768	/* FS will handle d_move() during rename() internally. */
	struct dentry *(*mount) (struct file_system_type *, int,
		       const char *, void *);
	void (*kill_sb) (struct super_block *);
	struct module *owner;
	struct file_system_type * next;
	struct hlist_head fs_supers;

	struct lock_class_key s_lock_key;
	struct lock_class_key s_umount_key;
	struct lock_class_key s_vfs_rename_key;
	struct lock_class_key s_writers_key[SB_FREEZE_LEVELS];

	struct lock_class_key i_lock_key;
	struct lock_class_key i_mutex_key;
	struct lock_class_key i_mutex_dir_key;
};

#define MODULE_ALIAS_FS(NAME) MODULE_ALIAS("fs-" NAME)

extern struct dentry *mount_ns(struct file_system_type *fs_type, int flags,
	void *data, int (*fill_super)(struct super_block *, void *, int));
extern struct dentry *mount_bdev(struct file_system_type *fs_type,
	int flags, const char *dev_name, void *data,
	int (*fill_super)(struct super_block *, void *, int));
extern struct dentry *mount_single(struct file_system_type *fs_type,
	int flags, void *data,
	int (*fill_super)(struct super_block *, void *, int));
extern struct dentry *mount_nodev(struct file_system_type *fs_type,
	int flags, void *data,
	int (*fill_super)(struct super_block *, void *, int));
extern struct dentry *mount_subtree(struct vfsmount *mnt, const char *path);
void generic_shutdown_super(struct super_block *sb);
void kill_block_super(struct super_block *sb);
void kill_anon_super(struct super_block *sb);
void kill_litter_super(struct super_block *sb);
void deactivate_super(struct super_block *sb);
void deactivate_locked_super(struct super_block *sb);
int set_anon_super(struct super_block *s, void *data);
int get_anon_bdev(dev_t *);
void free_anon_bdev(dev_t);
struct super_block *sget(struct file_system_type *type,
			int (*test)(struct super_block *,void *),
			int (*set)(struct super_block *,void *),
			int flags, void *data);
extern struct dentry *mount_pseudo(struct file_system_type *, char *,
	const struct super_operations *ops,
	const struct dentry_operations *dops,
	unsigned long);

/* Alas, no aliases. Too much hassle with bringing module.h everywhere */
#define fops_get(fops) \
	(((fops) && try_module_get((fops)->owner) ? (fops) : NULL))
#define fops_put(fops) \
	do { if (fops) module_put((fops)->owner); } while(0)
/*
 * This one is to be used *ONLY* from ->open() instances.
 * fops must be non-NULL, pinned down *and* module dependencies
 * should be sufficient to pin the caller down as well.
 */
#define replace_fops(f, fops) \
	do {	\
		struct file *__file = (f); \
		fops_put(__file->f_op); \
		BUG_ON(!(__file->f_op = (fops))); \
	} while(0)

extern int register_filesystem(struct file_system_type *);
extern int unregister_filesystem(struct file_system_type *);
extern struct vfsmount *kern_mount_data(struct file_system_type *, void *data);
#define kern_mount(type) kern_mount_data(type, NULL)
extern void kern_unmount(struct vfsmount *mnt);
extern int may_umount_tree(struct vfsmount *);
extern int may_umount(struct vfsmount *);
extern long do_mount(const char *, const char __user *,
		     const char *, unsigned long, void *);
extern struct vfsmount *collect_mounts(struct path *);
extern void drop_collected_mounts(struct vfsmount *);
extern int iterate_mounts(int (*)(struct vfsmount *, void *), void *,
			  struct vfsmount *);
extern int vfs_statfs(struct path *, struct kstatfs *);
extern int user_statfs(const char __user *, struct kstatfs *);
extern int fd_statfs(int, struct kstatfs *);
extern int vfs_ustat(dev_t, struct kstatfs *);
extern int freeze_super(struct super_block *super);
extern int thaw_super(struct super_block *super);
extern bool our_mnt(struct vfsmount *mnt);

extern int current_umask(void);

extern void ihold(struct inode * inode);
extern void iput(struct inode *);
extern int generic_update_time(struct inode *, struct timespec *, int);

/* /sys/fs */
extern struct kobject *fs_kobj;

#define MAX_RW_COUNT (INT_MAX & PAGE_CACHE_MASK)

#define FLOCK_VERIFY_READ  1
#define FLOCK_VERIFY_WRITE 2

#ifdef CONFIG_FILE_LOCKING
extern int locks_mandatory_locked(struct file *);
extern int locks_mandatory_area(int, struct inode *, struct file *, loff_t, size_t);

/*
 * Candidates for mandatory locking have the setgid bit set
 * but no group execute bit -  an otherwise meaningless combination.
 */

static inline int __mandatory_lock(struct inode *ino)
{
	return (ino->i_mode & (S_ISGID | S_IXGRP)) == S_ISGID;
}

/*
 * ... and these candidates should be on MS_MANDLOCK mounted fs,
 * otherwise these will be advisory locks
 */

static inline int mandatory_lock(struct inode *ino)
{
	return IS_MANDLOCK(ino) && __mandatory_lock(ino);
}

static inline int locks_verify_locked(struct file *file)
{
	if (mandatory_lock(file_inode(file)))
		return locks_mandatory_locked(file);
	return 0;
}

static inline int locks_verify_truncate(struct inode *inode,
				    struct file *filp,
				    loff_t size)
{
	if (inode->i_flctx && mandatory_lock(inode))
		return locks_mandatory_area(
			FLOCK_VERIFY_WRITE, inode, filp,
			size < inode->i_size ? size : inode->i_size,
			(size < inode->i_size ? inode->i_size - size
			 : size - inode->i_size)
		);
	return 0;
}

static inline int break_lease(struct inode *inode, unsigned int mode)
{
	/*
	 * Since this check is lockless, we must ensure that any refcounts
	 * taken are done before checking i_flctx->flc_lease. Otherwise, we
	 * could end up racing with tasks trying to set a new lease on this
	 * file.
	 */
	smp_mb();
	if (inode->i_flctx && !list_empty_careful(&inode->i_flctx->flc_lease))
		return __break_lease(inode, mode, FL_LEASE);
	return 0;
}

static inline int break_deleg(struct inode *inode, unsigned int mode)
{
	/*
	 * Since this check is lockless, we must ensure that any refcounts
	 * taken are done before checking i_flctx->flc_lease. Otherwise, we
	 * could end up racing with tasks trying to set a new lease on this
	 * file.
	 */
	smp_mb();
	if (inode->i_flctx && !list_empty_careful(&inode->i_flctx->flc_lease))
		return __break_lease(inode, mode, FL_DELEG);
	return 0;
}

static inline int try_break_deleg(struct inode *inode, struct inode **delegated_inode)
{
	int ret;

	ret = break_deleg(inode, O_WRONLY|O_NONBLOCK);
	if (ret == -EWOULDBLOCK && delegated_inode) {
		*delegated_inode = inode;
		ihold(inode);
	}
	return ret;
}

static inline int break_deleg_wait(struct inode **delegated_inode)
{
	int ret;

	ret = break_deleg(*delegated_inode, O_WRONLY);
	iput(*delegated_inode);
	*delegated_inode = NULL;
	return ret;
}

static inline int break_layout(struct inode *inode, bool wait)
{
	smp_mb();
	if (inode->i_flctx && !list_empty_careful(&inode->i_flctx->flc_lease))
		return __break_lease(inode,
				wait ? O_WRONLY : O_WRONLY | O_NONBLOCK,
				FL_LAYOUT);
	return 0;
}

#else /* !CONFIG_FILE_LOCKING */
static inline int locks_mandatory_locked(struct file *file)
{
	return 0;
}

static inline int locks_mandatory_area(int rw, struct inode *inode,
				       struct file *filp, loff_t offset,
				       size_t count)
{
	return 0;
}

static inline int __mandatory_lock(struct inode *inode)
{
	return 0;
}

static inline int mandatory_lock(struct inode *inode)
{
	return 0;
}

static inline int locks_verify_locked(struct file *file)
{
	return 0;
}

static inline int locks_verify_truncate(struct inode *inode, struct file *filp,
					size_t size)
{
	return 0;
}

static inline int break_lease(struct inode *inode, unsigned int mode)
{
	return 0;
}

static inline int break_deleg(struct inode *inode, unsigned int mode)
{
	return 0;
}

static inline int try_break_deleg(struct inode *inode, struct inode **delegated_inode)
{
	return 0;
}

static inline int break_deleg_wait(struct inode **delegated_inode)
{
	BUG();
	return 0;
}

static inline int break_layout(struct inode *inode, bool wait)
{
	return 0;
}

#endif /* CONFIG_FILE_LOCKING */

/* fs/open.c */
struct audit_names;
struct filename {
	const char		*name;	/* pointer to actual string */
	const __user char	*uptr;	/* original userland pointer */
	struct audit_names	*aname;
	int			refcnt;
	const char		iname[];
};

extern long vfs_truncate(struct path *, loff_t);
extern int do_truncate(struct dentry *, loff_t start, unsigned int time_attrs,
		       struct file *filp);
extern int vfs_fallocate(struct file *file, int mode, loff_t offset,
			loff_t len);
extern long do_sys_open(int dfd, const char __user *filename, int flags,
			umode_t mode);
extern struct file *file_open_name(struct filename *, int, umode_t);
extern struct file *filp_open(const char *, int, umode_t);
extern struct file *file_open_root(struct dentry *, struct vfsmount *,
				   const char *, int);
extern struct file * dentry_open(const struct path *, int, const struct cred *);
extern int filp_close(struct file *, fl_owner_t id);

extern struct filename *getname_flags(const char __user *, int, int *);
extern struct filename *getname(const char __user *);
extern struct filename *getname_kernel(const char *);
extern void putname(struct filename *name);

enum {
	FILE_CREATED = 1,
	FILE_OPENED = 2
};
extern int finish_open(struct file *file, struct dentry *dentry,
			int (*open)(struct inode *, struct file *),
			int *opened);
extern int finish_no_open(struct file *file, struct dentry *dentry);

/* fs/ioctl.c */

extern int ioctl_preallocate(struct file *filp, void __user *argp);

/* fs/dcache.c */
extern void __init vfs_caches_init_early(void);
extern void __init vfs_caches_init(void);

extern struct kmem_cache *names_cachep;

#define __getname()		kmem_cache_alloc(names_cachep, GFP_KERNEL)
#define __putname(name)		kmem_cache_free(names_cachep, (void *)(name))

#ifdef CONFIG_BLOCK
extern int register_blkdev(unsigned int, const char *);
extern void unregister_blkdev(unsigned int, const char *);
extern struct block_device *bdget(dev_t);
extern struct block_device *bdgrab(struct block_device *bdev);
extern void bd_set_size(struct block_device *, loff_t size);
extern void bd_forget(struct inode *inode);
extern void bdput(struct block_device *);
extern void invalidate_bdev(struct block_device *);
extern void iterate_bdevs(void (*)(struct block_device *, void *), void *);
extern int sync_blockdev(struct block_device *bdev);
extern void kill_bdev(struct block_device *);
extern struct super_block *freeze_bdev(struct block_device *);
extern void emergency_thaw_all(void);
extern int thaw_bdev(struct block_device *bdev, struct super_block *sb);
extern int fsync_bdev(struct block_device *);

extern struct super_block *blockdev_superblock;

static inline bool sb_is_blkdev_sb(struct super_block *sb)
{
	return sb == blockdev_superblock;
}
#else
static inline void bd_forget(struct inode *inode) {}
static inline int sync_blockdev(struct block_device *bdev) { return 0; }
static inline void kill_bdev(struct block_device *bdev) {}
static inline void invalidate_bdev(struct block_device *bdev) {}

static inline struct super_block *freeze_bdev(struct block_device *sb)
{
	return NULL;
}

static inline int thaw_bdev(struct block_device *bdev, struct super_block *sb)
{
	return 0;
}

static inline void iterate_bdevs(void (*f)(struct block_device *, void *), void *arg)
{
}

static inline int sb_is_blkdev_sb(struct super_block *sb)
{
	return 0;
}
#endif
extern int sync_filesystem(struct super_block *);
extern const struct file_operations def_blk_fops;
extern const struct file_operations def_chr_fops;
#ifdef CONFIG_BLOCK
extern int ioctl_by_bdev(struct block_device *, unsigned, unsigned long);
extern int blkdev_ioctl(struct block_device *, fmode_t, unsigned, unsigned long);
extern long compat_blkdev_ioctl(struct file *, unsigned, unsigned long);
extern int blkdev_get(struct block_device *bdev, fmode_t mode, void *holder);
extern struct block_device *blkdev_get_by_path(const char *path, fmode_t mode,
					       void *holder);
extern struct block_device *blkdev_get_by_dev(dev_t dev, fmode_t mode,
					      void *holder);
extern void blkdev_put(struct block_device *bdev, fmode_t mode);
extern int __blkdev_reread_part(struct block_device *bdev);
extern int blkdev_reread_part(struct block_device *bdev);

#ifdef CONFIG_SYSFS
extern int bd_link_disk_holder(struct block_device *bdev, struct gendisk *disk);
extern void bd_unlink_disk_holder(struct block_device *bdev,
				  struct gendisk *disk);
#else
static inline int bd_link_disk_holder(struct block_device *bdev,
				      struct gendisk *disk)
{
	return 0;
}
static inline void bd_unlink_disk_holder(struct block_device *bdev,
					 struct gendisk *disk)
{
}
#endif
#endif

/* fs/char_dev.c */
#define CHRDEV_MAJOR_HASH_SIZE	255
extern int alloc_chrdev_region(dev_t *, unsigned, unsigned, const char *);
extern int register_chrdev_region(dev_t, unsigned, const char *);
extern int __register_chrdev(unsigned int major, unsigned int baseminor,
			     unsigned int count, const char *name,
			     const struct file_operations *fops);
extern void __unregister_chrdev(unsigned int major, unsigned int baseminor,
				unsigned int count, const char *name);
extern void unregister_chrdev_region(dev_t, unsigned);
extern void chrdev_show(struct seq_file *,off_t);

static inline int register_chrdev(unsigned int major, const char *name,
				  const struct file_operations *fops)
{
	return __register_chrdev(major, 0, 256, name, fops);
}

static inline void unregister_chrdev(unsigned int major, const char *name)
{
	__unregister_chrdev(major, 0, 256, name);
}

/* fs/block_dev.c */
#define BDEVNAME_SIZE	32	/* Largest string for a blockdev identifier */
#define BDEVT_SIZE	10	/* Largest string for MAJ:MIN for blkdev */

#ifdef CONFIG_BLOCK
#define BLKDEV_MAJOR_HASH_SIZE	255
extern const char *__bdevname(dev_t, char *buffer);
extern const char *bdevname(struct block_device *bdev, char *buffer);
extern struct block_device *lookup_bdev(const char *);
extern void blkdev_show(struct seq_file *,off_t);

#else
#define BLKDEV_MAJOR_HASH_SIZE	0
#endif

extern void init_special_inode(struct inode *, umode_t, dev_t);

/* Invalid inode operations -- fs/bad_inode.c */
extern void make_bad_inode(struct inode *);
extern int is_bad_inode(struct inode *);

#ifdef CONFIG_BLOCK
/*
 * return READ, READA, or WRITE
 */
#define bio_rw(bio)		((bio)->bi_rw & (RW_MASK | RWA_MASK))

/*
 * return data direction, READ or WRITE
 */
#define bio_data_dir(bio)	((bio)->bi_rw & 1)

extern void check_disk_size_change(struct gendisk *disk,
				   struct block_device *bdev);
extern int revalidate_disk(struct gendisk *);
extern int check_disk_change(struct block_device *);
extern int __invalidate_device(struct block_device *, bool);
extern int invalidate_partition(struct gendisk *, int);
#endif
unsigned long invalidate_mapping_pages(struct address_space *mapping,
					pgoff_t start, pgoff_t end);

static inline void invalidate_remote_inode(struct inode *inode)
{
	if (S_ISREG(inode->i_mode) || S_ISDIR(inode->i_mode) ||
	    S_ISLNK(inode->i_mode))
		invalidate_mapping_pages(inode->i_mapping, 0, -1);
}
extern int invalidate_inode_pages2(struct address_space *mapping);
extern int invalidate_inode_pages2_range(struct address_space *mapping,
					 pgoff_t start, pgoff_t end);
extern int write_inode_now(struct inode *, int);
extern int filemap_fdatawrite(struct address_space *);
extern int filemap_flush(struct address_space *);
extern int filemap_fdatawait(struct address_space *);
extern int filemap_fdatawait_range(struct address_space *, loff_t lstart,
				   loff_t lend);
extern int filemap_write_and_wait(struct address_space *mapping);
extern int filemap_write_and_wait_range(struct address_space *mapping,
				        loff_t lstart, loff_t lend);
extern int __filemap_fdatawrite_range(struct address_space *mapping,
				loff_t start, loff_t end, int sync_mode);
extern int filemap_fdatawrite_range(struct address_space *mapping,
				loff_t start, loff_t end);

extern int vfs_fsync_range(struct file *file, loff_t start, loff_t end,
			   int datasync);
extern int vfs_fsync(struct file *file, int datasync);
static inline int generic_write_sync(struct file *file, loff_t pos, loff_t count)
{
	if (!(file->f_flags & O_DSYNC) && !IS_SYNC(file->f_mapping->host))
		return 0;
	return vfs_fsync_range(file, pos, pos + count - 1,
			       (file->f_flags & __O_SYNC) ? 0 : 1);
}
extern void emergency_sync(void);
extern void emergency_remount(void);
#ifdef CONFIG_BLOCK
extern sector_t bmap(struct inode *, sector_t);
#endif
extern int notify_change(struct dentry *, struct iattr *, struct inode **);
extern int inode_permission(struct inode *, int);
extern int __inode_permission(struct inode *, int);
extern int generic_permission(struct inode *, int);
extern int __check_sticky(struct inode *dir, struct inode *inode);

static inline bool execute_ok(struct inode *inode)
{
	return (inode->i_mode & S_IXUGO) || S_ISDIR(inode->i_mode);
}

static inline void file_start_write(struct file *file)
{
	if (!S_ISREG(file_inode(file)->i_mode))
		return;
	__sb_start_write(file_inode(file)->i_sb, SB_FREEZE_WRITE, true);
}

static inline bool file_start_write_trylock(struct file *file)
{
	if (!S_ISREG(file_inode(file)->i_mode))
		return true;
	return __sb_start_write(file_inode(file)->i_sb, SB_FREEZE_WRITE, false);
}

static inline void file_end_write(struct file *file)
{
	if (!S_ISREG(file_inode(file)->i_mode))
		return;
	__sb_end_write(file_inode(file)->i_sb, SB_FREEZE_WRITE);
}

/*
 * get_write_access() gets write permission for a file.
 * put_write_access() releases this write permission.
 * This is used for regular files.
 * We cannot support write (and maybe mmap read-write shared) accesses and
 * MAP_DENYWRITE mmappings simultaneously. The i_writecount field of an inode
 * can have the following values:
 * 0: no writers, no VM_DENYWRITE mappings
 * < 0: (-i_writecount) vm_area_structs with VM_DENYWRITE set exist
 * > 0: (i_writecount) users are writing to the file.
 *
 * Normally we operate on that counter with atomic_{inc,dec} and it's safe
 * except for the cases where we don't hold i_writecount yet. Then we need to
 * use {get,deny}_write_access() - these functions check the sign and refuse
 * to do the change if sign is wrong.
 */
static inline int get_write_access(struct inode *inode)
{
	return atomic_inc_unless_negative(&inode->i_writecount) ? 0 : -ETXTBSY;
}
static inline int deny_write_access(struct file *file)
{
	struct inode *inode = file_inode(file);
	return atomic_dec_unless_positive(&inode->i_writecount) ? 0 : -ETXTBSY;
}
static inline void put_write_access(struct inode * inode)
{
	atomic_dec(&inode->i_writecount);
}
static inline void allow_write_access(struct file *file)
{
	if (file)
		atomic_inc(&file_inode(file)->i_writecount);
}
static inline bool inode_is_open_for_write(const struct inode *inode)
{
	return atomic_read(&inode->i_writecount) > 0;
}

#ifdef CONFIG_IMA
static inline void i_readcount_dec(struct inode *inode)
{
	BUG_ON(!atomic_read(&inode->i_readcount));
	atomic_dec(&inode->i_readcount);
}
static inline void i_readcount_inc(struct inode *inode)
{
	atomic_inc(&inode->i_readcount);
}
#else
static inline void i_readcount_dec(struct inode *inode)
{
	return;
}
static inline void i_readcount_inc(struct inode *inode)
{
	return;
}
#endif
extern int do_pipe_flags(int *, int);

extern int kernel_read(struct file *, loff_t, char *, unsigned long);
extern ssize_t kernel_write(struct file *, const char *, size_t, loff_t);
extern ssize_t __kernel_write(struct file *, const char *, size_t, loff_t *);
extern struct file * open_exec(const char *);
 
/* fs/dcache.c -- generic fs support functions */
extern int is_subdir(struct dentry *, struct dentry *);
extern int path_is_under(struct path *, struct path *);

extern char *file_path(struct file *, char *, int);

#include <linux/err.h>

/* needed for stackable file system support */
extern loff_t default_llseek(struct file *file, loff_t offset, int whence);

extern loff_t vfs_llseek(struct file *file, loff_t offset, int whence);

extern int inode_init_always(struct super_block *, struct inode *);
extern void inode_init_once(struct inode *);
extern void address_space_init_once(struct address_space *mapping);
extern struct inode * igrab(struct inode *);
extern ino_t iunique(struct super_block *, ino_t);
extern int inode_needs_sync(struct inode *inode);
extern int generic_delete_inode(struct inode *inode);
static inline int generic_drop_inode(struct inode *inode)
{
	return !inode->i_nlink || inode_unhashed(inode);
}

extern struct inode *ilookup5_nowait(struct super_block *sb,
		unsigned long hashval, int (*test)(struct inode *, void *),
		void *data);
extern struct inode *ilookup5(struct super_block *sb, unsigned long hashval,
		int (*test)(struct inode *, void *), void *data);
extern struct inode *ilookup(struct super_block *sb, unsigned long ino);

extern struct inode * iget5_locked(struct super_block *, unsigned long, int (*test)(struct inode *, void *), int (*set)(struct inode *, void *), void *);
extern struct inode * iget_locked(struct super_block *, unsigned long);
extern struct inode *find_inode_nowait(struct super_block *,
				       unsigned long,
				       int (*match)(struct inode *,
						    unsigned long, void *),
				       void *data);
extern int insert_inode_locked4(struct inode *, unsigned long, int (*test)(struct inode *, void *), void *);
extern int insert_inode_locked(struct inode *);
#ifdef CONFIG_DEBUG_LOCK_ALLOC
extern void lockdep_annotate_inode_mutex_key(struct inode *inode);
#else
static inline void lockdep_annotate_inode_mutex_key(struct inode *inode) { };
#endif
extern void unlock_new_inode(struct inode *);
extern unsigned int get_next_ino(void);

extern void __iget(struct inode * inode);
extern void iget_failed(struct inode *);
extern void clear_inode(struct inode *);
extern void __destroy_inode(struct inode *);
extern struct inode *new_inode_pseudo(struct super_block *sb);
extern struct inode *new_inode(struct super_block *sb);
extern void free_inode_nonrcu(struct inode *inode);
extern int should_remove_suid(struct dentry *);
extern int file_remove_privs(struct file *);
extern int dentry_needs_remove_privs(struct dentry *dentry);
static inline int file_needs_remove_privs(struct file *file)
{
	return dentry_needs_remove_privs(file->f_path.dentry);
}

extern void __insert_inode_hash(struct inode *, unsigned long hashval);
static inline void insert_inode_hash(struct inode *inode)
{
	__insert_inode_hash(inode, inode->i_ino);
}

extern void __remove_inode_hash(struct inode *);
static inline void remove_inode_hash(struct inode *inode)
{
	if (!inode_unhashed(inode))
		__remove_inode_hash(inode);
}

extern void inode_sb_list_add(struct inode *inode);

#ifdef CONFIG_BLOCK
extern void submit_bio(int, struct bio *);
extern int bdev_read_only(struct block_device *);
#endif
extern int set_blocksize(struct block_device *, int);
extern int sb_set_blocksize(struct super_block *, int);
extern int sb_min_blocksize(struct super_block *, int);

extern int generic_file_mmap(struct file *, struct vm_area_struct *);
extern int generic_file_readonly_mmap(struct file *, struct vm_area_struct *);
extern ssize_t generic_write_checks(struct kiocb *, struct iov_iter *);
extern ssize_t generic_file_read_iter(struct kiocb *, struct iov_iter *);
extern ssize_t __generic_file_write_iter(struct kiocb *, struct iov_iter *);
extern ssize_t generic_file_write_iter(struct kiocb *, struct iov_iter *);
extern ssize_t generic_file_direct_write(struct kiocb *, struct iov_iter *, loff_t);
extern ssize_t generic_perform_write(struct file *, struct iov_iter *, loff_t);

ssize_t vfs_iter_read(struct file *file, struct iov_iter *iter, loff_t *ppos);
ssize_t vfs_iter_write(struct file *file, struct iov_iter *iter, loff_t *ppos);

/* fs/block_dev.c */
extern ssize_t blkdev_read_iter(struct kiocb *iocb, struct iov_iter *to);
extern ssize_t blkdev_write_iter(struct kiocb *iocb, struct iov_iter *from);
extern int blkdev_fsync(struct file *filp, loff_t start, loff_t end,
			int datasync);
extern void block_sync_page(struct page *page);

/* fs/splice.c */
extern ssize_t generic_file_splice_read(struct file *, loff_t *,
		struct pipe_inode_info *, size_t, unsigned int);
extern ssize_t default_file_splice_read(struct file *, loff_t *,
		struct pipe_inode_info *, size_t, unsigned int);
extern ssize_t iter_file_splice_write(struct pipe_inode_info *,
		struct file *, loff_t *, size_t, unsigned int);
extern ssize_t generic_splice_sendpage(struct pipe_inode_info *pipe,
		struct file *out, loff_t *, size_t len, unsigned int flags);
extern long do_splice_direct(struct file *in, loff_t *ppos, struct file *out,
		loff_t *opos, size_t len, unsigned int flags);


extern void
file_ra_state_init(struct file_ra_state *ra, struct address_space *mapping);
extern loff_t noop_llseek(struct file *file, loff_t offset, int whence);
extern loff_t no_llseek(struct file *file, loff_t offset, int whence);
extern loff_t vfs_setpos(struct file *file, loff_t offset, loff_t maxsize);
extern loff_t generic_file_llseek(struct file *file, loff_t offset, int whence);
extern loff_t generic_file_llseek_size(struct file *file, loff_t offset,
		int whence, loff_t maxsize, loff_t eof);
extern loff_t fixed_size_llseek(struct file *file, loff_t offset,
		int whence, loff_t size);
extern int generic_file_open(struct inode * inode, struct file * filp);
extern int nonseekable_open(struct inode * inode, struct file * filp);

ssize_t dax_do_io(struct kiocb *, struct inode *, struct iov_iter *, loff_t,
		  get_block_t, dio_iodone_t, int flags);
int dax_clear_blocks(struct inode *, sector_t block, long size);
int dax_zero_page_range(struct inode *, loff_t from, unsigned len, get_block_t);
int dax_truncate_page(struct inode *, loff_t from, get_block_t);
int dax_fault(struct vm_area_struct *, struct vm_fault *, get_block_t,
		dax_iodone_t);
int __dax_fault(struct vm_area_struct *, struct vm_fault *, get_block_t,
		dax_iodone_t);
int dax_pfn_mkwrite(struct vm_area_struct *, struct vm_fault *);
#define dax_mkwrite(vma, vmf, gb, iod)		dax_fault(vma, vmf, gb, iod)
#define __dax_mkwrite(vma, vmf, gb, iod)	__dax_fault(vma, vmf, gb, iod)

#ifdef CONFIG_BLOCK
typedef void (dio_submit_t)(int rw, struct bio *bio, struct inode *inode,
			    loff_t file_offset);

enum {
	/* need locking between buffered and direct access */
	DIO_LOCKING	= 0x01,

	/* filesystem does not support filling holes */
	DIO_SKIP_HOLES	= 0x02,

	/* filesystem can handle aio writes beyond i_size */
	DIO_ASYNC_EXTEND = 0x04,

	/* inode/fs/bdev does not need truncate protection */
	DIO_SKIP_DIO_COUNT = 0x08,
};

void dio_end_io(struct bio *bio, int error);

ssize_t __blockdev_direct_IO(struct kiocb *iocb, struct inode *inode,
			     struct block_device *bdev, struct iov_iter *iter,
			     loff_t offset, get_block_t get_block,
			     dio_iodone_t end_io, dio_submit_t submit_io,
			     int flags);

static inline ssize_t blockdev_direct_IO(struct kiocb *iocb,
					 struct inode *inode,
					 struct iov_iter *iter, loff_t offset,
					 get_block_t get_block)
{
	return __blockdev_direct_IO(iocb, inode, inode->i_sb->s_bdev, iter,
				    offset, get_block, NULL, NULL,
				    DIO_LOCKING | DIO_SKIP_HOLES);
}
#endif

void inode_dio_wait(struct inode *inode);

/*
 * inode_dio_begin - signal start of a direct I/O requests
 * @inode: inode the direct I/O happens on
 *
 * This is called once we've finished processing a direct I/O request,
 * and is used to wake up callers waiting for direct I/O to be quiesced.
 */
static inline void inode_dio_begin(struct inode *inode)
{
	atomic_inc(&inode->i_dio_count);
}

/*
 * inode_dio_end - signal finish of a direct I/O requests
 * @inode: inode the direct I/O happens on
 *
 * This is called once we've finished processing a direct I/O request,
 * and is used to wake up callers waiting for direct I/O to be quiesced.
 */
static inline void inode_dio_end(struct inode *inode)
{
	if (atomic_dec_and_test(&inode->i_dio_count))
		wake_up_bit(&inode->i_state, __I_DIO_WAKEUP);
}

extern void inode_set_flags(struct inode *inode, unsigned int flags,
			    unsigned int mask);

extern const struct file_operations generic_ro_fops;

#define special_file(m) (S_ISCHR(m)||S_ISBLK(m)||S_ISFIFO(m)||S_ISSOCK(m))

extern int readlink_copy(char __user *, int, const char *);
extern int page_readlink(struct dentry *, char __user *, int);
extern const char *page_follow_link_light(struct dentry *, void **);
extern void page_put_link(struct inode *, void *);
extern int __page_symlink(struct inode *inode, const char *symname, int len,
		int nofs);
extern int page_symlink(struct inode *inode, const char *symname, int len);
extern const struct inode_operations page_symlink_inode_operations;
extern void kfree_put_link(struct inode *, void *);
extern void free_page_put_link(struct inode *, void *);
extern int generic_readlink(struct dentry *, char __user *, int);
extern void generic_fillattr(struct inode *, struct kstat *);
int vfs_getattr_nosec(struct path *path, struct kstat *stat);
extern int vfs_getattr(struct path *, struct kstat *);
void __inode_add_bytes(struct inode *inode, loff_t bytes);
void inode_add_bytes(struct inode *inode, loff_t bytes);
void __inode_sub_bytes(struct inode *inode, loff_t bytes);
void inode_sub_bytes(struct inode *inode, loff_t bytes);
loff_t inode_get_bytes(struct inode *inode);
void inode_set_bytes(struct inode *inode, loff_t bytes);
const char *simple_follow_link(struct dentry *, void **);
extern const struct inode_operations simple_symlink_inode_operations;

extern int iterate_dir(struct file *, struct dir_context *);

extern int vfs_stat(const char __user *, struct kstat *);
extern int vfs_lstat(const char __user *, struct kstat *);
extern int vfs_fstat(unsigned int, struct kstat *);
extern int vfs_fstatat(int , const char __user *, struct kstat *, int);

extern int do_vfs_ioctl(struct file *filp, unsigned int fd, unsigned int cmd,
		    unsigned long arg);
extern int __generic_block_fiemap(struct inode *inode,
				  struct fiemap_extent_info *fieinfo,
				  loff_t start, loff_t len,
				  get_block_t *get_block);
extern int generic_block_fiemap(struct inode *inode,
				struct fiemap_extent_info *fieinfo, u64 start,
				u64 len, get_block_t *get_block);

extern void get_filesystem(struct file_system_type *fs);
extern void put_filesystem(struct file_system_type *fs);
extern struct file_system_type *get_fs_type(const char *name);
extern struct super_block *get_super(struct block_device *);
extern struct super_block *get_super_thawed(struct block_device *);
extern struct super_block *get_active_super(struct block_device *bdev);
extern void drop_super(struct super_block *sb);
extern void iterate_supers(void (*)(struct super_block *, void *), void *);
extern void iterate_supers_type(struct file_system_type *,
			        void (*)(struct super_block *, void *), void *);

extern int dcache_dir_open(struct inode *, struct file *);
extern int dcache_dir_close(struct inode *, struct file *);
extern loff_t dcache_dir_lseek(struct file *, loff_t, int);
extern int dcache_readdir(struct file *, struct dir_context *);
extern int simple_setattr(struct dentry *, struct iattr *);
extern int simple_getattr(struct vfsmount *, struct dentry *, struct kstat *);
extern int simple_statfs(struct dentry *, struct kstatfs *);
extern int simple_open(struct inode *inode, struct file *file);
extern int simple_link(struct dentry *, struct inode *, struct dentry *);
extern int simple_unlink(struct inode *, struct dentry *);
extern int simple_rmdir(struct inode *, struct dentry *);
extern int simple_rename(struct inode *, struct dentry *, struct inode *, struct dentry *);
extern int noop_fsync(struct file *, loff_t, loff_t, int);
extern int simple_empty(struct dentry *);
extern int simple_readpage(struct file *file, struct page *page);
extern int simple_write_begin(struct file *file, struct address_space *mapping,
			loff_t pos, unsigned len, unsigned flags,
			struct page **pagep, void **fsdata);
extern int simple_write_end(struct file *file, struct address_space *mapping,
			loff_t pos, unsigned len, unsigned copied,
			struct page *page, void *fsdata);
extern int always_delete_dentry(const struct dentry *);
extern struct inode *alloc_anon_inode(struct super_block *);
extern int simple_nosetlease(struct file *, long, struct file_lock **, void **);
extern const struct dentry_operations simple_dentry_operations;

extern struct dentry *simple_lookup(struct inode *, struct dentry *, unsigned int flags);
extern ssize_t generic_read_dir(struct file *, char __user *, size_t, loff_t *);
extern const struct file_operations simple_dir_operations;
extern const struct inode_operations simple_dir_inode_operations;
extern void make_empty_dir_inode(struct inode *inode);
extern bool is_empty_dir_inode(struct inode *inode);
struct tree_descr { char *name; const struct file_operations *ops; int mode; };
struct dentry *d_alloc_name(struct dentry *, const char *);
extern int simple_fill_super(struct super_block *, unsigned long, struct tree_descr *);
extern int simple_pin_fs(struct file_system_type *, struct vfsmount **mount, int *count);
extern void simple_release_fs(struct vfsmount **mount, int *count);

extern ssize_t simple_read_from_buffer(void __user *to, size_t count,
			loff_t *ppos, const void *from, size_t available);
extern ssize_t simple_write_to_buffer(void *to, size_t available, loff_t *ppos,
		const void __user *from, size_t count);

extern int __generic_file_fsync(struct file *, loff_t, loff_t, int);
extern int generic_file_fsync(struct file *, loff_t, loff_t, int);

extern int generic_check_addressable(unsigned, u64);

#ifdef CONFIG_MIGRATION
extern int buffer_migrate_page(struct address_space *,
				struct page *, struct page *,
				enum migrate_mode);
#else
#define buffer_migrate_page NULL
#endif

extern int inode_change_ok(const struct inode *, struct iattr *);
extern int inode_newsize_ok(const struct inode *, loff_t offset);
extern void setattr_copy(struct inode *inode, const struct iattr *attr);

extern int file_update_time(struct file *file);

extern int generic_show_options(struct seq_file *m, struct dentry *root);
extern void save_mount_options(struct super_block *sb, char *options);
extern void replace_mount_options(struct super_block *sb, char *options);

static inline bool io_is_direct(struct file *filp)
{
	return (filp->f_flags & O_DIRECT) || IS_DAX(file_inode(filp));
}

static inline int iocb_flags(struct file *file)
{
	int res = 0;
	if (file->f_flags & O_APPEND)
		res |= IOCB_APPEND;
	if (io_is_direct(file))
		res |= IOCB_DIRECT;
	return res;
}

static inline ino_t parent_ino(struct dentry *dentry)
{
	ino_t res;

	/*
	 * Don't strictly need d_lock here? If the parent ino could change
	 * then surely we'd have a deeper race in the caller?
	 */
	spin_lock(&dentry->d_lock);
	res = dentry->d_parent->d_inode->i_ino;
	spin_unlock(&dentry->d_lock);
	return res;
}

/* Transaction based IO helpers */

/*
 * An argresp is stored in an allocated page and holds the
 * size of the argument or response, along with its content
 */
struct simple_transaction_argresp {
	ssize_t size;
	char data[0];
};

#define SIMPLE_TRANSACTION_LIMIT (PAGE_SIZE - sizeof(struct simple_transaction_argresp))

char *simple_transaction_get(struct file *file, const char __user *buf,
				size_t size);
ssize_t simple_transaction_read(struct file *file, char __user *buf,
				size_t size, loff_t *pos);
int simple_transaction_release(struct inode *inode, struct file *file);

void simple_transaction_set(struct file *file, size_t n);

/*
 * simple attribute files
 *
 * These attributes behave similar to those in sysfs:
 *
 * Writing to an attribute immediately sets a value, an open file can be
 * written to multiple times.
 *
 * Reading from an attribute creates a buffer from the value that might get
 * read with multiple read calls. When the attribute has been read
 * completely, no further read calls are possible until the file is opened
 * again.
 *
 * All attributes contain a text representation of a numeric value
 * that are accessed with the get() and set() functions.
 */
#define DEFINE_SIMPLE_ATTRIBUTE(__fops, __get, __set, __fmt)		\
static int __fops ## _open(struct inode *inode, struct file *file)	\
{									\
	__simple_attr_check_format(__fmt, 0ull);			\
	return simple_attr_open(inode, file, __get, __set, __fmt);	\
}									\
static const struct file_operations __fops = {				\
	.owner	 = THIS_MODULE,						\
	.open	 = __fops ## _open,					\
	.release = simple_attr_release,					\
	.read	 = simple_attr_read,					\
	.write	 = simple_attr_write,					\
	.llseek	 = generic_file_llseek,					\
}

static inline __printf(1, 2)
void __simple_attr_check_format(const char *fmt, ...)
{
	/* don't do anything, just let the compiler check the arguments; */
}

int simple_attr_open(struct inode *inode, struct file *file,
		     int (*get)(void *, u64 *), int (*set)(void *, u64),
		     const char *fmt);
int simple_attr_release(struct inode *inode, struct file *file);
ssize_t simple_attr_read(struct file *file, char __user *buf,
			 size_t len, loff_t *ppos);
ssize_t simple_attr_write(struct file *file, const char __user *buf,
			  size_t len, loff_t *ppos);

struct ctl_table;
int proc_nr_files(struct ctl_table *table, int write,
		  void __user *buffer, size_t *lenp, loff_t *ppos);
int proc_nr_dentry(struct ctl_table *table, int write,
		  void __user *buffer, size_t *lenp, loff_t *ppos);
int proc_nr_inodes(struct ctl_table *table, int write,
		   void __user *buffer, size_t *lenp, loff_t *ppos);
int __init get_filesystem_list(char *buf);

#define __FMODE_EXEC		((__force int) FMODE_EXEC)
#define __FMODE_NONOTIFY	((__force int) FMODE_NONOTIFY)

#define ACC_MODE(x) ("\004\002\006\006"[(x)&O_ACCMODE])
#define OPEN_FMODE(flag) ((__force fmode_t)(((flag + 1) & O_ACCMODE) | \
					    (flag & __FMODE_NONOTIFY)))

static inline int is_sxid(umode_t mode)
{
	return (mode & S_ISUID) || ((mode & S_ISGID) && (mode & S_IXGRP));
}

static inline int check_sticky(struct inode *dir, struct inode *inode)
{
	if (!(dir->i_mode & S_ISVTX))
		return 0;

	return __check_sticky(dir, inode);
}

static inline void inode_has_no_xattr(struct inode *inode)
{
	if (!is_sxid(inode->i_mode) && (inode->i_sb->s_flags & MS_NOSEC))
		inode->i_flags |= S_NOSEC;
}

static inline bool is_root_inode(struct inode *inode)
{
	return inode == inode->i_sb->s_root->d_inode;
}

static inline bool dir_emit(struct dir_context *ctx,
			    const char *name, int namelen,
			    u64 ino, unsigned type)
{
	return ctx->actor(ctx, name, namelen, ctx->pos, ino, type) == 0;
}
static inline bool dir_emit_dot(struct file *file, struct dir_context *ctx)
{
	return ctx->actor(ctx, ".", 1, ctx->pos,
			  file->f_path.dentry->d_inode->i_ino, DT_DIR) == 0;
}
static inline bool dir_emit_dotdot(struct file *file, struct dir_context *ctx)
{
	return ctx->actor(ctx, "..", 2, ctx->pos,
			  parent_ino(file->f_path.dentry), DT_DIR) == 0;
}
static inline bool dir_emit_dots(struct file *file, struct dir_context *ctx)
{
	if (ctx->pos == 0) {
		if (!dir_emit_dot(file, ctx))
			return false;
		ctx->pos = 1;
	}
	if (ctx->pos == 1) {
		if (!dir_emit_dotdot(file, ctx))
			return false;
		ctx->pos = 2;
	}
	return true;
}
static inline bool dir_relax(struct inode *inode)
{
	mutex_unlock(&inode->i_mutex);
	mutex_lock(&inode->i_mutex);
	return !IS_DEADDIR(inode);
}

extern bool path_noexec(const struct path *path);

#endif /* _LINUX_FS_H */<|MERGE_RESOLUTION|>--- conflicted
+++ resolved
@@ -1260,10 +1260,7 @@
 
 /* sb->s_iflags */
 #define SB_I_CGROUPWB	0x00000001	/* cgroup-aware writeback enabled */
-<<<<<<< HEAD
-=======
 #define SB_I_NOEXEC	0x00000002	/* Ignore executables on this fs */
->>>>>>> 9fe8ecca
 
 /* Possible states of 'frozen' field */
 enum {
