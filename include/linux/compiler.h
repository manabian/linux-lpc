#ifndef __LINUX_COMPILER_H
#define __LINUX_COMPILER_H

#ifndef __ASSEMBLY__

#ifdef __CHECKER__
# define __user		__attribute__((noderef, address_space(1)))
# define __kernel	__attribute__((address_space(0)))
# define __safe		__attribute__((safe))
# define __force	__attribute__((force))
# define __nocast	__attribute__((nocast))
# define __iomem	__attribute__((noderef, address_space(2)))
# define __must_hold(x)	__attribute__((context(x,1,1)))
# define __acquires(x)	__attribute__((context(x,0,1)))
# define __releases(x)	__attribute__((context(x,1,0)))
# define __acquire(x)	__context__(x,1)
# define __release(x)	__context__(x,-1)
# define __cond_lock(x,c)	((c) ? ({ __acquire(x); 1; }) : 0)
# define __percpu	__attribute__((noderef, address_space(3)))
#ifdef CONFIG_SPARSE_RCU_POINTER
# define __rcu		__attribute__((noderef, address_space(4)))
#else
# define __rcu
#endif
extern void __chk_user_ptr(const volatile void __user *);
extern void __chk_io_ptr(const volatile void __iomem *);
#else
# define __user
# define __kernel
# define __safe
# define __force
# define __nocast
# define __iomem
# define __chk_user_ptr(x) (void)0
# define __chk_io_ptr(x) (void)0
# define __builtin_warning(x, y...) (1)
# define __must_hold(x)
# define __acquires(x)
# define __releases(x)
# define __acquire(x) (void)0
# define __release(x) (void)0
# define __cond_lock(x,c) (c)
# define __percpu
# define __rcu
#endif

/* Indirect macros required for expanded argument pasting, eg. __LINE__. */
#define ___PASTE(a,b) a##b
#define __PASTE(a,b) ___PASTE(a,b)

#ifdef __KERNEL__

#ifdef __GNUC__
#include <linux/compiler-gcc.h>
#endif

#ifdef CC_USING_HOTPATCH
#define notrace __attribute__((hotpatch(0,0)))
#else
#define notrace __attribute__((no_instrument_function))
#endif

/* Intel compiler defines __GNUC__. So we will overwrite implementations
 * coming from above header files here
 */
#ifdef __INTEL_COMPILER
# include <linux/compiler-intel.h>
#endif

/* Clang compiler defines __GNUC__. So we will overwrite implementations
 * coming from above header files here
 */
#ifdef __clang__
#include <linux/compiler-clang.h>
#endif

/*
 * Generic compiler-dependent macros required for kernel
 * build go below this comment. Actual compiler/compiler version
 * specific implementations come from the above header files
 */

struct ftrace_branch_data {
	const char *func;
	const char *file;
	unsigned line;
	union {
		struct {
			unsigned long correct;
			unsigned long incorrect;
		};
		struct {
			unsigned long miss;
			unsigned long hit;
		};
		unsigned long miss_hit[2];
	};
};

/*
 * Note: DISABLE_BRANCH_PROFILING can be used by special lowlevel code
 * to disable branch tracing on a per file basis.
 */
#if defined(CONFIG_TRACE_BRANCH_PROFILING) \
    && !defined(DISABLE_BRANCH_PROFILING) && !defined(__CHECKER__)
void ftrace_likely_update(struct ftrace_branch_data *f, int val, int expect);

#define likely_notrace(x)	__builtin_expect(!!(x), 1)
#define unlikely_notrace(x)	__builtin_expect(!!(x), 0)

#define __branch_check__(x, expect) ({					\
			int ______r;					\
			static struct ftrace_branch_data		\
				__attribute__((__aligned__(4)))		\
				__attribute__((section("_ftrace_annotated_branch"))) \
				______f = {				\
				.func = __func__,			\
				.file = __FILE__,			\
				.line = __LINE__,			\
			};						\
			______r = likely_notrace(x);			\
			ftrace_likely_update(&______f, ______r, expect); \
			______r;					\
		})

/*
 * Using __builtin_constant_p(x) to ignore cases where the return
 * value is always the same.  This idea is taken from a similar patch
 * written by Daniel Walker.
 */
# ifndef likely
#  define likely(x)	(__builtin_constant_p(x) ? !!(x) : __branch_check__(x, 1))
# endif
# ifndef unlikely
#  define unlikely(x)	(__builtin_constant_p(x) ? !!(x) : __branch_check__(x, 0))
# endif

#ifdef CONFIG_PROFILE_ALL_BRANCHES
/*
 * "Define 'is'", Bill Clinton
 * "Define 'if'", Steven Rostedt
 */
#define if(cond, ...) __trace_if( (cond , ## __VA_ARGS__) )
#define __trace_if(cond) \
	if (__builtin_constant_p((cond)) ? !!(cond) :			\
	({								\
		int ______r;						\
		static struct ftrace_branch_data			\
			__attribute__((__aligned__(4)))			\
			__attribute__((section("_ftrace_branch")))	\
			______f = {					\
				.func = __func__,			\
				.file = __FILE__,			\
				.line = __LINE__,			\
			};						\
		______r = !!(cond);					\
		______f.miss_hit[______r]++;					\
		______r;						\
	}))
#endif /* CONFIG_PROFILE_ALL_BRANCHES */

#else
# define likely(x)	__builtin_expect(!!(x), 1)
# define unlikely(x)	__builtin_expect(!!(x), 0)
#endif

/* Optimization barrier */
#ifndef barrier
# define barrier() __memory_barrier()
#endif

/* Unreachable code */
#ifndef unreachable
# define unreachable() do { } while (1)
#endif

#ifndef RELOC_HIDE
# define RELOC_HIDE(ptr, off)					\
  ({ unsigned long __ptr;					\
     __ptr = (unsigned long) (ptr);				\
    (typeof(ptr)) (__ptr + (off)); })
#endif

#ifndef OPTIMIZER_HIDE_VAR
#define OPTIMIZER_HIDE_VAR(var) barrier()
#endif

/* Not-quite-unique ID. */
#ifndef __UNIQUE_ID
# define __UNIQUE_ID(prefix) __PASTE(__PASTE(__UNIQUE_ID_, prefix), __LINE__)
#endif

#include <uapi/linux/types.h>

<<<<<<< HEAD
static __always_inline void data_access_exceeds_word_size(void)
#ifdef __compiletime_warning
__compiletime_warning("data access exceeds word size and won't be atomic")
#endif
;

static __always_inline void data_access_exceeds_word_size(void)
{
}

=======
>>>>>>> 007760cf
static __always_inline void __read_once_size(const volatile void *p, void *res, int size)
{
	switch (size) {
	case 1: *(__u8 *)res = *(volatile __u8 *)p; break;
	case 2: *(__u16 *)res = *(volatile __u16 *)p; break;
	case 4: *(__u32 *)res = *(volatile __u32 *)p; break;
	case 8: *(__u64 *)res = *(volatile __u64 *)p; break;
	default:
		barrier();
		__builtin_memcpy((void *)res, (const void *)p, size);
		barrier();
	}
}

static __always_inline void __write_once_size(volatile void *p, void *res, int size)
{
	switch (size) {
	case 1: *(volatile __u8 *)p = *(__u8 *)res; break;
	case 2: *(volatile __u16 *)p = *(__u16 *)res; break;
	case 4: *(volatile __u32 *)p = *(__u32 *)res; break;
	case 8: *(volatile __u64 *)p = *(__u64 *)res; break;
	default:
		barrier();
		__builtin_memcpy((void *)p, (const void *)res, size);
		barrier();
	}
}

/*
 * Prevent the compiler from merging or refetching reads or writes. The
 * compiler is also forbidden from reordering successive instances of
 * READ_ONCE, WRITE_ONCE and ACCESS_ONCE (see below), but only when the
 * compiler is aware of some particular ordering.  One way to make the
 * compiler aware of ordering is to put the two invocations of READ_ONCE,
 * WRITE_ONCE or ACCESS_ONCE() in different C statements.
 *
 * In contrast to ACCESS_ONCE these two macros will also work on aggregate
 * data types like structs or unions. If the size of the accessed data
 * type exceeds the word size of the machine (e.g., 32 bits or 64 bits)
 * READ_ONCE() and WRITE_ONCE()  will fall back to memcpy and print a
 * compile-time warning.
 *
 * Their two major use cases are: (1) Mediating communication between
 * process-level code and irq/NMI handlers, all running on the same CPU,
 * and (2) Ensuring that the compiler does not  fold, spindle, or otherwise
 * mutilate accesses that either do not require ordering or that interact
 * with an explicit memory barrier or atomic instruction that provides the
 * required ordering.
 */

#define READ_ONCE(x) \
	({ union { typeof(x) __val; char __c[1]; } __u; __read_once_size(&(x), __u.__c, sizeof(x)); __u.__val; })

#define WRITE_ONCE(x, val) \
	({ typeof(x) __val = (val); __write_once_size(&(x), &__val, sizeof(__val)); __val; })

#endif /* __KERNEL__ */

#endif /* __ASSEMBLY__ */

#ifdef __KERNEL__
/*
 * Allow us to mark functions as 'deprecated' and have gcc emit a nice
 * warning for each use, in hopes of speeding the functions removal.
 * Usage is:
 * 		int __deprecated foo(void)
 */
#ifndef __deprecated
# define __deprecated		/* unimplemented */
#endif

#ifdef MODULE
#define __deprecated_for_modules __deprecated
#else
#define __deprecated_for_modules
#endif

#ifndef __must_check
#define __must_check
#endif

#ifndef CONFIG_ENABLE_MUST_CHECK
#undef __must_check
#define __must_check
#endif
#ifndef CONFIG_ENABLE_WARN_DEPRECATED
#undef __deprecated
#undef __deprecated_for_modules
#define __deprecated
#define __deprecated_for_modules
#endif

/*
 * Allow us to avoid 'defined but not used' warnings on functions and data,
 * as well as force them to be emitted to the assembly file.
 *
 * As of gcc 3.4, static functions that are not marked with attribute((used))
 * may be elided from the assembly file.  As of gcc 3.4, static data not so
 * marked will not be elided, but this may change in a future gcc version.
 *
 * NOTE: Because distributions shipped with a backported unit-at-a-time
 * compiler in gcc 3.3, we must define __used to be __attribute__((used))
 * for gcc >=3.3 instead of 3.4.
 *
 * In prior versions of gcc, such functions and data would be emitted, but
 * would be warned about except with attribute((unused)).
 *
 * Mark functions that are referenced only in inline assembly as __used so
 * the code is emitted even though it appears to be unreferenced.
 */
#ifndef __used
# define __used			/* unimplemented */
#endif

#ifndef __maybe_unused
# define __maybe_unused		/* unimplemented */
#endif

#ifndef __always_unused
# define __always_unused	/* unimplemented */
#endif

#ifndef noinline
#define noinline
#endif

/*
 * Rather then using noinline to prevent stack consumption, use
 * noinline_for_stack instead.  For documentation reasons.
 */
#define noinline_for_stack noinline

#ifndef __always_inline
#define __always_inline inline
#endif

#endif /* __KERNEL__ */

/*
 * From the GCC manual:
 *
 * Many functions do not examine any values except their arguments,
 * and have no effects except the return value.  Basically this is
 * just slightly more strict class than the `pure' attribute above,
 * since function is not allowed to read global memory.
 *
 * Note that a function that has pointer arguments and examines the
 * data pointed to must _not_ be declared `const'.  Likewise, a
 * function that calls a non-`const' function usually must not be
 * `const'.  It does not make sense for a `const' function to return
 * `void'.
 */
#ifndef __attribute_const__
# define __attribute_const__	/* unimplemented */
#endif

/*
 * Tell gcc if a function is cold. The compiler will assume any path
 * directly leading to the call is unlikely.
 */

#ifndef __cold
#define __cold
#endif

/* Simple shorthand for a section definition */
#ifndef __section
# define __section(S) __attribute__ ((__section__(#S)))
#endif

#ifndef __visible
#define __visible
#endif

/* Are two types/vars the same type (ignoring qualifiers)? */
#ifndef __same_type
# define __same_type(a, b) __builtin_types_compatible_p(typeof(a), typeof(b))
#endif

/* Is this type a native word size -- useful for atomic operations */
#ifndef __native_word
# define __native_word(t) (sizeof(t) == sizeof(char) || sizeof(t) == sizeof(short) || sizeof(t) == sizeof(int) || sizeof(t) == sizeof(long))
#endif

/* Compile time object size, -1 for unknown */
#ifndef __compiletime_object_size
# define __compiletime_object_size(obj) -1
#endif
#ifndef __compiletime_warning
# define __compiletime_warning(message)
#endif
#ifndef __compiletime_error
# define __compiletime_error(message)
/*
 * Sparse complains of variable sized arrays due to the temporary variable in
 * __compiletime_assert. Unfortunately we can't just expand it out to make
 * sparse see a constant array size without breaking compiletime_assert on old
 * versions of GCC (e.g. 4.2.4), so hide the array from sparse altogether.
 */
# ifndef __CHECKER__
#  define __compiletime_error_fallback(condition) \
	do { ((void)sizeof(char[1 - 2 * condition])); } while (0)
# endif
#endif
#ifndef __compiletime_error_fallback
# define __compiletime_error_fallback(condition) do { } while (0)
#endif

#define __compiletime_assert(condition, msg, prefix, suffix)		\
	do {								\
		bool __cond = !(condition);				\
		extern void prefix ## suffix(void) __compiletime_error(msg); \
		if (__cond)						\
			prefix ## suffix();				\
		__compiletime_error_fallback(__cond);			\
	} while (0)

#define _compiletime_assert(condition, msg, prefix, suffix) \
	__compiletime_assert(condition, msg, prefix, suffix)

/**
 * compiletime_assert - break build and emit msg if condition is false
 * @condition: a compile-time constant condition to check
 * @msg:       a message to emit if condition is false
 *
 * In tradition of POSIX assert, this macro will break the build if the
 * supplied condition is *false*, emitting the supplied error message if the
 * compiler has support to do so.
 */
#define compiletime_assert(condition, msg) \
	_compiletime_assert(condition, msg, __compiletime_assert_, __LINE__)

#define compiletime_assert_atomic_type(t)				\
	compiletime_assert(__native_word(t),				\
		"Need native word sized stores/loads for atomicity.")

/*
 * Prevent the compiler from merging or refetching accesses.  The compiler
 * is also forbidden from reordering successive instances of ACCESS_ONCE(),
 * but only when the compiler is aware of some particular ordering.  One way
 * to make the compiler aware of ordering is to put the two invocations of
 * ACCESS_ONCE() in different C statements.
 *
 * ACCESS_ONCE will only work on scalar types. For union types, ACCESS_ONCE
 * on a union member will work as long as the size of the member matches the
 * size of the union and the size is smaller than word size.
 *
 * The major use cases of ACCESS_ONCE used to be (1) Mediating communication
 * between process-level code and irq/NMI handlers, all running on the same CPU,
 * and (2) Ensuring that the compiler does not  fold, spindle, or otherwise
 * mutilate accesses that either do not require ordering or that interact
 * with an explicit memory barrier or atomic instruction that provides the
 * required ordering.
 *
 * If possible use READ_ONCE/ASSIGN_ONCE instead.
 */
#define __ACCESS_ONCE(x) ({ \
	 __maybe_unused typeof(x) __var = (__force typeof(x)) 0; \
	(volatile typeof(x) *)&(x); })
#define ACCESS_ONCE(x) (*__ACCESS_ONCE(x))

/* Ignore/forbid kprobes attach on very low level functions marked by this attribute: */
#ifdef CONFIG_KPROBES
# define __kprobes	__attribute__((__section__(".kprobes.text")))
# define nokprobe_inline	__always_inline
#else
# define __kprobes
# define nokprobe_inline	inline
#endif
#endif /* __LINUX_COMPILER_H */<|MERGE_RESOLUTION|>--- conflicted
+++ resolved
@@ -192,19 +192,6 @@
 
 #include <uapi/linux/types.h>
 
-<<<<<<< HEAD
-static __always_inline void data_access_exceeds_word_size(void)
-#ifdef __compiletime_warning
-__compiletime_warning("data access exceeds word size and won't be atomic")
-#endif
-;
-
-static __always_inline void data_access_exceeds_word_size(void)
-{
-}
-
-=======
->>>>>>> 007760cf
 static __always_inline void __read_once_size(const volatile void *p, void *res, int size)
 {
 	switch (size) {
