--- conflicted
+++ resolved
@@ -4428,7 +4428,6 @@
 #ifdef CONFIG_PM
 	.suspend = stac_suspend,
 #endif
-	.stream_pm = snd_hda_gen_stream_pm,
 	.reboot_notify = stac_shutup,
 };
 
@@ -4722,12 +4721,8 @@
 		return err;
 
 	spec = codec->spec;
-<<<<<<< HEAD
-	codec->power_save_node = 1;
-=======
 	/* disabled power_save_node since it causes noises on a Dell machine */
 	/* codec->power_save_node = 1; */
->>>>>>> 4b8a8262
 	spec->linear_tone_beep = 0;
 	spec->gen.own_eapd_ctl = 1;
 	spec->gen.power_down_unused = 1;
