--- conflicted
+++ resolved
@@ -7482,11 +7482,7 @@
 F:	include/linux/isicom.h
 
 MUSB MULTIPOINT HIGH SPEED DUAL-ROLE CONTROLLER
-<<<<<<< HEAD
-M:	Felipe Balbi <balbi@kernel.org>
-=======
 M:	Bin Liu <b-liu@ti.com>
->>>>>>> 6f40fed1
 L:	linux-usb@vger.kernel.org
 T:	git git://git.kernel.org/pub/scm/linux/kernel/git/balbi/usb.git
 S:	Maintained
@@ -8069,10 +8065,6 @@
 F:	drivers/staging/media/omap4iss/
 
 OMAP USB SUPPORT
-<<<<<<< HEAD
-M:	Felipe Balbi <balbi@kernel.org>
-=======
->>>>>>> 6f40fed1
 L:	linux-usb@vger.kernel.org
 L:	linux-omap@vger.kernel.org
 S:	Orphan
