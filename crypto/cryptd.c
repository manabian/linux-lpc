/*
 * Software async crypto daemon.
 *
 * Copyright (c) 2006 Herbert Xu <herbert@gondor.apana.org.au>
 *
 * Added AEAD support to cryptd.
 *    Authors: Tadeusz Struk (tadeusz.struk@intel.com)
 *             Adrian Hoban <adrian.hoban@intel.com>
 *             Gabriele Paoloni <gabriele.paoloni@intel.com>
 *             Aidan O'Mahony (aidan.o.mahony@intel.com)
 *    Copyright (c) 2010, Intel Corporation.
 *
 * This program is free software; you can redistribute it and/or modify it
 * under the terms of the GNU General Public License as published by the Free
 * Software Foundation; either version 2 of the License, or (at your option)
 * any later version.
 *
 */

#include <crypto/algapi.h>
#include <crypto/internal/hash.h>
#include <crypto/internal/aead.h>
#include <crypto/cryptd.h>
#include <crypto/crypto_wq.h>
#include <linux/err.h>
#include <linux/init.h>
#include <linux/kernel.h>
#include <linux/list.h>
#include <linux/module.h>
#include <linux/scatterlist.h>
#include <linux/sched.h>
#include <linux/slab.h>

#define CRYPTD_MAX_CPU_QLEN 100

struct cryptd_cpu_queue {
	struct crypto_queue queue;
	struct work_struct work;
};

struct cryptd_queue {
	struct cryptd_cpu_queue __percpu *cpu_queue;
};

struct cryptd_instance_ctx {
	struct crypto_spawn spawn;
	struct cryptd_queue *queue;
};

struct hashd_instance_ctx {
	struct crypto_shash_spawn spawn;
	struct cryptd_queue *queue;
};

struct aead_instance_ctx {
	struct crypto_aead_spawn aead_spawn;
	struct cryptd_queue *queue;
};

struct cryptd_blkcipher_ctx {
	struct crypto_blkcipher *child;
};

struct cryptd_blkcipher_request_ctx {
	crypto_completion_t complete;
};

struct cryptd_hash_ctx {
	struct crypto_shash *child;
};

struct cryptd_hash_request_ctx {
	crypto_completion_t complete;
	struct shash_desc desc;
};

struct cryptd_aead_ctx {
	struct crypto_aead *child;
};

struct cryptd_aead_request_ctx {
	crypto_completion_t complete;
};

static void cryptd_queue_worker(struct work_struct *work);

static int cryptd_init_queue(struct cryptd_queue *queue,
			     unsigned int max_cpu_qlen)
{
	int cpu;
	struct cryptd_cpu_queue *cpu_queue;

	queue->cpu_queue = alloc_percpu(struct cryptd_cpu_queue);
	if (!queue->cpu_queue)
		return -ENOMEM;
	for_each_possible_cpu(cpu) {
		cpu_queue = per_cpu_ptr(queue->cpu_queue, cpu);
		crypto_init_queue(&cpu_queue->queue, max_cpu_qlen);
		INIT_WORK(&cpu_queue->work, cryptd_queue_worker);
	}
	return 0;
}

static void cryptd_fini_queue(struct cryptd_queue *queue)
{
	int cpu;
	struct cryptd_cpu_queue *cpu_queue;

	for_each_possible_cpu(cpu) {
		cpu_queue = per_cpu_ptr(queue->cpu_queue, cpu);
		BUG_ON(cpu_queue->queue.qlen);
	}
	free_percpu(queue->cpu_queue);
}

static int cryptd_enqueue_request(struct cryptd_queue *queue,
				  struct crypto_async_request *request)
{
	int cpu, err;
	struct cryptd_cpu_queue *cpu_queue;

	cpu = get_cpu();
	cpu_queue = this_cpu_ptr(queue->cpu_queue);
	err = crypto_enqueue_request(&cpu_queue->queue, request);
	queue_work_on(cpu, kcrypto_wq, &cpu_queue->work);
	put_cpu();

	return err;
}

/* Called in workqueue context, do one real cryption work (via
 * req->complete) and reschedule itself if there are more work to
 * do. */
static void cryptd_queue_worker(struct work_struct *work)
{
	struct cryptd_cpu_queue *cpu_queue;
	struct crypto_async_request *req, *backlog;

	cpu_queue = container_of(work, struct cryptd_cpu_queue, work);
	/*
	 * Only handle one request at a time to avoid hogging crypto workqueue.
	 * preempt_disable/enable is used to prevent being preempted by
	 * cryptd_enqueue_request(). local_bh_disable/enable is used to prevent
	 * cryptd_enqueue_request() being accessed from software interrupts.
	 */
	local_bh_disable();
	preempt_disable();
	backlog = crypto_get_backlog(&cpu_queue->queue);
	req = crypto_dequeue_request(&cpu_queue->queue);
	preempt_enable();
	local_bh_enable();

	if (!req)
		return;

	if (backlog)
		backlog->complete(backlog, -EINPROGRESS);
	req->complete(req, 0);

	if (cpu_queue->queue.qlen)
		queue_work(kcrypto_wq, &cpu_queue->work);
}

static inline struct cryptd_queue *cryptd_get_queue(struct crypto_tfm *tfm)
{
	struct crypto_instance *inst = crypto_tfm_alg_instance(tfm);
	struct cryptd_instance_ctx *ictx = crypto_instance_ctx(inst);
	return ictx->queue;
}

static inline void cryptd_check_internal(struct rtattr **tb, u32 *type,
					 u32 *mask)
{
	struct crypto_attr_type *algt;

	algt = crypto_get_attr_type(tb);
	if (IS_ERR(algt))
		return;
	if ((algt->type & CRYPTO_ALG_INTERNAL))
		*type |= CRYPTO_ALG_INTERNAL;
	if ((algt->mask & CRYPTO_ALG_INTERNAL))
		*mask |= CRYPTO_ALG_INTERNAL;
}

static int cryptd_blkcipher_setkey(struct crypto_ablkcipher *parent,
				   const u8 *key, unsigned int keylen)
{
	struct cryptd_blkcipher_ctx *ctx = crypto_ablkcipher_ctx(parent);
	struct crypto_blkcipher *child = ctx->child;
	int err;

	crypto_blkcipher_clear_flags(child, CRYPTO_TFM_REQ_MASK);
	crypto_blkcipher_set_flags(child, crypto_ablkcipher_get_flags(parent) &
					  CRYPTO_TFM_REQ_MASK);
	err = crypto_blkcipher_setkey(child, key, keylen);
	crypto_ablkcipher_set_flags(parent, crypto_blkcipher_get_flags(child) &
					    CRYPTO_TFM_RES_MASK);
	return err;
}

static void cryptd_blkcipher_crypt(struct ablkcipher_request *req,
				   struct crypto_blkcipher *child,
				   int err,
				   int (*crypt)(struct blkcipher_desc *desc,
						struct scatterlist *dst,
						struct scatterlist *src,
						unsigned int len))
{
	struct cryptd_blkcipher_request_ctx *rctx;
	struct blkcipher_desc desc;

	rctx = ablkcipher_request_ctx(req);

	if (unlikely(err == -EINPROGRESS))
		goto out;

	desc.tfm = child;
	desc.info = req->info;
	desc.flags = CRYPTO_TFM_REQ_MAY_SLEEP;

	err = crypt(&desc, req->dst, req->src, req->nbytes);

	req->base.complete = rctx->complete;

out:
	local_bh_disable();
	rctx->complete(&req->base, err);
	local_bh_enable();
}

static void cryptd_blkcipher_encrypt(struct crypto_async_request *req, int err)
{
	struct cryptd_blkcipher_ctx *ctx = crypto_tfm_ctx(req->tfm);
	struct crypto_blkcipher *child = ctx->child;

	cryptd_blkcipher_crypt(ablkcipher_request_cast(req), child, err,
			       crypto_blkcipher_crt(child)->encrypt);
}

static void cryptd_blkcipher_decrypt(struct crypto_async_request *req, int err)
{
	struct cryptd_blkcipher_ctx *ctx = crypto_tfm_ctx(req->tfm);
	struct crypto_blkcipher *child = ctx->child;

	cryptd_blkcipher_crypt(ablkcipher_request_cast(req), child, err,
			       crypto_blkcipher_crt(child)->decrypt);
}

static int cryptd_blkcipher_enqueue(struct ablkcipher_request *req,
				    crypto_completion_t compl)
{
	struct cryptd_blkcipher_request_ctx *rctx = ablkcipher_request_ctx(req);
	struct crypto_ablkcipher *tfm = crypto_ablkcipher_reqtfm(req);
	struct cryptd_queue *queue;

	queue = cryptd_get_queue(crypto_ablkcipher_tfm(tfm));
	rctx->complete = req->base.complete;
	req->base.complete = compl;

	return cryptd_enqueue_request(queue, &req->base);
}

static int cryptd_blkcipher_encrypt_enqueue(struct ablkcipher_request *req)
{
	return cryptd_blkcipher_enqueue(req, cryptd_blkcipher_encrypt);
}

static int cryptd_blkcipher_decrypt_enqueue(struct ablkcipher_request *req)
{
	return cryptd_blkcipher_enqueue(req, cryptd_blkcipher_decrypt);
}

static int cryptd_blkcipher_init_tfm(struct crypto_tfm *tfm)
{
	struct crypto_instance *inst = crypto_tfm_alg_instance(tfm);
	struct cryptd_instance_ctx *ictx = crypto_instance_ctx(inst);
	struct crypto_spawn *spawn = &ictx->spawn;
	struct cryptd_blkcipher_ctx *ctx = crypto_tfm_ctx(tfm);
	struct crypto_blkcipher *cipher;

	cipher = crypto_spawn_blkcipher(spawn);
	if (IS_ERR(cipher))
		return PTR_ERR(cipher);

	ctx->child = cipher;
	tfm->crt_ablkcipher.reqsize =
		sizeof(struct cryptd_blkcipher_request_ctx);
	return 0;
}

static void cryptd_blkcipher_exit_tfm(struct crypto_tfm *tfm)
{
	struct cryptd_blkcipher_ctx *ctx = crypto_tfm_ctx(tfm);

	crypto_free_blkcipher(ctx->child);
}

static int cryptd_init_instance(struct crypto_instance *inst,
				struct crypto_alg *alg)
{
	if (snprintf(inst->alg.cra_driver_name, CRYPTO_MAX_ALG_NAME,
		     "cryptd(%s)",
		     alg->cra_driver_name) >= CRYPTO_MAX_ALG_NAME)
		return -ENAMETOOLONG;

	memcpy(inst->alg.cra_name, alg->cra_name, CRYPTO_MAX_ALG_NAME);

	inst->alg.cra_priority = alg->cra_priority + 50;
	inst->alg.cra_blocksize = alg->cra_blocksize;
	inst->alg.cra_alignmask = alg->cra_alignmask;

	return 0;
}

static void *cryptd_alloc_instance(struct crypto_alg *alg, unsigned int head,
				   unsigned int tail)
{
	char *p;
	struct crypto_instance *inst;
	int err;

	p = kzalloc(head + sizeof(*inst) + tail, GFP_KERNEL);
	if (!p)
		return ERR_PTR(-ENOMEM);

	inst = (void *)(p + head);

	err = cryptd_init_instance(inst, alg);
	if (err)
		goto out_free_inst;

out:
	return p;

out_free_inst:
	kfree(p);
	p = ERR_PTR(err);
	goto out;
}

static int cryptd_create_blkcipher(struct crypto_template *tmpl,
				   struct rtattr **tb,
				   struct cryptd_queue *queue)
{
	struct cryptd_instance_ctx *ctx;
	struct crypto_instance *inst;
	struct crypto_alg *alg;
	u32 type = CRYPTO_ALG_TYPE_BLKCIPHER;
	u32 mask = CRYPTO_ALG_TYPE_MASK;
	int err;

	cryptd_check_internal(tb, &type, &mask);

	alg = crypto_get_attr_alg(tb, type, mask);
	if (IS_ERR(alg))
		return PTR_ERR(alg);

	inst = cryptd_alloc_instance(alg, 0, sizeof(*ctx));
	err = PTR_ERR(inst);
	if (IS_ERR(inst))
		goto out_put_alg;

	ctx = crypto_instance_ctx(inst);
	ctx->queue = queue;

	err = crypto_init_spawn(&ctx->spawn, alg, inst,
				CRYPTO_ALG_TYPE_MASK | CRYPTO_ALG_ASYNC);
	if (err)
		goto out_free_inst;

	type = CRYPTO_ALG_TYPE_ABLKCIPHER | CRYPTO_ALG_ASYNC;
	if (alg->cra_flags & CRYPTO_ALG_INTERNAL)
		type |= CRYPTO_ALG_INTERNAL;
	inst->alg.cra_flags = type;
	inst->alg.cra_type = &crypto_ablkcipher_type;

	inst->alg.cra_ablkcipher.ivsize = alg->cra_blkcipher.ivsize;
	inst->alg.cra_ablkcipher.min_keysize = alg->cra_blkcipher.min_keysize;
	inst->alg.cra_ablkcipher.max_keysize = alg->cra_blkcipher.max_keysize;

	inst->alg.cra_ablkcipher.geniv = alg->cra_blkcipher.geniv;

	inst->alg.cra_ctxsize = sizeof(struct cryptd_blkcipher_ctx);

	inst->alg.cra_init = cryptd_blkcipher_init_tfm;
	inst->alg.cra_exit = cryptd_blkcipher_exit_tfm;

	inst->alg.cra_ablkcipher.setkey = cryptd_blkcipher_setkey;
	inst->alg.cra_ablkcipher.encrypt = cryptd_blkcipher_encrypt_enqueue;
	inst->alg.cra_ablkcipher.decrypt = cryptd_blkcipher_decrypt_enqueue;

	err = crypto_register_instance(tmpl, inst);
	if (err) {
		crypto_drop_spawn(&ctx->spawn);
out_free_inst:
		kfree(inst);
	}

out_put_alg:
	crypto_mod_put(alg);
	return err;
}

static int cryptd_hash_init_tfm(struct crypto_tfm *tfm)
{
	struct crypto_instance *inst = crypto_tfm_alg_instance(tfm);
	struct hashd_instance_ctx *ictx = crypto_instance_ctx(inst);
	struct crypto_shash_spawn *spawn = &ictx->spawn;
	struct cryptd_hash_ctx *ctx = crypto_tfm_ctx(tfm);
	struct crypto_shash *hash;

	hash = crypto_spawn_shash(spawn);
	if (IS_ERR(hash))
		return PTR_ERR(hash);

	ctx->child = hash;
	crypto_ahash_set_reqsize(__crypto_ahash_cast(tfm),
				 sizeof(struct cryptd_hash_request_ctx) +
				 crypto_shash_descsize(hash));
	return 0;
}

static void cryptd_hash_exit_tfm(struct crypto_tfm *tfm)
{
	struct cryptd_hash_ctx *ctx = crypto_tfm_ctx(tfm);

	crypto_free_shash(ctx->child);
}

static int cryptd_hash_setkey(struct crypto_ahash *parent,
				   const u8 *key, unsigned int keylen)
{
	struct cryptd_hash_ctx *ctx   = crypto_ahash_ctx(parent);
	struct crypto_shash *child = ctx->child;
	int err;

	crypto_shash_clear_flags(child, CRYPTO_TFM_REQ_MASK);
	crypto_shash_set_flags(child, crypto_ahash_get_flags(parent) &
				      CRYPTO_TFM_REQ_MASK);
	err = crypto_shash_setkey(child, key, keylen);
	crypto_ahash_set_flags(parent, crypto_shash_get_flags(child) &
				       CRYPTO_TFM_RES_MASK);
	return err;
}

static int cryptd_hash_enqueue(struct ahash_request *req,
				crypto_completion_t compl)
{
	struct cryptd_hash_request_ctx *rctx = ahash_request_ctx(req);
	struct crypto_ahash *tfm = crypto_ahash_reqtfm(req);
	struct cryptd_queue *queue =
		cryptd_get_queue(crypto_ahash_tfm(tfm));

	rctx->complete = req->base.complete;
	req->base.complete = compl;

	return cryptd_enqueue_request(queue, &req->base);
}

static void cryptd_hash_init(struct crypto_async_request *req_async, int err)
{
	struct cryptd_hash_ctx *ctx = crypto_tfm_ctx(req_async->tfm);
	struct crypto_shash *child = ctx->child;
	struct ahash_request *req = ahash_request_cast(req_async);
	struct cryptd_hash_request_ctx *rctx = ahash_request_ctx(req);
	struct shash_desc *desc = &rctx->desc;

	if (unlikely(err == -EINPROGRESS))
		goto out;

	desc->tfm = child;
	desc->flags = CRYPTO_TFM_REQ_MAY_SLEEP;

	err = crypto_shash_init(desc);

	req->base.complete = rctx->complete;

out:
	local_bh_disable();
	rctx->complete(&req->base, err);
	local_bh_enable();
}

static int cryptd_hash_init_enqueue(struct ahash_request *req)
{
	return cryptd_hash_enqueue(req, cryptd_hash_init);
}

static void cryptd_hash_update(struct crypto_async_request *req_async, int err)
{
	struct ahash_request *req = ahash_request_cast(req_async);
	struct cryptd_hash_request_ctx *rctx;

	rctx = ahash_request_ctx(req);

	if (unlikely(err == -EINPROGRESS))
		goto out;

	err = shash_ahash_update(req, &rctx->desc);

	req->base.complete = rctx->complete;

out:
	local_bh_disable();
	rctx->complete(&req->base, err);
	local_bh_enable();
}

static int cryptd_hash_update_enqueue(struct ahash_request *req)
{
	return cryptd_hash_enqueue(req, cryptd_hash_update);
}

static void cryptd_hash_final(struct crypto_async_request *req_async, int err)
{
	struct ahash_request *req = ahash_request_cast(req_async);
	struct cryptd_hash_request_ctx *rctx = ahash_request_ctx(req);

	if (unlikely(err == -EINPROGRESS))
		goto out;

	err = crypto_shash_final(&rctx->desc, req->result);

	req->base.complete = rctx->complete;

out:
	local_bh_disable();
	rctx->complete(&req->base, err);
	local_bh_enable();
}

static int cryptd_hash_final_enqueue(struct ahash_request *req)
{
	return cryptd_hash_enqueue(req, cryptd_hash_final);
}

static void cryptd_hash_finup(struct crypto_async_request *req_async, int err)
{
	struct ahash_request *req = ahash_request_cast(req_async);
	struct cryptd_hash_request_ctx *rctx = ahash_request_ctx(req);

	if (unlikely(err == -EINPROGRESS))
		goto out;

	err = shash_ahash_finup(req, &rctx->desc);

	req->base.complete = rctx->complete;

out:
	local_bh_disable();
	rctx->complete(&req->base, err);
	local_bh_enable();
}

static int cryptd_hash_finup_enqueue(struct ahash_request *req)
{
	return cryptd_hash_enqueue(req, cryptd_hash_finup);
}

static void cryptd_hash_digest(struct crypto_async_request *req_async, int err)
{
	struct cryptd_hash_ctx *ctx = crypto_tfm_ctx(req_async->tfm);
	struct crypto_shash *child = ctx->child;
	struct ahash_request *req = ahash_request_cast(req_async);
	struct cryptd_hash_request_ctx *rctx = ahash_request_ctx(req);
	struct shash_desc *desc = &rctx->desc;

	if (unlikely(err == -EINPROGRESS))
		goto out;

	desc->tfm = child;
	desc->flags = CRYPTO_TFM_REQ_MAY_SLEEP;

	err = shash_ahash_digest(req, desc);

	req->base.complete = rctx->complete;

out:
	local_bh_disable();
	rctx->complete(&req->base, err);
	local_bh_enable();
}

static int cryptd_hash_digest_enqueue(struct ahash_request *req)
{
	return cryptd_hash_enqueue(req, cryptd_hash_digest);
}

static int cryptd_hash_export(struct ahash_request *req, void *out)
{
	struct cryptd_hash_request_ctx *rctx = ahash_request_ctx(req);

	return crypto_shash_export(&rctx->desc, out);
}

static int cryptd_hash_import(struct ahash_request *req, const void *in)
{
	struct cryptd_hash_request_ctx *rctx = ahash_request_ctx(req);

	return crypto_shash_import(&rctx->desc, in);
}

static int cryptd_create_hash(struct crypto_template *tmpl, struct rtattr **tb,
			      struct cryptd_queue *queue)
{
	struct hashd_instance_ctx *ctx;
	struct ahash_instance *inst;
	struct shash_alg *salg;
	struct crypto_alg *alg;
	u32 type = 0;
	u32 mask = 0;
	int err;

	cryptd_check_internal(tb, &type, &mask);

	salg = shash_attr_alg(tb[1], type, mask);
	if (IS_ERR(salg))
		return PTR_ERR(salg);

	alg = &salg->base;
	inst = cryptd_alloc_instance(alg, ahash_instance_headroom(),
				     sizeof(*ctx));
	err = PTR_ERR(inst);
	if (IS_ERR(inst))
		goto out_put_alg;

	ctx = ahash_instance_ctx(inst);
	ctx->queue = queue;

	err = crypto_init_shash_spawn(&ctx->spawn, salg,
				      ahash_crypto_instance(inst));
	if (err)
		goto out_free_inst;

	type = CRYPTO_ALG_ASYNC;
	if (alg->cra_flags & CRYPTO_ALG_INTERNAL)
		type |= CRYPTO_ALG_INTERNAL;
	inst->alg.halg.base.cra_flags = type;

	inst->alg.halg.digestsize = salg->digestsize;
	inst->alg.halg.base.cra_ctxsize = sizeof(struct cryptd_hash_ctx);

	inst->alg.halg.base.cra_init = cryptd_hash_init_tfm;
	inst->alg.halg.base.cra_exit = cryptd_hash_exit_tfm;

	inst->alg.init   = cryptd_hash_init_enqueue;
	inst->alg.update = cryptd_hash_update_enqueue;
	inst->alg.final  = cryptd_hash_final_enqueue;
	inst->alg.finup  = cryptd_hash_finup_enqueue;
	inst->alg.export = cryptd_hash_export;
	inst->alg.import = cryptd_hash_import;
	inst->alg.setkey = cryptd_hash_setkey;
	inst->alg.digest = cryptd_hash_digest_enqueue;

	err = ahash_register_instance(tmpl, inst);
	if (err) {
		crypto_drop_shash(&ctx->spawn);
out_free_inst:
		kfree(inst);
	}

out_put_alg:
	crypto_mod_put(alg);
	return err;
}

static int cryptd_aead_setkey(struct crypto_aead *parent,
			      const u8 *key, unsigned int keylen)
{
	struct cryptd_aead_ctx *ctx = crypto_aead_ctx(parent);
	struct crypto_aead *child = ctx->child;

	return crypto_aead_setkey(child, key, keylen);
}

static int cryptd_aead_setauthsize(struct crypto_aead *parent,
				   unsigned int authsize)
{
	struct cryptd_aead_ctx *ctx = crypto_aead_ctx(parent);
	struct crypto_aead *child = ctx->child;

	return crypto_aead_setauthsize(child, authsize);
}

static void cryptd_aead_crypt(struct aead_request *req,
			struct crypto_aead *child,
			int err,
			int (*crypt)(struct aead_request *req))
{
	struct cryptd_aead_request_ctx *rctx;
	rctx = aead_request_ctx(req);

	if (unlikely(err == -EINPROGRESS))
		goto out;
	aead_request_set_tfm(req, child);
	err = crypt( req );
	req->base.complete = rctx->complete;
out:
	local_bh_disable();
	rctx->complete(&req->base, err);
	local_bh_enable();
}

static void cryptd_aead_encrypt(struct crypto_async_request *areq, int err)
{
	struct cryptd_aead_ctx *ctx = crypto_tfm_ctx(areq->tfm);
	struct crypto_aead *child = ctx->child;
	struct aead_request *req;

	req = container_of(areq, struct aead_request, base);
	cryptd_aead_crypt(req, child, err, crypto_aead_crt(child)->encrypt);
}

static void cryptd_aead_decrypt(struct crypto_async_request *areq, int err)
{
	struct cryptd_aead_ctx *ctx = crypto_tfm_ctx(areq->tfm);
	struct crypto_aead *child = ctx->child;
	struct aead_request *req;

	req = container_of(areq, struct aead_request, base);
	cryptd_aead_crypt(req, child, err, crypto_aead_crt(child)->decrypt);
}

static int cryptd_aead_enqueue(struct aead_request *req,
				    crypto_completion_t compl)
{
	struct cryptd_aead_request_ctx *rctx = aead_request_ctx(req);
	struct crypto_aead *tfm = crypto_aead_reqtfm(req);
	struct cryptd_queue *queue = cryptd_get_queue(crypto_aead_tfm(tfm));

	rctx->complete = req->base.complete;
	req->base.complete = compl;
	return cryptd_enqueue_request(queue, &req->base);
}

static int cryptd_aead_encrypt_enqueue(struct aead_request *req)
{
	return cryptd_aead_enqueue(req, cryptd_aead_encrypt );
}

static int cryptd_aead_decrypt_enqueue(struct aead_request *req)
{
	return cryptd_aead_enqueue(req, cryptd_aead_decrypt );
}

static int cryptd_aead_init_tfm(struct crypto_aead *tfm)
{
	struct aead_instance *inst = aead_alg_instance(tfm);
	struct aead_instance_ctx *ictx = aead_instance_ctx(inst);
	struct crypto_aead_spawn *spawn = &ictx->aead_spawn;
	struct cryptd_aead_ctx *ctx = crypto_aead_ctx(tfm);
	struct crypto_aead *cipher;

	cipher = crypto_spawn_aead(spawn);
	if (IS_ERR(cipher))
		return PTR_ERR(cipher);

	ctx->child = cipher;
	crypto_aead_set_reqsize(tfm, sizeof(struct cryptd_aead_request_ctx));
	return 0;
}

static void cryptd_aead_exit_tfm(struct crypto_aead *tfm)
{
	struct cryptd_aead_ctx *ctx = crypto_aead_ctx(tfm);
	crypto_free_aead(ctx->child);
}

static int cryptd_create_aead(struct crypto_template *tmpl,
		              struct rtattr **tb,
			      struct cryptd_queue *queue)
{
	struct aead_instance_ctx *ctx;
<<<<<<< HEAD
	struct crypto_instance *inst;
	struct crypto_alg *alg;
	u32 type = CRYPTO_ALG_TYPE_AEAD;
	u32 mask = CRYPTO_ALG_TYPE_MASK;
	int err;

	cryptd_check_internal(tb, &type, &mask);

	alg = crypto_get_attr_alg(tb, type, mask);
        if (IS_ERR(alg))
		return PTR_ERR(alg);
=======
	struct aead_instance *inst;
	struct aead_alg *alg;
	const char *name;
	u32 type = 0;
	u32 mask = 0;
	int err;

	cryptd_check_internal(tb, &type, &mask);
>>>>>>> 4b8a8262

	name = crypto_attr_alg_name(tb[1]);
	if (IS_ERR(name))
		return PTR_ERR(name);

	inst = kzalloc(sizeof(*inst) + sizeof(*ctx), GFP_KERNEL);
	if (!inst)
		return -ENOMEM;

	ctx = aead_instance_ctx(inst);
	ctx->queue = queue;

	crypto_set_aead_spawn(&ctx->aead_spawn, aead_crypto_instance(inst));
	err = crypto_grab_aead(&ctx->aead_spawn, name, type, mask);
	if (err)
		goto out_free_inst;

<<<<<<< HEAD
	type = CRYPTO_ALG_TYPE_AEAD | CRYPTO_ALG_ASYNC;
	if (alg->cra_flags & CRYPTO_ALG_INTERNAL)
		type |= CRYPTO_ALG_INTERNAL;
	inst->alg.cra_flags = type;
	inst->alg.cra_type = alg->cra_type;
	inst->alg.cra_ctxsize = sizeof(struct cryptd_aead_ctx);
	inst->alg.cra_init = cryptd_aead_init_tfm;
	inst->alg.cra_exit = cryptd_aead_exit_tfm;
	inst->alg.cra_aead.setkey      = alg->cra_aead.setkey;
	inst->alg.cra_aead.setauthsize = alg->cra_aead.setauthsize;
	inst->alg.cra_aead.geniv       = alg->cra_aead.geniv;
	inst->alg.cra_aead.ivsize      = alg->cra_aead.ivsize;
	inst->alg.cra_aead.maxauthsize = alg->cra_aead.maxauthsize;
	inst->alg.cra_aead.encrypt     = cryptd_aead_encrypt_enqueue;
	inst->alg.cra_aead.decrypt     = cryptd_aead_decrypt_enqueue;
	inst->alg.cra_aead.givencrypt  = alg->cra_aead.givencrypt;
	inst->alg.cra_aead.givdecrypt  = alg->cra_aead.givdecrypt;
=======
	alg = crypto_spawn_aead_alg(&ctx->aead_spawn);
	err = cryptd_init_instance(aead_crypto_instance(inst), &alg->base);
	if (err)
		goto out_drop_aead;

	inst->alg.base.cra_flags = CRYPTO_ALG_ASYNC |
				   (alg->base.cra_flags & CRYPTO_ALG_INTERNAL);
	inst->alg.base.cra_ctxsize = sizeof(struct cryptd_aead_ctx);
>>>>>>> 4b8a8262

	inst->alg.ivsize = crypto_aead_alg_ivsize(alg);
	inst->alg.maxauthsize = crypto_aead_alg_maxauthsize(alg);

	inst->alg.init = cryptd_aead_init_tfm;
	inst->alg.exit = cryptd_aead_exit_tfm;
	inst->alg.setkey = cryptd_aead_setkey;
	inst->alg.setauthsize = cryptd_aead_setauthsize;
	inst->alg.encrypt = cryptd_aead_encrypt_enqueue;
	inst->alg.decrypt = cryptd_aead_decrypt_enqueue;

	err = aead_register_instance(tmpl, inst);
	if (err) {
out_drop_aead:
		crypto_drop_aead(&ctx->aead_spawn);
out_free_inst:
		kfree(inst);
	}
	return err;
}

static struct cryptd_queue queue;

static int cryptd_create(struct crypto_template *tmpl, struct rtattr **tb)
{
	struct crypto_attr_type *algt;

	algt = crypto_get_attr_type(tb);
	if (IS_ERR(algt))
		return PTR_ERR(algt);

	switch (algt->type & algt->mask & CRYPTO_ALG_TYPE_MASK) {
	case CRYPTO_ALG_TYPE_BLKCIPHER:
		return cryptd_create_blkcipher(tmpl, tb, &queue);
	case CRYPTO_ALG_TYPE_DIGEST:
		return cryptd_create_hash(tmpl, tb, &queue);
	case CRYPTO_ALG_TYPE_AEAD:
		return cryptd_create_aead(tmpl, tb, &queue);
	}

	return -EINVAL;
}

static void cryptd_free(struct crypto_instance *inst)
{
	struct cryptd_instance_ctx *ctx = crypto_instance_ctx(inst);
	struct hashd_instance_ctx *hctx = crypto_instance_ctx(inst);
	struct aead_instance_ctx *aead_ctx = crypto_instance_ctx(inst);

	switch (inst->alg.cra_flags & CRYPTO_ALG_TYPE_MASK) {
	case CRYPTO_ALG_TYPE_AHASH:
		crypto_drop_shash(&hctx->spawn);
		kfree(ahash_instance(inst));
		return;
	case CRYPTO_ALG_TYPE_AEAD:
		crypto_drop_aead(&aead_ctx->aead_spawn);
		kfree(aead_instance(inst));
		return;
	default:
		crypto_drop_spawn(&ctx->spawn);
		kfree(inst);
	}
}

static struct crypto_template cryptd_tmpl = {
	.name = "cryptd",
	.create = cryptd_create,
	.free = cryptd_free,
	.module = THIS_MODULE,
};

struct cryptd_ablkcipher *cryptd_alloc_ablkcipher(const char *alg_name,
						  u32 type, u32 mask)
{
	char cryptd_alg_name[CRYPTO_MAX_ALG_NAME];
	struct crypto_tfm *tfm;

	if (snprintf(cryptd_alg_name, CRYPTO_MAX_ALG_NAME,
		     "cryptd(%s)", alg_name) >= CRYPTO_MAX_ALG_NAME)
		return ERR_PTR(-EINVAL);
	type &= ~(CRYPTO_ALG_TYPE_MASK | CRYPTO_ALG_GENIV);
	type |= CRYPTO_ALG_TYPE_BLKCIPHER;
	mask &= ~CRYPTO_ALG_TYPE_MASK;
	mask |= (CRYPTO_ALG_GENIV | CRYPTO_ALG_TYPE_BLKCIPHER_MASK);
	tfm = crypto_alloc_base(cryptd_alg_name, type, mask);
	if (IS_ERR(tfm))
		return ERR_CAST(tfm);
	if (tfm->__crt_alg->cra_module != THIS_MODULE) {
		crypto_free_tfm(tfm);
		return ERR_PTR(-EINVAL);
	}

	return __cryptd_ablkcipher_cast(__crypto_ablkcipher_cast(tfm));
}
EXPORT_SYMBOL_GPL(cryptd_alloc_ablkcipher);

struct crypto_blkcipher *cryptd_ablkcipher_child(struct cryptd_ablkcipher *tfm)
{
	struct cryptd_blkcipher_ctx *ctx = crypto_ablkcipher_ctx(&tfm->base);
	return ctx->child;
}
EXPORT_SYMBOL_GPL(cryptd_ablkcipher_child);

void cryptd_free_ablkcipher(struct cryptd_ablkcipher *tfm)
{
	crypto_free_ablkcipher(&tfm->base);
}
EXPORT_SYMBOL_GPL(cryptd_free_ablkcipher);

struct cryptd_ahash *cryptd_alloc_ahash(const char *alg_name,
					u32 type, u32 mask)
{
	char cryptd_alg_name[CRYPTO_MAX_ALG_NAME];
	struct crypto_ahash *tfm;

	if (snprintf(cryptd_alg_name, CRYPTO_MAX_ALG_NAME,
		     "cryptd(%s)", alg_name) >= CRYPTO_MAX_ALG_NAME)
		return ERR_PTR(-EINVAL);
	tfm = crypto_alloc_ahash(cryptd_alg_name, type, mask);
	if (IS_ERR(tfm))
		return ERR_CAST(tfm);
	if (tfm->base.__crt_alg->cra_module != THIS_MODULE) {
		crypto_free_ahash(tfm);
		return ERR_PTR(-EINVAL);
	}

	return __cryptd_ahash_cast(tfm);
}
EXPORT_SYMBOL_GPL(cryptd_alloc_ahash);

struct crypto_shash *cryptd_ahash_child(struct cryptd_ahash *tfm)
{
	struct cryptd_hash_ctx *ctx = crypto_ahash_ctx(&tfm->base);

	return ctx->child;
}
EXPORT_SYMBOL_GPL(cryptd_ahash_child);

struct shash_desc *cryptd_shash_desc(struct ahash_request *req)
{
	struct cryptd_hash_request_ctx *rctx = ahash_request_ctx(req);
	return &rctx->desc;
}
EXPORT_SYMBOL_GPL(cryptd_shash_desc);

void cryptd_free_ahash(struct cryptd_ahash *tfm)
{
	crypto_free_ahash(&tfm->base);
}
EXPORT_SYMBOL_GPL(cryptd_free_ahash);

struct cryptd_aead *cryptd_alloc_aead(const char *alg_name,
						  u32 type, u32 mask)
{
	char cryptd_alg_name[CRYPTO_MAX_ALG_NAME];
	struct crypto_aead *tfm;

	if (snprintf(cryptd_alg_name, CRYPTO_MAX_ALG_NAME,
		     "cryptd(%s)", alg_name) >= CRYPTO_MAX_ALG_NAME)
		return ERR_PTR(-EINVAL);
	tfm = crypto_alloc_aead(cryptd_alg_name, type, mask);
	if (IS_ERR(tfm))
		return ERR_CAST(tfm);
	if (tfm->base.__crt_alg->cra_module != THIS_MODULE) {
		crypto_free_aead(tfm);
		return ERR_PTR(-EINVAL);
	}
	return __cryptd_aead_cast(tfm);
}
EXPORT_SYMBOL_GPL(cryptd_alloc_aead);

struct crypto_aead *cryptd_aead_child(struct cryptd_aead *tfm)
{
	struct cryptd_aead_ctx *ctx;
	ctx = crypto_aead_ctx(&tfm->base);
	return ctx->child;
}
EXPORT_SYMBOL_GPL(cryptd_aead_child);

void cryptd_free_aead(struct cryptd_aead *tfm)
{
	crypto_free_aead(&tfm->base);
}
EXPORT_SYMBOL_GPL(cryptd_free_aead);

static int __init cryptd_init(void)
{
	int err;

	err = cryptd_init_queue(&queue, CRYPTD_MAX_CPU_QLEN);
	if (err)
		return err;

	err = crypto_register_template(&cryptd_tmpl);
	if (err)
		cryptd_fini_queue(&queue);

	return err;
}

static void __exit cryptd_exit(void)
{
	cryptd_fini_queue(&queue);
	crypto_unregister_template(&cryptd_tmpl);
}

subsys_initcall(cryptd_init);
module_exit(cryptd_exit);

MODULE_LICENSE("GPL");
MODULE_DESCRIPTION("Software async crypto daemon");
MODULE_ALIAS_CRYPTO("cryptd");<|MERGE_RESOLUTION|>--- conflicted
+++ resolved
@@ -771,19 +771,6 @@
 			      struct cryptd_queue *queue)
 {
 	struct aead_instance_ctx *ctx;
-<<<<<<< HEAD
-	struct crypto_instance *inst;
-	struct crypto_alg *alg;
-	u32 type = CRYPTO_ALG_TYPE_AEAD;
-	u32 mask = CRYPTO_ALG_TYPE_MASK;
-	int err;
-
-	cryptd_check_internal(tb, &type, &mask);
-
-	alg = crypto_get_attr_alg(tb, type, mask);
-        if (IS_ERR(alg))
-		return PTR_ERR(alg);
-=======
 	struct aead_instance *inst;
 	struct aead_alg *alg;
 	const char *name;
@@ -792,7 +779,6 @@
 	int err;
 
 	cryptd_check_internal(tb, &type, &mask);
->>>>>>> 4b8a8262
 
 	name = crypto_attr_alg_name(tb[1]);
 	if (IS_ERR(name))
@@ -810,25 +796,6 @@
 	if (err)
 		goto out_free_inst;
 
-<<<<<<< HEAD
-	type = CRYPTO_ALG_TYPE_AEAD | CRYPTO_ALG_ASYNC;
-	if (alg->cra_flags & CRYPTO_ALG_INTERNAL)
-		type |= CRYPTO_ALG_INTERNAL;
-	inst->alg.cra_flags = type;
-	inst->alg.cra_type = alg->cra_type;
-	inst->alg.cra_ctxsize = sizeof(struct cryptd_aead_ctx);
-	inst->alg.cra_init = cryptd_aead_init_tfm;
-	inst->alg.cra_exit = cryptd_aead_exit_tfm;
-	inst->alg.cra_aead.setkey      = alg->cra_aead.setkey;
-	inst->alg.cra_aead.setauthsize = alg->cra_aead.setauthsize;
-	inst->alg.cra_aead.geniv       = alg->cra_aead.geniv;
-	inst->alg.cra_aead.ivsize      = alg->cra_aead.ivsize;
-	inst->alg.cra_aead.maxauthsize = alg->cra_aead.maxauthsize;
-	inst->alg.cra_aead.encrypt     = cryptd_aead_encrypt_enqueue;
-	inst->alg.cra_aead.decrypt     = cryptd_aead_decrypt_enqueue;
-	inst->alg.cra_aead.givencrypt  = alg->cra_aead.givencrypt;
-	inst->alg.cra_aead.givdecrypt  = alg->cra_aead.givdecrypt;
-=======
 	alg = crypto_spawn_aead_alg(&ctx->aead_spawn);
 	err = cryptd_init_instance(aead_crypto_instance(inst), &alg->base);
 	if (err)
@@ -837,7 +804,6 @@
 	inst->alg.base.cra_flags = CRYPTO_ALG_ASYNC |
 				   (alg->base.cra_flags & CRYPTO_ALG_INTERNAL);
 	inst->alg.base.cra_ctxsize = sizeof(struct cryptd_aead_ctx);
->>>>>>> 4b8a8262
 
 	inst->alg.ivsize = crypto_aead_alg_ivsize(alg);
 	inst->alg.maxauthsize = crypto_aead_alg_maxauthsize(alg);
