/*
 *  linux/fs/nfs/inode.c
 *
 *  Copyright (C) 1992  Rick Sladkey
 *
 *  nfs inode and superblock handling functions
 *
 *  Modularised by Alan Cox <alan@lxorguk.ukuu.org.uk>, while hacking some
 *  experimental NFS changes. Modularisation taken straight from SYS5 fs.
 *
 *  Change to nfs_read_super() to permit NFS mounts to multi-homed hosts.
 *  J.S.Peatfield@damtp.cam.ac.uk
 *
 */

#include <linux/module.h>
#include <linux/init.h>
#include <linux/sched.h>
#include <linux/time.h>
#include <linux/kernel.h>
#include <linux/mm.h>
#include <linux/string.h>
#include <linux/stat.h>
#include <linux/errno.h>
#include <linux/unistd.h>
#include <linux/sunrpc/clnt.h>
#include <linux/sunrpc/stats.h>
#include <linux/sunrpc/metrics.h>
#include <linux/nfs_fs.h>
#include <linux/nfs_mount.h>
#include <linux/nfs4_mount.h>
#include <linux/lockd/bind.h>
#include <linux/seq_file.h>
#include <linux/mount.h>
#include <linux/vfs.h>
#include <linux/inet.h>
#include <linux/nfs_xdr.h>
#include <linux/slab.h>
#include <linux/compat.h>
#include <linux/freezer.h>

#include <asm/uaccess.h>

#include "nfs4_fs.h"
#include "callback.h"
#include "delegation.h"
#include "iostat.h"
#include "internal.h"
#include "fscache.h"
#include "pnfs.h"
#include "nfs.h"
#include "netns.h"

#include "nfstrace.h"

#define NFSDBG_FACILITY		NFSDBG_VFS

#define NFS_64_BIT_INODE_NUMBERS_ENABLED	1

/* Default is to see 64-bit inode numbers */
static bool enable_ino64 = NFS_64_BIT_INODE_NUMBERS_ENABLED;

static void nfs_invalidate_inode(struct inode *);
static int nfs_update_inode(struct inode *, struct nfs_fattr *);

static struct kmem_cache * nfs_inode_cachep;

static inline unsigned long
nfs_fattr_to_ino_t(struct nfs_fattr *fattr)
{
	return nfs_fileid_to_ino_t(fattr->fileid);
}

static int nfs_wait_killable(int mode)
{
	freezable_schedule_unsafe();
	if (signal_pending_state(mode, current))
		return -ERESTARTSYS;
	return 0;
}

int nfs_wait_bit_killable(struct wait_bit_key *key, int mode)
{
	return nfs_wait_killable(mode);
}
EXPORT_SYMBOL_GPL(nfs_wait_bit_killable);

int nfs_wait_atomic_killable(atomic_t *p)
{
	return nfs_wait_killable(TASK_KILLABLE);
}

/**
 * nfs_compat_user_ino64 - returns the user-visible inode number
 * @fileid: 64-bit fileid
 *
 * This function returns a 32-bit inode number if the boot parameter
 * nfs.enable_ino64 is zero.
 */
u64 nfs_compat_user_ino64(u64 fileid)
{
#ifdef CONFIG_COMPAT
	compat_ulong_t ino;
#else	
	unsigned long ino;
#endif

	if (enable_ino64)
		return fileid;
	ino = fileid;
	if (sizeof(ino) < sizeof(fileid))
		ino ^= fileid >> (sizeof(fileid)-sizeof(ino)) * 8;
	return ino;
}

int nfs_drop_inode(struct inode *inode)
{
	return NFS_STALE(inode) || generic_drop_inode(inode);
}
EXPORT_SYMBOL_GPL(nfs_drop_inode);

void nfs_clear_inode(struct inode *inode)
{
	/*
	 * The following should never happen...
	 */
	WARN_ON_ONCE(nfs_have_writebacks(inode));
	WARN_ON_ONCE(!list_empty(&NFS_I(inode)->open_files));
	nfs_zap_acl_cache(inode);
	nfs_access_zap_cache(inode);
	nfs_fscache_clear_inode(inode);
}
EXPORT_SYMBOL_GPL(nfs_clear_inode);

void nfs_evict_inode(struct inode *inode)
{
	truncate_inode_pages_final(&inode->i_data);
	clear_inode(inode);
	nfs_clear_inode(inode);
}

int nfs_sync_inode(struct inode *inode)
{
	nfs_inode_dio_wait(inode);
	return nfs_wb_all(inode);
}
EXPORT_SYMBOL_GPL(nfs_sync_inode);

/**
 * nfs_sync_mapping - helper to flush all mmapped dirty data to disk
 */
int nfs_sync_mapping(struct address_space *mapping)
{
	int ret = 0;

	if (mapping->nrpages != 0) {
		unmap_mapping_range(mapping, 0, 0, 0);
		ret = nfs_wb_all(mapping->host);
	}
	return ret;
}

static void nfs_set_cache_invalid(struct inode *inode, unsigned long flags)
{
	struct nfs_inode *nfsi = NFS_I(inode);

	if (inode->i_mapping->nrpages == 0)
		flags &= ~NFS_INO_INVALID_DATA;
	nfsi->cache_validity |= flags;
	if (flags & NFS_INO_INVALID_DATA)
		nfs_fscache_invalidate(inode);
}

/*
 * Invalidate the local caches
 */
static void nfs_zap_caches_locked(struct inode *inode)
{
	struct nfs_inode *nfsi = NFS_I(inode);
	int mode = inode->i_mode;

	nfs_inc_stats(inode, NFSIOS_ATTRINVALIDATE);

	nfsi->attrtimeo = NFS_MINATTRTIMEO(inode);
	nfsi->attrtimeo_timestamp = jiffies;

	memset(NFS_I(inode)->cookieverf, 0, sizeof(NFS_I(inode)->cookieverf));
	if (S_ISREG(mode) || S_ISDIR(mode) || S_ISLNK(mode)) {
		nfs_set_cache_invalid(inode, NFS_INO_INVALID_ATTR
					| NFS_INO_INVALID_DATA
					| NFS_INO_INVALID_ACCESS
					| NFS_INO_INVALID_ACL
					| NFS_INO_REVAL_PAGECACHE);
	} else
		nfs_set_cache_invalid(inode, NFS_INO_INVALID_ATTR
					| NFS_INO_INVALID_ACCESS
					| NFS_INO_INVALID_ACL
					| NFS_INO_REVAL_PAGECACHE);
	nfs_zap_label_cache_locked(nfsi);
}

void nfs_zap_caches(struct inode *inode)
{
	spin_lock(&inode->i_lock);
	nfs_zap_caches_locked(inode);
	spin_unlock(&inode->i_lock);
}

void nfs_zap_mapping(struct inode *inode, struct address_space *mapping)
{
	if (mapping->nrpages != 0) {
		spin_lock(&inode->i_lock);
		nfs_set_cache_invalid(inode, NFS_INO_INVALID_DATA);
		spin_unlock(&inode->i_lock);
	}
}

void nfs_zap_acl_cache(struct inode *inode)
{
	void (*clear_acl_cache)(struct inode *);

	clear_acl_cache = NFS_PROTO(inode)->clear_acl_cache;
	if (clear_acl_cache != NULL)
		clear_acl_cache(inode);
	spin_lock(&inode->i_lock);
	NFS_I(inode)->cache_validity &= ~NFS_INO_INVALID_ACL;
	spin_unlock(&inode->i_lock);
}
EXPORT_SYMBOL_GPL(nfs_zap_acl_cache);

void nfs_invalidate_atime(struct inode *inode)
{
	spin_lock(&inode->i_lock);
	nfs_set_cache_invalid(inode, NFS_INO_INVALID_ATIME);
	spin_unlock(&inode->i_lock);
}
EXPORT_SYMBOL_GPL(nfs_invalidate_atime);

/*
 * Invalidate, but do not unhash, the inode.
 * NB: must be called with inode->i_lock held!
 */
static void nfs_invalidate_inode(struct inode *inode)
{
	set_bit(NFS_INO_STALE, &NFS_I(inode)->flags);
	nfs_zap_caches_locked(inode);
}

struct nfs_find_desc {
	struct nfs_fh		*fh;
	struct nfs_fattr	*fattr;
};

/*
 * In NFSv3 we can have 64bit inode numbers. In order to support
 * this, and re-exported directories (also seen in NFSv2)
 * we are forced to allow 2 different inodes to have the same
 * i_ino.
 */
static int
nfs_find_actor(struct inode *inode, void *opaque)
{
	struct nfs_find_desc	*desc = (struct nfs_find_desc *)opaque;
	struct nfs_fh		*fh = desc->fh;
	struct nfs_fattr	*fattr = desc->fattr;

	if (NFS_FILEID(inode) != fattr->fileid)
		return 0;
	if ((S_IFMT & inode->i_mode) != (S_IFMT & fattr->mode))
		return 0;
	if (nfs_compare_fh(NFS_FH(inode), fh))
		return 0;
	if (is_bad_inode(inode) || NFS_STALE(inode))
		return 0;
	return 1;
}

static int
nfs_init_locked(struct inode *inode, void *opaque)
{
	struct nfs_find_desc	*desc = (struct nfs_find_desc *)opaque;
	struct nfs_fattr	*fattr = desc->fattr;

	set_nfs_fileid(inode, fattr->fileid);
	nfs_copy_fh(NFS_FH(inode), desc->fh);
	return 0;
}

#ifdef CONFIG_NFS_V4_SECURITY_LABEL
static void nfs_clear_label_invalid(struct inode *inode)
{
	spin_lock(&inode->i_lock);
	NFS_I(inode)->cache_validity &= ~NFS_INO_INVALID_LABEL;
	spin_unlock(&inode->i_lock);
}

void nfs_setsecurity(struct inode *inode, struct nfs_fattr *fattr,
					struct nfs4_label *label)
{
	int error;

	if (label == NULL)
		return;

	if ((fattr->valid & NFS_ATTR_FATTR_V4_SECURITY_LABEL) && inode->i_security) {
		error = security_inode_notifysecctx(inode, label->label,
				label->len);
		if (error)
			printk(KERN_ERR "%s() %s %d "
					"security_inode_notifysecctx() %d\n",
					__func__,
					(char *)label->label,
					label->len, error);
		nfs_clear_label_invalid(inode);
	}
}

struct nfs4_label *nfs4_label_alloc(struct nfs_server *server, gfp_t flags)
{
	struct nfs4_label *label = NULL;
	int minor_version = server->nfs_client->cl_minorversion;

	if (minor_version < 2)
		return label;

	if (!(server->caps & NFS_CAP_SECURITY_LABEL))
		return label;

	label = kzalloc(sizeof(struct nfs4_label), flags);
	if (label == NULL)
		return ERR_PTR(-ENOMEM);

	label->label = kzalloc(NFS4_MAXLABELLEN, flags);
	if (label->label == NULL) {
		kfree(label);
		return ERR_PTR(-ENOMEM);
	}
	label->len = NFS4_MAXLABELLEN;

	return label;
}
EXPORT_SYMBOL_GPL(nfs4_label_alloc);
#else
void nfs_setsecurity(struct inode *inode, struct nfs_fattr *fattr,
					struct nfs4_label *label)
{
}
#endif
EXPORT_SYMBOL_GPL(nfs_setsecurity);

/*
 * This is our front-end to iget that looks up inodes by file handle
 * instead of inode number.
 */
struct inode *
nfs_fhget(struct super_block *sb, struct nfs_fh *fh, struct nfs_fattr *fattr, struct nfs4_label *label)
{
	struct nfs_find_desc desc = {
		.fh	= fh,
		.fattr	= fattr
	};
	struct inode *inode = ERR_PTR(-ENOENT);
	unsigned long hash;

	nfs_attr_check_mountpoint(sb, fattr);

	if (nfs_attr_use_mounted_on_fileid(fattr))
		fattr->fileid = fattr->mounted_on_fileid;
	else if ((fattr->valid & NFS_ATTR_FATTR_FILEID) == 0)
		goto out_no_inode;
	if ((fattr->valid & NFS_ATTR_FATTR_TYPE) == 0)
		goto out_no_inode;

	hash = nfs_fattr_to_ino_t(fattr);

	inode = iget5_locked(sb, hash, nfs_find_actor, nfs_init_locked, &desc);
	if (inode == NULL) {
		inode = ERR_PTR(-ENOMEM);
		goto out_no_inode;
	}

	if (inode->i_state & I_NEW) {
		struct nfs_inode *nfsi = NFS_I(inode);
		unsigned long now = jiffies;

		/* We set i_ino for the few things that still rely on it,
		 * such as stat(2) */
		inode->i_ino = hash;

		/* We can't support update_atime(), since the server will reset it */
		inode->i_flags |= S_NOATIME|S_NOCMTIME;
		inode->i_mode = fattr->mode;
		if ((fattr->valid & NFS_ATTR_FATTR_MODE) == 0
				&& nfs_server_capable(inode, NFS_CAP_MODE))
			nfs_set_cache_invalid(inode, NFS_INO_INVALID_ATTR);
		/* Why so? Because we want revalidate for devices/FIFOs, and
		 * that's precisely what we have in nfs_file_inode_operations.
		 */
		inode->i_op = NFS_SB(sb)->nfs_client->rpc_ops->file_inode_ops;
		if (S_ISREG(inode->i_mode)) {
			inode->i_fop = NFS_SB(sb)->nfs_client->rpc_ops->file_ops;
			inode->i_data.a_ops = &nfs_file_aops;
		} else if (S_ISDIR(inode->i_mode)) {
			inode->i_op = NFS_SB(sb)->nfs_client->rpc_ops->dir_inode_ops;
			inode->i_fop = &nfs_dir_operations;
			inode->i_data.a_ops = &nfs_dir_aops;
			/* Deal with crossing mountpoints */
			if (fattr->valid & NFS_ATTR_FATTR_MOUNTPOINT ||
					fattr->valid & NFS_ATTR_FATTR_V4_REFERRAL) {
				if (fattr->valid & NFS_ATTR_FATTR_V4_REFERRAL)
					inode->i_op = &nfs_referral_inode_operations;
				else
					inode->i_op = &nfs_mountpoint_inode_operations;
				inode->i_fop = NULL;
				inode->i_flags |= S_AUTOMOUNT;
			}
		} else if (S_ISLNK(inode->i_mode)) {
			inode->i_op = &nfs_symlink_inode_operations;
			inode_nohighmem(inode);
		} else
			init_special_inode(inode, inode->i_mode, fattr->rdev);

		memset(&inode->i_atime, 0, sizeof(inode->i_atime));
		memset(&inode->i_mtime, 0, sizeof(inode->i_mtime));
		memset(&inode->i_ctime, 0, sizeof(inode->i_ctime));
		inode->i_version = 0;
		inode->i_size = 0;
		clear_nlink(inode);
		inode->i_uid = make_kuid(&init_user_ns, -2);
		inode->i_gid = make_kgid(&init_user_ns, -2);
		inode->i_blocks = 0;
		memset(nfsi->cookieverf, 0, sizeof(nfsi->cookieverf));
		nfsi->write_io = 0;
		nfsi->read_io = 0;

		nfsi->read_cache_jiffies = fattr->time_start;
		nfsi->attr_gencount = fattr->gencount;
		if (fattr->valid & NFS_ATTR_FATTR_ATIME)
			inode->i_atime = fattr->atime;
		else if (nfs_server_capable(inode, NFS_CAP_ATIME))
			nfs_set_cache_invalid(inode, NFS_INO_INVALID_ATTR);
		if (fattr->valid & NFS_ATTR_FATTR_MTIME)
			inode->i_mtime = fattr->mtime;
		else if (nfs_server_capable(inode, NFS_CAP_MTIME))
			nfs_set_cache_invalid(inode, NFS_INO_INVALID_ATTR);
		if (fattr->valid & NFS_ATTR_FATTR_CTIME)
			inode->i_ctime = fattr->ctime;
		else if (nfs_server_capable(inode, NFS_CAP_CTIME))
			nfs_set_cache_invalid(inode, NFS_INO_INVALID_ATTR);
		if (fattr->valid & NFS_ATTR_FATTR_CHANGE)
			inode->i_version = fattr->change_attr;
		else
			nfs_set_cache_invalid(inode, NFS_INO_INVALID_ATTR
				| NFS_INO_REVAL_PAGECACHE);
		if (fattr->valid & NFS_ATTR_FATTR_SIZE)
			inode->i_size = nfs_size_to_loff_t(fattr->size);
		else
			nfs_set_cache_invalid(inode, NFS_INO_INVALID_ATTR
				| NFS_INO_REVAL_PAGECACHE);
		if (fattr->valid & NFS_ATTR_FATTR_NLINK)
			set_nlink(inode, fattr->nlink);
		else if (nfs_server_capable(inode, NFS_CAP_NLINK))
			nfs_set_cache_invalid(inode, NFS_INO_INVALID_ATTR);
		if (fattr->valid & NFS_ATTR_FATTR_OWNER)
			inode->i_uid = fattr->uid;
		else if (nfs_server_capable(inode, NFS_CAP_OWNER))
			nfs_set_cache_invalid(inode, NFS_INO_INVALID_ATTR);
		if (fattr->valid & NFS_ATTR_FATTR_GROUP)
			inode->i_gid = fattr->gid;
		else if (nfs_server_capable(inode, NFS_CAP_OWNER_GROUP))
			nfs_set_cache_invalid(inode, NFS_INO_INVALID_ATTR);
		if (fattr->valid & NFS_ATTR_FATTR_BLOCKS_USED)
			inode->i_blocks = fattr->du.nfs2.blocks;
		if (fattr->valid & NFS_ATTR_FATTR_SPACE_USED) {
			/*
			 * report the blocks in 512byte units
			 */
			inode->i_blocks = nfs_calc_block_size(fattr->du.nfs3.used);
		}

		nfs_setsecurity(inode, fattr, label);

		nfsi->attrtimeo = NFS_MINATTRTIMEO(inode);
		nfsi->attrtimeo_timestamp = now;
		nfsi->access_cache = RB_ROOT;

		nfs_fscache_init_inode(inode);

		unlock_new_inode(inode);
	} else
		nfs_refresh_inode(inode, fattr);
	dprintk("NFS: nfs_fhget(%s/%Lu fh_crc=0x%08x ct=%d)\n",
		inode->i_sb->s_id,
		(unsigned long long)NFS_FILEID(inode),
		nfs_display_fhandle_hash(fh),
		atomic_read(&inode->i_count));

out:
	return inode;

out_no_inode:
	dprintk("nfs_fhget: iget failed with error %ld\n", PTR_ERR(inode));
	goto out;
}
EXPORT_SYMBOL_GPL(nfs_fhget);

#define NFS_VALID_ATTRS (ATTR_MODE|ATTR_UID|ATTR_GID|ATTR_SIZE|ATTR_ATIME|ATTR_ATIME_SET|ATTR_MTIME|ATTR_MTIME_SET|ATTR_FILE|ATTR_OPEN)

int
nfs_setattr(struct dentry *dentry, struct iattr *attr)
{
	struct inode *inode = d_inode(dentry);
	struct nfs_fattr *fattr;
	int error = 0;

	nfs_inc_stats(inode, NFSIOS_VFSSETATTR);

	/* skip mode change if it's just for clearing setuid/setgid */
	if (attr->ia_valid & (ATTR_KILL_SUID | ATTR_KILL_SGID))
		attr->ia_valid &= ~ATTR_MODE;

	if (attr->ia_valid & ATTR_SIZE) {
		BUG_ON(!S_ISREG(inode->i_mode));

		error = inode_newsize_ok(inode, attr->ia_size);
		if (error)
			return error;

		if (attr->ia_size == i_size_read(inode))
			attr->ia_valid &= ~ATTR_SIZE;
	}

	/* Optimization: if the end result is no change, don't RPC */
	attr->ia_valid &= NFS_VALID_ATTRS;
	if ((attr->ia_valid & ~(ATTR_FILE|ATTR_OPEN)) == 0)
		return 0;

	trace_nfs_setattr_enter(inode);

	/* Write all dirty data */
	if (S_ISREG(inode->i_mode))
		nfs_sync_inode(inode);

	fattr = nfs_alloc_fattr();
	if (fattr == NULL) {
		error = -ENOMEM;
		goto out;
	}

	/*
	 * Return any delegations if we're going to change ACLs
	 */
	if ((attr->ia_valid & (ATTR_MODE|ATTR_UID|ATTR_GID)) != 0)
		NFS_PROTO(inode)->return_delegation(inode);
	error = NFS_PROTO(inode)->setattr(dentry, fattr, attr);
	if (error == 0)
		error = nfs_refresh_inode(inode, fattr);
	nfs_free_fattr(fattr);
out:
	trace_nfs_setattr_exit(inode, error);
	return error;
}
EXPORT_SYMBOL_GPL(nfs_setattr);

/**
 * nfs_vmtruncate - unmap mappings "freed" by truncate() syscall
 * @inode: inode of the file used
 * @offset: file offset to start truncating
 *
 * This is a copy of the common vmtruncate, but with the locking
 * corrected to take into account the fact that NFS requires
 * inode->i_size to be updated under the inode->i_lock.
 * Note: must be called with inode->i_lock held!
 */
static int nfs_vmtruncate(struct inode * inode, loff_t offset)
{
	int err;

	err = inode_newsize_ok(inode, offset);
	if (err)
		goto out;

	i_size_write(inode, offset);
	/* Optimisation */
	if (offset == 0)
		NFS_I(inode)->cache_validity &= ~NFS_INO_INVALID_DATA;

	spin_unlock(&inode->i_lock);
	truncate_pagecache(inode, offset);
	spin_lock(&inode->i_lock);
out:
	return err;
}

/**
 * nfs_setattr_update_inode - Update inode metadata after a setattr call.
 * @inode: pointer to struct inode
 * @attr: pointer to struct iattr
 *
 * Note: we do this in the *proc.c in order to ensure that
 *       it works for things like exclusive creates too.
 */
void nfs_setattr_update_inode(struct inode *inode, struct iattr *attr,
		struct nfs_fattr *fattr)
{
	/* Barrier: bump the attribute generation count. */
	nfs_fattr_set_barrier(fattr);

	spin_lock(&inode->i_lock);
	NFS_I(inode)->attr_gencount = fattr->gencount;
	if ((attr->ia_valid & (ATTR_MODE|ATTR_UID|ATTR_GID)) != 0) {
		if ((attr->ia_valid & ATTR_MODE) != 0) {
			int mode = attr->ia_mode & S_IALLUGO;
			mode |= inode->i_mode & ~S_IALLUGO;
			inode->i_mode = mode;
		}
		if ((attr->ia_valid & ATTR_UID) != 0)
			inode->i_uid = attr->ia_uid;
		if ((attr->ia_valid & ATTR_GID) != 0)
			inode->i_gid = attr->ia_gid;
		nfs_set_cache_invalid(inode, NFS_INO_INVALID_ACCESS
				| NFS_INO_INVALID_ACL);
	}
	if ((attr->ia_valid & ATTR_SIZE) != 0) {
		nfs_inc_stats(inode, NFSIOS_SETATTRTRUNC);
		nfs_vmtruncate(inode, attr->ia_size);
	}
	if (fattr->valid)
		nfs_update_inode(inode, fattr);
	else
		NFS_I(inode)->cache_validity |= NFS_INO_INVALID_ATTR;
	spin_unlock(&inode->i_lock);
}
EXPORT_SYMBOL_GPL(nfs_setattr_update_inode);

static void nfs_request_parent_use_readdirplus(struct dentry *dentry)
{
	struct dentry *parent;

	parent = dget_parent(dentry);
	nfs_force_use_readdirplus(d_inode(parent));
	dput(parent);
}

static bool nfs_need_revalidate_inode(struct inode *inode)
{
	if (NFS_I(inode)->cache_validity &
			(NFS_INO_INVALID_ATTR|NFS_INO_INVALID_LABEL))
		return true;
	if (nfs_attribute_cache_expired(inode))
		return true;
	return false;
}

int nfs_getattr(struct vfsmount *mnt, struct dentry *dentry, struct kstat *stat)
{
	struct inode *inode = d_inode(dentry);
	int need_atime = NFS_I(inode)->cache_validity & NFS_INO_INVALID_ATIME;
	int err = 0;

	trace_nfs_getattr_enter(inode);
	/* Flush out writes to the server in order to update c/mtime.  */
	if (S_ISREG(inode->i_mode)) {
		mutex_lock(&inode->i_mutex);
		err = nfs_sync_inode(inode);
		mutex_unlock(&inode->i_mutex);
		if (err)
			goto out;
	}

	/*
	 * We may force a getattr if the user cares about atime.
	 *
	 * Note that we only have to check the vfsmount flags here:
	 *  - NFS always sets S_NOATIME by so checking it would give a
	 *    bogus result
	 *  - NFS never sets MS_NOATIME or MS_NODIRATIME so there is
	 *    no point in checking those.
	 */
 	if ((mnt->mnt_flags & MNT_NOATIME) ||
 	    ((mnt->mnt_flags & MNT_NODIRATIME) && S_ISDIR(inode->i_mode)))
		need_atime = 0;

	if (need_atime || nfs_need_revalidate_inode(inode)) {
		struct nfs_server *server = NFS_SERVER(inode);

		if (server->caps & NFS_CAP_READDIRPLUS)
			nfs_request_parent_use_readdirplus(dentry);
		err = __nfs_revalidate_inode(server, inode);
	}
	if (!err) {
		generic_fillattr(inode, stat);
		stat->ino = nfs_compat_user_ino64(NFS_FILEID(inode));
		if (S_ISDIR(inode->i_mode))
			stat->blksize = NFS_SERVER(inode)->dtsize;
	}
out:
	trace_nfs_getattr_exit(inode, err);
	return err;
}
EXPORT_SYMBOL_GPL(nfs_getattr);

static void nfs_init_lock_context(struct nfs_lock_context *l_ctx)
{
	atomic_set(&l_ctx->count, 1);
	l_ctx->lockowner.l_owner = current->files;
	l_ctx->lockowner.l_pid = current->tgid;
	INIT_LIST_HEAD(&l_ctx->list);
	atomic_set(&l_ctx->io_count, 0);
}

static struct nfs_lock_context *__nfs_find_lock_context(struct nfs_open_context *ctx)
{
	struct nfs_lock_context *head = &ctx->lock_context;
	struct nfs_lock_context *pos = head;

	do {
		if (pos->lockowner.l_owner != current->files)
			continue;
		if (pos->lockowner.l_pid != current->tgid)
			continue;
		atomic_inc(&pos->count);
		return pos;
	} while ((pos = list_entry(pos->list.next, typeof(*pos), list)) != head);
	return NULL;
}

struct nfs_lock_context *nfs_get_lock_context(struct nfs_open_context *ctx)
{
	struct nfs_lock_context *res, *new = NULL;
	struct inode *inode = d_inode(ctx->dentry);

	spin_lock(&inode->i_lock);
	res = __nfs_find_lock_context(ctx);
	if (res == NULL) {
		spin_unlock(&inode->i_lock);
		new = kmalloc(sizeof(*new), GFP_KERNEL);
		if (new == NULL)
			return ERR_PTR(-ENOMEM);
		nfs_init_lock_context(new);
		spin_lock(&inode->i_lock);
		res = __nfs_find_lock_context(ctx);
		if (res == NULL) {
			list_add_tail(&new->list, &ctx->lock_context.list);
			new->open_context = ctx;
			res = new;
			new = NULL;
		}
	}
	spin_unlock(&inode->i_lock);
	kfree(new);
	return res;
}
EXPORT_SYMBOL_GPL(nfs_get_lock_context);

void nfs_put_lock_context(struct nfs_lock_context *l_ctx)
{
	struct nfs_open_context *ctx = l_ctx->open_context;
	struct inode *inode = d_inode(ctx->dentry);

	if (!atomic_dec_and_lock(&l_ctx->count, &inode->i_lock))
		return;
	list_del(&l_ctx->list);
	spin_unlock(&inode->i_lock);
	kfree(l_ctx);
}
EXPORT_SYMBOL_GPL(nfs_put_lock_context);

/**
 * nfs_close_context - Common close_context() routine NFSv2/v3
 * @ctx: pointer to context
 * @is_sync: is this a synchronous close
 *
 * Ensure that the attributes are up to date if we're mounted
 * with close-to-open semantics and we have cached data that will
 * need to be revalidated on open.
 */
void nfs_close_context(struct nfs_open_context *ctx, int is_sync)
{
	struct nfs_inode *nfsi;
	struct inode *inode;
	struct nfs_server *server;

	if (!(ctx->mode & FMODE_WRITE))
		return;
	if (!is_sync)
		return;
	inode = d_inode(ctx->dentry);
	nfsi = NFS_I(inode);
	if (inode->i_mapping->nrpages == 0)
		return;
	if (nfsi->cache_validity & NFS_INO_INVALID_DATA)
		return;
	if (!list_empty(&nfsi->open_files))
		return;
	server = NFS_SERVER(inode);
	if (server->flags & NFS_MOUNT_NOCTO)
		return;
	nfs_revalidate_inode(server, inode);
}
EXPORT_SYMBOL_GPL(nfs_close_context);

struct nfs_open_context *alloc_nfs_open_context(struct dentry *dentry, fmode_t f_mode)
{
	struct nfs_open_context *ctx;
	struct rpc_cred *cred = rpc_lookup_cred();
	if (IS_ERR(cred))
		return ERR_CAST(cred);

	ctx = kmalloc(sizeof(*ctx), GFP_KERNEL);
	if (!ctx) {
		put_rpccred(cred);
		return ERR_PTR(-ENOMEM);
	}
	nfs_sb_active(dentry->d_sb);
	ctx->dentry = dget(dentry);
	ctx->cred = cred;
	ctx->state = NULL;
	ctx->mode = f_mode;
	ctx->flags = 0;
	ctx->error = 0;
	nfs_init_lock_context(&ctx->lock_context);
	ctx->lock_context.open_context = ctx;
	INIT_LIST_HEAD(&ctx->list);
	ctx->mdsthreshold = NULL;
	return ctx;
}
EXPORT_SYMBOL_GPL(alloc_nfs_open_context);

struct nfs_open_context *get_nfs_open_context(struct nfs_open_context *ctx)
{
	if (ctx != NULL)
		atomic_inc(&ctx->lock_context.count);
	return ctx;
}
EXPORT_SYMBOL_GPL(get_nfs_open_context);

static void __put_nfs_open_context(struct nfs_open_context *ctx, int is_sync)
{
	struct inode *inode = d_inode(ctx->dentry);
	struct super_block *sb = ctx->dentry->d_sb;

	if (!list_empty(&ctx->list)) {
		if (!atomic_dec_and_lock(&ctx->lock_context.count, &inode->i_lock))
			return;
		list_del(&ctx->list);
		spin_unlock(&inode->i_lock);
	} else if (!atomic_dec_and_test(&ctx->lock_context.count))
		return;
	if (inode != NULL)
		NFS_PROTO(inode)->close_context(ctx, is_sync);
	if (ctx->cred != NULL)
		put_rpccred(ctx->cred);
	dput(ctx->dentry);
	nfs_sb_deactive(sb);
	kfree(ctx->mdsthreshold);
	kfree(ctx);
}

void put_nfs_open_context(struct nfs_open_context *ctx)
{
	__put_nfs_open_context(ctx, 0);
}
EXPORT_SYMBOL_GPL(put_nfs_open_context);

static void put_nfs_open_context_sync(struct nfs_open_context *ctx)
{
	__put_nfs_open_context(ctx, 1);
}

/*
 * Ensure that mmap has a recent RPC credential for use when writing out
 * shared pages
 */
void nfs_inode_attach_open_context(struct nfs_open_context *ctx)
{
	struct inode *inode = d_inode(ctx->dentry);
	struct nfs_inode *nfsi = NFS_I(inode);

	spin_lock(&inode->i_lock);
	list_add(&ctx->list, &nfsi->open_files);
	spin_unlock(&inode->i_lock);
}
EXPORT_SYMBOL_GPL(nfs_inode_attach_open_context);

void nfs_file_set_open_context(struct file *filp, struct nfs_open_context *ctx)
{
	filp->private_data = get_nfs_open_context(ctx);
	if (list_empty(&ctx->list))
		nfs_inode_attach_open_context(ctx);
}
EXPORT_SYMBOL_GPL(nfs_file_set_open_context);

/*
 * Given an inode, search for an open context with the desired characteristics
 */
struct nfs_open_context *nfs_find_open_context(struct inode *inode, struct rpc_cred *cred, fmode_t mode)
{
	struct nfs_inode *nfsi = NFS_I(inode);
	struct nfs_open_context *pos, *ctx = NULL;

	spin_lock(&inode->i_lock);
	list_for_each_entry(pos, &nfsi->open_files, list) {
		if (cred != NULL && pos->cred != cred)
			continue;
		if ((pos->mode & (FMODE_READ|FMODE_WRITE)) != mode)
			continue;
		ctx = get_nfs_open_context(pos);
		break;
	}
	spin_unlock(&inode->i_lock);
	return ctx;
}

void nfs_file_clear_open_context(struct file *filp)
{
	struct nfs_open_context *ctx = nfs_file_open_context(filp);

	if (ctx) {
		struct inode *inode = d_inode(ctx->dentry);

		/*
		 * We fatal error on write before. Try to writeback
		 * every page again.
		 */
		if (ctx->error < 0)
			invalidate_inode_pages2(inode->i_mapping);
		filp->private_data = NULL;
		spin_lock(&inode->i_lock);
		list_move_tail(&ctx->list, &NFS_I(inode)->open_files);
		spin_unlock(&inode->i_lock);
		put_nfs_open_context_sync(ctx);
	}
}

/*
 * These allocate and release file read/write context information.
 */
int nfs_open(struct inode *inode, struct file *filp)
{
	struct nfs_open_context *ctx;

	ctx = alloc_nfs_open_context(filp->f_path.dentry, filp->f_mode);
	if (IS_ERR(ctx))
		return PTR_ERR(ctx);
	nfs_file_set_open_context(filp, ctx);
	put_nfs_open_context(ctx);
	nfs_fscache_open_file(inode, filp);
	return 0;
}

/*
 * This function is called whenever some part of NFS notices that
 * the cached attributes have to be refreshed.
 */
int
__nfs_revalidate_inode(struct nfs_server *server, struct inode *inode)
{
	int		 status = -ESTALE;
	struct nfs4_label *label = NULL;
	struct nfs_fattr *fattr = NULL;
	struct nfs_inode *nfsi = NFS_I(inode);

	dfprintk(PAGECACHE, "NFS: revalidating (%s/%Lu)\n",
		inode->i_sb->s_id, (unsigned long long)NFS_FILEID(inode));

	trace_nfs_revalidate_inode_enter(inode);

	if (is_bad_inode(inode))
		goto out;
	if (NFS_STALE(inode))
		goto out;

	status = -ENOMEM;
	fattr = nfs_alloc_fattr();
	if (fattr == NULL)
		goto out;

	nfs_inc_stats(inode, NFSIOS_INODEREVALIDATE);

	label = nfs4_label_alloc(NFS_SERVER(inode), GFP_KERNEL);
	if (IS_ERR(label)) {
		status = PTR_ERR(label);
		goto out;
	}

	status = NFS_PROTO(inode)->getattr(server, NFS_FH(inode), fattr, label);
	if (status != 0) {
		dfprintk(PAGECACHE, "nfs_revalidate_inode: (%s/%Lu) getattr failed, error=%d\n",
			 inode->i_sb->s_id,
			 (unsigned long long)NFS_FILEID(inode), status);
		if (status == -ESTALE) {
			nfs_zap_caches(inode);
			if (!S_ISDIR(inode->i_mode))
				set_bit(NFS_INO_STALE, &NFS_I(inode)->flags);
		}
		goto err_out;
	}

	status = nfs_refresh_inode(inode, fattr);
	if (status) {
		dfprintk(PAGECACHE, "nfs_revalidate_inode: (%s/%Lu) refresh failed, error=%d\n",
			 inode->i_sb->s_id,
			 (unsigned long long)NFS_FILEID(inode), status);
		goto err_out;
	}

	if (nfsi->cache_validity & NFS_INO_INVALID_ACL)
		nfs_zap_acl_cache(inode);

	nfs_setsecurity(inode, fattr, label);

	dfprintk(PAGECACHE, "NFS: (%s/%Lu) revalidation complete\n",
		inode->i_sb->s_id,
		(unsigned long long)NFS_FILEID(inode));

err_out:
	nfs4_label_free(label);
out:
	nfs_free_fattr(fattr);
	trace_nfs_revalidate_inode_exit(inode, status);
	return status;
}

int nfs_attribute_timeout(struct inode *inode)
{
	struct nfs_inode *nfsi = NFS_I(inode);

	return !time_in_range_open(jiffies, nfsi->read_cache_jiffies, nfsi->read_cache_jiffies + nfsi->attrtimeo);
}

int nfs_attribute_cache_expired(struct inode *inode)
{
	if (nfs_have_delegated_attributes(inode))
		return 0;
	return nfs_attribute_timeout(inode);
}

/**
 * nfs_revalidate_inode - Revalidate the inode attributes
 * @server - pointer to nfs_server struct
 * @inode - pointer to inode struct
 *
 * Updates inode attribute information by retrieving the data from the server.
 */
int nfs_revalidate_inode(struct nfs_server *server, struct inode *inode)
{
	if (!nfs_need_revalidate_inode(inode))
		return NFS_STALE(inode) ? -ESTALE : 0;
	return __nfs_revalidate_inode(server, inode);
}
EXPORT_SYMBOL_GPL(nfs_revalidate_inode);

int nfs_revalidate_inode_rcu(struct nfs_server *server, struct inode *inode)
{
	if (!(NFS_I(inode)->cache_validity &
			(NFS_INO_INVALID_ATTR|NFS_INO_INVALID_LABEL))
			&& !nfs_attribute_cache_expired(inode))
		return NFS_STALE(inode) ? -ESTALE : 0;
	return -ECHILD;
}

static int nfs_invalidate_mapping(struct inode *inode, struct address_space *mapping)
{
	struct nfs_inode *nfsi = NFS_I(inode);
	int ret;

	if (mapping->nrpages != 0) {
		if (S_ISREG(inode->i_mode)) {
			unmap_mapping_range(mapping, 0, 0, 0);
			ret = nfs_sync_mapping(mapping);
			if (ret < 0)
				return ret;
		}
		ret = invalidate_inode_pages2(mapping);
		if (ret < 0)
			return ret;
	}
	if (S_ISDIR(inode->i_mode)) {
		spin_lock(&inode->i_lock);
		memset(nfsi->cookieverf, 0, sizeof(nfsi->cookieverf));
		spin_unlock(&inode->i_lock);
	}
	nfs_inc_stats(inode, NFSIOS_DATAINVALIDATE);
	nfs_fscache_wait_on_invalidate(inode);

	dfprintk(PAGECACHE, "NFS: (%s/%Lu) data cache invalidated\n",
			inode->i_sb->s_id,
			(unsigned long long)NFS_FILEID(inode));
	return 0;
}

static bool nfs_mapping_need_revalidate_inode(struct inode *inode)
{
	if (nfs_have_delegated_attributes(inode))
		return false;
	return (NFS_I(inode)->cache_validity & NFS_INO_REVAL_PAGECACHE)
		|| nfs_attribute_timeout(inode)
		|| NFS_STALE(inode);
}

int nfs_revalidate_mapping_rcu(struct inode *inode)
{
	struct nfs_inode *nfsi = NFS_I(inode);
	unsigned long *bitlock = &nfsi->flags;
	int ret = 0;

	if (IS_SWAPFILE(inode))
		goto out;
	if (nfs_mapping_need_revalidate_inode(inode)) {
		ret = -ECHILD;
		goto out;
	}
	spin_lock(&inode->i_lock);
	if (test_bit(NFS_INO_INVALIDATING, bitlock) ||
	    (nfsi->cache_validity & NFS_INO_INVALID_DATA))
		ret = -ECHILD;
	spin_unlock(&inode->i_lock);
out:
	return ret;
}

/**
 * __nfs_revalidate_mapping - Revalidate the pagecache
 * @inode - pointer to host inode
 * @mapping - pointer to mapping
 * @may_lock - take inode->i_mutex?
 */
static int __nfs_revalidate_mapping(struct inode *inode,
		struct address_space *mapping,
		bool may_lock)
{
	struct nfs_inode *nfsi = NFS_I(inode);
	unsigned long *bitlock = &nfsi->flags;
	int ret = 0;

	/* swapfiles are not supposed to be shared. */
	if (IS_SWAPFILE(inode))
		goto out;

	if (nfs_mapping_need_revalidate_inode(inode)) {
		ret = __nfs_revalidate_inode(NFS_SERVER(inode), inode);
		if (ret < 0)
			goto out;
	}

	/*
	 * We must clear NFS_INO_INVALID_DATA first to ensure that
	 * invalidations that come in while we're shooting down the mappings
	 * are respected. But, that leaves a race window where one revalidator
	 * can clear the flag, and then another checks it before the mapping
	 * gets invalidated. Fix that by serializing access to this part of
	 * the function.
	 *
	 * At the same time, we need to allow other tasks to see whether we
	 * might be in the middle of invalidating the pages, so we only set
	 * the bit lock here if it looks like we're going to be doing that.
	 */
	for (;;) {
		ret = wait_on_bit_action(bitlock, NFS_INO_INVALIDATING,
					 nfs_wait_bit_killable, TASK_KILLABLE);
		if (ret)
			goto out;
		spin_lock(&inode->i_lock);
		if (test_bit(NFS_INO_INVALIDATING, bitlock)) {
			spin_unlock(&inode->i_lock);
			continue;
		}
		if (nfsi->cache_validity & NFS_INO_INVALID_DATA)
			break;
		spin_unlock(&inode->i_lock);
		goto out;
	}

	set_bit(NFS_INO_INVALIDATING, bitlock);
	smp_wmb();
	nfsi->cache_validity &= ~NFS_INO_INVALID_DATA;
	spin_unlock(&inode->i_lock);
	trace_nfs_invalidate_mapping_enter(inode);
	if (may_lock) {
		mutex_lock(&inode->i_mutex);
		ret = nfs_invalidate_mapping(inode, mapping);
		mutex_unlock(&inode->i_mutex);
	} else
		ret = nfs_invalidate_mapping(inode, mapping);
	trace_nfs_invalidate_mapping_exit(inode, ret);

	clear_bit_unlock(NFS_INO_INVALIDATING, bitlock);
	smp_mb__after_atomic();
	wake_up_bit(bitlock, NFS_INO_INVALIDATING);
out:
	return ret;
}

/**
 * nfs_revalidate_mapping - Revalidate the pagecache
 * @inode - pointer to host inode
 * @mapping - pointer to mapping
 */
int nfs_revalidate_mapping(struct inode *inode, struct address_space *mapping)
{
	return __nfs_revalidate_mapping(inode, mapping, false);
}

/**
 * nfs_revalidate_mapping_protected - Revalidate the pagecache
 * @inode - pointer to host inode
 * @mapping - pointer to mapping
 *
 * Differs from nfs_revalidate_mapping() in that it grabs the inode->i_mutex
 * while invalidating the mapping.
 */
int nfs_revalidate_mapping_protected(struct inode *inode, struct address_space *mapping)
{
	return __nfs_revalidate_mapping(inode, mapping, true);
}

static unsigned long nfs_wcc_update_inode(struct inode *inode, struct nfs_fattr *fattr)
{
	struct nfs_inode *nfsi = NFS_I(inode);
	unsigned long ret = 0;

	if ((fattr->valid & NFS_ATTR_FATTR_PRECHANGE)
			&& (fattr->valid & NFS_ATTR_FATTR_CHANGE)
			&& inode->i_version == fattr->pre_change_attr) {
		inode->i_version = fattr->change_attr;
		if (S_ISDIR(inode->i_mode))
			nfs_set_cache_invalid(inode, NFS_INO_INVALID_DATA);
		ret |= NFS_INO_INVALID_ATTR;
	}
	/* If we have atomic WCC data, we may update some attributes */
	if ((fattr->valid & NFS_ATTR_FATTR_PRECTIME)
			&& (fattr->valid & NFS_ATTR_FATTR_CTIME)
			&& timespec_equal(&inode->i_ctime, &fattr->pre_ctime)) {
		memcpy(&inode->i_ctime, &fattr->ctime, sizeof(inode->i_ctime));
		ret |= NFS_INO_INVALID_ATTR;
	}

	if ((fattr->valid & NFS_ATTR_FATTR_PREMTIME)
			&& (fattr->valid & NFS_ATTR_FATTR_MTIME)
			&& timespec_equal(&inode->i_mtime, &fattr->pre_mtime)) {
		memcpy(&inode->i_mtime, &fattr->mtime, sizeof(inode->i_mtime));
		if (S_ISDIR(inode->i_mode))
			nfs_set_cache_invalid(inode, NFS_INO_INVALID_DATA);
		ret |= NFS_INO_INVALID_ATTR;
	}
	if ((fattr->valid & NFS_ATTR_FATTR_PRESIZE)
			&& (fattr->valid & NFS_ATTR_FATTR_SIZE)
			&& i_size_read(inode) == nfs_size_to_loff_t(fattr->pre_size)
			&& nfsi->nrequests == 0) {
		i_size_write(inode, nfs_size_to_loff_t(fattr->size));
		ret |= NFS_INO_INVALID_ATTR;
	}

	return ret;
}

/**
 * nfs_check_inode_attributes - verify consistency of the inode attribute cache
 * @inode - pointer to inode
 * @fattr - updated attributes
 *
 * Verifies the attribute cache. If we have just changed the attributes,
 * so that fattr carries weak cache consistency data, then it may
 * also update the ctime/mtime/change_attribute.
 */
static int nfs_check_inode_attributes(struct inode *inode, struct nfs_fattr *fattr)
{
	struct nfs_inode *nfsi = NFS_I(inode);
	loff_t cur_size, new_isize;
	unsigned long invalid = 0;


	if (nfs_have_delegated_attributes(inode))
		return 0;
	/* Has the inode gone and changed behind our back? */
	if ((fattr->valid & NFS_ATTR_FATTR_FILEID) && nfsi->fileid != fattr->fileid)
		return -EIO;
	if ((fattr->valid & NFS_ATTR_FATTR_TYPE) && (inode->i_mode & S_IFMT) != (fattr->mode & S_IFMT))
		return -EIO;

	if ((fattr->valid & NFS_ATTR_FATTR_CHANGE) != 0 &&
			inode->i_version != fattr->change_attr)
		invalid |= NFS_INO_INVALID_ATTR|NFS_INO_REVAL_PAGECACHE;

	/* Verify a few of the more important attributes */
	if ((fattr->valid & NFS_ATTR_FATTR_MTIME) && !timespec_equal(&inode->i_mtime, &fattr->mtime))
		invalid |= NFS_INO_INVALID_ATTR;

	if (fattr->valid & NFS_ATTR_FATTR_SIZE) {
		cur_size = i_size_read(inode);
		new_isize = nfs_size_to_loff_t(fattr->size);
		if (cur_size != new_isize)
			invalid |= NFS_INO_INVALID_ATTR|NFS_INO_REVAL_PAGECACHE;
	}
	if (nfsi->nrequests != 0)
		invalid &= ~NFS_INO_REVAL_PAGECACHE;

	/* Have any file permissions changed? */
	if ((fattr->valid & NFS_ATTR_FATTR_MODE) && (inode->i_mode & S_IALLUGO) != (fattr->mode & S_IALLUGO))
		invalid |= NFS_INO_INVALID_ATTR | NFS_INO_INVALID_ACCESS | NFS_INO_INVALID_ACL;
	if ((fattr->valid & NFS_ATTR_FATTR_OWNER) && !uid_eq(inode->i_uid, fattr->uid))
		invalid |= NFS_INO_INVALID_ATTR | NFS_INO_INVALID_ACCESS | NFS_INO_INVALID_ACL;
	if ((fattr->valid & NFS_ATTR_FATTR_GROUP) && !gid_eq(inode->i_gid, fattr->gid))
		invalid |= NFS_INO_INVALID_ATTR | NFS_INO_INVALID_ACCESS | NFS_INO_INVALID_ACL;

	/* Has the link count changed? */
	if ((fattr->valid & NFS_ATTR_FATTR_NLINK) && inode->i_nlink != fattr->nlink)
		invalid |= NFS_INO_INVALID_ATTR;

	if ((fattr->valid & NFS_ATTR_FATTR_ATIME) && !timespec_equal(&inode->i_atime, &fattr->atime))
		invalid |= NFS_INO_INVALID_ATIME;

	if (invalid != 0)
		nfs_set_cache_invalid(inode, invalid);

	nfsi->read_cache_jiffies = fattr->time_start;
	return 0;
}

static atomic_long_t nfs_attr_generation_counter;

static unsigned long nfs_read_attr_generation_counter(void)
{
	return atomic_long_read(&nfs_attr_generation_counter);
}

unsigned long nfs_inc_attr_generation_counter(void)
{
	return atomic_long_inc_return(&nfs_attr_generation_counter);
}
EXPORT_SYMBOL_GPL(nfs_inc_attr_generation_counter);

void nfs_fattr_init(struct nfs_fattr *fattr)
{
	fattr->valid = 0;
	fattr->time_start = jiffies;
	fattr->gencount = nfs_inc_attr_generation_counter();
	fattr->owner_name = NULL;
	fattr->group_name = NULL;
}
EXPORT_SYMBOL_GPL(nfs_fattr_init);

/**
 * nfs_fattr_set_barrier
 * @fattr: attributes
 *
 * Used to set a barrier after an attribute was updated. This
 * barrier ensures that older attributes from RPC calls that may
 * have raced with our update cannot clobber these new values.
 * Note that you are still responsible for ensuring that other
 * operations which change the attribute on the server do not
 * collide.
 */
void nfs_fattr_set_barrier(struct nfs_fattr *fattr)
{
	fattr->gencount = nfs_inc_attr_generation_counter();
}

struct nfs_fattr *nfs_alloc_fattr(void)
{
	struct nfs_fattr *fattr;

	fattr = kmalloc(sizeof(*fattr), GFP_NOFS);
	if (fattr != NULL)
		nfs_fattr_init(fattr);
	return fattr;
}
EXPORT_SYMBOL_GPL(nfs_alloc_fattr);

struct nfs_fh *nfs_alloc_fhandle(void)
{
	struct nfs_fh *fh;

	fh = kmalloc(sizeof(struct nfs_fh), GFP_NOFS);
	if (fh != NULL)
		fh->size = 0;
	return fh;
}
EXPORT_SYMBOL_GPL(nfs_alloc_fhandle);

#ifdef NFS_DEBUG
/*
 * _nfs_display_fhandle_hash - calculate the crc32 hash for the filehandle
 *                             in the same way that wireshark does
 *
 * @fh: file handle
 *
 * For debugging only.
 */
u32 _nfs_display_fhandle_hash(const struct nfs_fh *fh)
{
	/* wireshark uses 32-bit AUTODIN crc and does a bitwise
	 * not on the result */
	return nfs_fhandle_hash(fh);
}
EXPORT_SYMBOL_GPL(_nfs_display_fhandle_hash);

/*
 * _nfs_display_fhandle - display an NFS file handle on the console
 *
 * @fh: file handle to display
 * @caption: display caption
 *
 * For debugging only.
 */
void _nfs_display_fhandle(const struct nfs_fh *fh, const char *caption)
{
	unsigned short i;

	if (fh == NULL || fh->size == 0) {
		printk(KERN_DEFAULT "%s at %p is empty\n", caption, fh);
		return;
	}

	printk(KERN_DEFAULT "%s at %p is %u bytes, crc: 0x%08x:\n",
	       caption, fh, fh->size, _nfs_display_fhandle_hash(fh));
	for (i = 0; i < fh->size; i += 16) {
		__be32 *pos = (__be32 *)&fh->data[i];

		switch ((fh->size - i - 1) >> 2) {
		case 0:
			printk(KERN_DEFAULT " %08x\n",
				be32_to_cpup(pos));
			break;
		case 1:
			printk(KERN_DEFAULT " %08x %08x\n",
				be32_to_cpup(pos), be32_to_cpup(pos + 1));
			break;
		case 2:
			printk(KERN_DEFAULT " %08x %08x %08x\n",
				be32_to_cpup(pos), be32_to_cpup(pos + 1),
				be32_to_cpup(pos + 2));
			break;
		default:
			printk(KERN_DEFAULT " %08x %08x %08x %08x\n",
				be32_to_cpup(pos), be32_to_cpup(pos + 1),
				be32_to_cpup(pos + 2), be32_to_cpup(pos + 3));
		}
	}
}
EXPORT_SYMBOL_GPL(_nfs_display_fhandle);
#endif

/**
 * nfs_inode_attrs_need_update - check if the inode attributes need updating
 * @inode - pointer to inode
 * @fattr - attributes
 *
 * Attempt to divine whether or not an RPC call reply carrying stale
 * attributes got scheduled after another call carrying updated ones.
 *
 * To do so, the function first assumes that a more recent ctime means
 * that the attributes in fattr are newer, however it also attempt to
 * catch the case where ctime either didn't change, or went backwards
 * (if someone reset the clock on the server) by looking at whether
 * or not this RPC call was started after the inode was last updated.
 * Note also the check for wraparound of 'attr_gencount'
 *
 * The function returns 'true' if it thinks the attributes in 'fattr' are
 * more recent than the ones cached in the inode.
 *
 */
static int nfs_inode_attrs_need_update(const struct inode *inode, const struct nfs_fattr *fattr)
{
	const struct nfs_inode *nfsi = NFS_I(inode);

	return ((long)fattr->gencount - (long)nfsi->attr_gencount) > 0 ||
		((long)nfsi->attr_gencount - (long)nfs_read_attr_generation_counter() > 0);
}

/*
 * Don't trust the change_attribute, mtime, ctime or size if
 * a pnfs LAYOUTCOMMIT is outstanding
 */
static void nfs_inode_attrs_handle_layoutcommit(struct inode *inode,
		struct nfs_fattr *fattr)
{
	if (pnfs_layoutcommit_outstanding(inode))
		fattr->valid &= ~(NFS_ATTR_FATTR_CHANGE |
				NFS_ATTR_FATTR_MTIME |
				NFS_ATTR_FATTR_CTIME |
				NFS_ATTR_FATTR_SIZE);
}

static int nfs_refresh_inode_locked(struct inode *inode, struct nfs_fattr *fattr)
{
	int ret;

	trace_nfs_refresh_inode_enter(inode);

	nfs_inode_attrs_handle_layoutcommit(inode, fattr);

	if (nfs_inode_attrs_need_update(inode, fattr))
		ret = nfs_update_inode(inode, fattr);
	else
		ret = nfs_check_inode_attributes(inode, fattr);

	trace_nfs_refresh_inode_exit(inode, ret);
	return ret;
}

/**
 * nfs_refresh_inode - try to update the inode attribute cache
 * @inode - pointer to inode
 * @fattr - updated attributes
 *
 * Check that an RPC call that returned attributes has not overlapped with
 * other recent updates of the inode metadata, then decide whether it is
 * safe to do a full update of the inode attributes, or whether just to
 * call nfs_check_inode_attributes.
 */
int nfs_refresh_inode(struct inode *inode, struct nfs_fattr *fattr)
{
	int status;

	if ((fattr->valid & NFS_ATTR_FATTR) == 0)
		return 0;
	spin_lock(&inode->i_lock);
	status = nfs_refresh_inode_locked(inode, fattr);
	spin_unlock(&inode->i_lock);

	return status;
}
EXPORT_SYMBOL_GPL(nfs_refresh_inode);

static int nfs_post_op_update_inode_locked(struct inode *inode, struct nfs_fattr *fattr)
{
	unsigned long invalid = NFS_INO_INVALID_ATTR|NFS_INO_REVAL_PAGECACHE;

	/*
	 * Don't revalidate the pagecache if we hold a delegation, but do
	 * force an attribute update
	 */
	if (NFS_PROTO(inode)->have_delegation(inode, FMODE_READ))
		invalid = NFS_INO_INVALID_ATTR|NFS_INO_REVAL_FORCED;

	if (S_ISDIR(inode->i_mode))
		invalid |= NFS_INO_INVALID_DATA;
	nfs_set_cache_invalid(inode, invalid);
	if ((fattr->valid & NFS_ATTR_FATTR) == 0)
		return 0;
	return nfs_refresh_inode_locked(inode, fattr);
}

/**
 * nfs_post_op_update_inode - try to update the inode attribute cache
 * @inode - pointer to inode
 * @fattr - updated attributes
 *
 * After an operation that has changed the inode metadata, mark the
 * attribute cache as being invalid, then try to update it.
 *
 * NB: if the server didn't return any post op attributes, this
 * function will force the retrieval of attributes before the next
 * NFS request.  Thus it should be used only for operations that
 * are expected to change one or more attributes, to avoid
 * unnecessary NFS requests and trips through nfs_update_inode().
 */
int nfs_post_op_update_inode(struct inode *inode, struct nfs_fattr *fattr)
{
	int status;

	spin_lock(&inode->i_lock);
	nfs_fattr_set_barrier(fattr);
	status = nfs_post_op_update_inode_locked(inode, fattr);
	spin_unlock(&inode->i_lock);

	return status;
}
EXPORT_SYMBOL_GPL(nfs_post_op_update_inode);

/**
 * nfs_post_op_update_inode_force_wcc_locked - update the inode attribute cache
 * @inode - pointer to inode
 * @fattr - updated attributes
 *
 * After an operation that has changed the inode metadata, mark the
 * attribute cache as being invalid, then try to update it. Fake up
 * weak cache consistency data, if none exist.
 *
 * This function is mainly designed to be used by the ->write_done() functions.
 */
int nfs_post_op_update_inode_force_wcc_locked(struct inode *inode, struct nfs_fattr *fattr)
{
	int status;

	/* Don't do a WCC update if these attributes are already stale */
	if ((fattr->valid & NFS_ATTR_FATTR) == 0 ||
			!nfs_inode_attrs_need_update(inode, fattr)) {
		fattr->valid &= ~(NFS_ATTR_FATTR_PRECHANGE
				| NFS_ATTR_FATTR_PRESIZE
				| NFS_ATTR_FATTR_PREMTIME
				| NFS_ATTR_FATTR_PRECTIME);
		goto out_noforce;
	}
	if ((fattr->valid & NFS_ATTR_FATTR_CHANGE) != 0 &&
			(fattr->valid & NFS_ATTR_FATTR_PRECHANGE) == 0) {
		fattr->pre_change_attr = inode->i_version;
		fattr->valid |= NFS_ATTR_FATTR_PRECHANGE;
	}
	if ((fattr->valid & NFS_ATTR_FATTR_CTIME) != 0 &&
			(fattr->valid & NFS_ATTR_FATTR_PRECTIME) == 0) {
		memcpy(&fattr->pre_ctime, &inode->i_ctime, sizeof(fattr->pre_ctime));
		fattr->valid |= NFS_ATTR_FATTR_PRECTIME;
	}
	if ((fattr->valid & NFS_ATTR_FATTR_MTIME) != 0 &&
			(fattr->valid & NFS_ATTR_FATTR_PREMTIME) == 0) {
		memcpy(&fattr->pre_mtime, &inode->i_mtime, sizeof(fattr->pre_mtime));
		fattr->valid |= NFS_ATTR_FATTR_PREMTIME;
	}
	if ((fattr->valid & NFS_ATTR_FATTR_SIZE) != 0 &&
			(fattr->valid & NFS_ATTR_FATTR_PRESIZE) == 0) {
		fattr->pre_size = i_size_read(inode);
		fattr->valid |= NFS_ATTR_FATTR_PRESIZE;
	}
out_noforce:
	status = nfs_post_op_update_inode_locked(inode, fattr);
	return status;
}

/**
 * nfs_post_op_update_inode_force_wcc - try to update the inode attribute cache
 * @inode - pointer to inode
 * @fattr - updated attributes
 *
 * After an operation that has changed the inode metadata, mark the
 * attribute cache as being invalid, then try to update it. Fake up
 * weak cache consistency data, if none exist.
 *
 * This function is mainly designed to be used by the ->write_done() functions.
 */
int nfs_post_op_update_inode_force_wcc(struct inode *inode, struct nfs_fattr *fattr)
{
	int status;

	spin_lock(&inode->i_lock);
	nfs_fattr_set_barrier(fattr);
	status = nfs_post_op_update_inode_force_wcc_locked(inode, fattr);
	spin_unlock(&inode->i_lock);
	return status;
}
EXPORT_SYMBOL_GPL(nfs_post_op_update_inode_force_wcc);


static inline bool nfs_fileid_valid(struct nfs_inode *nfsi,
				    struct nfs_fattr *fattr)
{
	bool ret1 = true, ret2 = true;

	if (fattr->valid & NFS_ATTR_FATTR_FILEID)
		ret1 = (nfsi->fileid == fattr->fileid);
	if (fattr->valid & NFS_ATTR_FATTR_MOUNTED_ON_FILEID)
		ret2 = (nfsi->fileid == fattr->mounted_on_fileid);
	return ret1 || ret2;
}

/*
 * Many nfs protocol calls return the new file attributes after
 * an operation.  Here we update the inode to reflect the state
 * of the server's inode.
 *
 * This is a bit tricky because we have to make sure all dirty pages
 * have been sent off to the server before calling invalidate_inode_pages.
 * To make sure no other process adds more write requests while we try
 * our best to flush them, we make them sleep during the attribute refresh.
 *
 * A very similar scenario holds for the dir cache.
 */
static int nfs_update_inode(struct inode *inode, struct nfs_fattr *fattr)
{
	struct nfs_server *server;
	struct nfs_inode *nfsi = NFS_I(inode);
	loff_t cur_isize, new_isize;
	unsigned long invalid = 0;
	unsigned long now = jiffies;
	unsigned long save_cache_validity;
	bool cache_revalidated = true;

	dfprintk(VFS, "NFS: %s(%s/%lu fh_crc=0x%08x ct=%d info=0x%x)\n",
			__func__, inode->i_sb->s_id, inode->i_ino,
			nfs_display_fhandle_hash(NFS_FH(inode)),
			atomic_read(&inode->i_count), fattr->valid);

	if (!nfs_fileid_valid(nfsi, fattr)) {
		printk(KERN_ERR "NFS: server %s error: fileid changed\n"
			"fsid %s: expected fileid 0x%Lx, got 0x%Lx\n",
			NFS_SERVER(inode)->nfs_client->cl_hostname,
			inode->i_sb->s_id, (long long)nfsi->fileid,
			(long long)fattr->fileid);
		goto out_err;
	}

	/*
	 * Make sure the inode's type hasn't changed.
	 */
	if ((fattr->valid & NFS_ATTR_FATTR_TYPE) && (inode->i_mode & S_IFMT) != (fattr->mode & S_IFMT)) {
		/*
		* Big trouble! The inode has become a different object.
		*/
		printk(KERN_DEBUG "NFS: %s: inode %lu mode changed, %07o to %07o\n",
				__func__, inode->i_ino, inode->i_mode, fattr->mode);
		goto out_err;
	}

	server = NFS_SERVER(inode);
	/* Update the fsid? */
	if (S_ISDIR(inode->i_mode) && (fattr->valid & NFS_ATTR_FATTR_FSID) &&
			!nfs_fsid_equal(&server->fsid, &fattr->fsid) &&
			!IS_AUTOMOUNT(inode))
		server->fsid = fattr->fsid;

	/*
	 * Update the read time so we don't revalidate too often.
	 */
	nfsi->read_cache_jiffies = fattr->time_start;

	save_cache_validity = nfsi->cache_validity;
	nfsi->cache_validity &= ~(NFS_INO_INVALID_ATTR
			| NFS_INO_INVALID_ATIME
			| NFS_INO_REVAL_FORCED
			| NFS_INO_REVAL_PAGECACHE);

	/* Do atomic weak cache consistency updates */
	invalid |= nfs_wcc_update_inode(inode, fattr);

	/* More cache consistency checks */
	if (fattr->valid & NFS_ATTR_FATTR_CHANGE) {
		if (inode->i_version != fattr->change_attr) {
			dprintk("NFS: change_attr change on server for file %s/%ld\n",
					inode->i_sb->s_id, inode->i_ino);
			invalid |= NFS_INO_INVALID_ATTR
				| NFS_INO_INVALID_DATA
				| NFS_INO_INVALID_ACCESS
				| NFS_INO_INVALID_ACL;
			if (S_ISDIR(inode->i_mode))
				nfs_force_lookup_revalidate(inode);
			inode->i_version = fattr->change_attr;
		}
	} else {
		nfsi->cache_validity |= save_cache_validity;
		cache_revalidated = false;
	}

	if (fattr->valid & NFS_ATTR_FATTR_MTIME) {
		memcpy(&inode->i_mtime, &fattr->mtime, sizeof(inode->i_mtime));
	} else if (server->caps & NFS_CAP_MTIME) {
		nfsi->cache_validity |= save_cache_validity &
				(NFS_INO_INVALID_ATTR
				| NFS_INO_REVAL_FORCED);
		cache_revalidated = false;
	}

	if (fattr->valid & NFS_ATTR_FATTR_CTIME) {
		memcpy(&inode->i_ctime, &fattr->ctime, sizeof(inode->i_ctime));
	} else if (server->caps & NFS_CAP_CTIME) {
		nfsi->cache_validity |= save_cache_validity &
				(NFS_INO_INVALID_ATTR
				| NFS_INO_REVAL_FORCED);
		cache_revalidated = false;
	}

	/* Check if our cached file size is stale */
	if (fattr->valid & NFS_ATTR_FATTR_SIZE) {
		new_isize = nfs_size_to_loff_t(fattr->size);
		cur_isize = i_size_read(inode);
		if (new_isize != cur_isize) {
			/* Do we perhaps have any outstanding writes, or has
			 * the file grown beyond our last write? */
			if ((nfsi->nrequests == 0) || new_isize > cur_isize) {
				i_size_write(inode, new_isize);
				invalid |= NFS_INO_INVALID_ATTR|NFS_INO_INVALID_DATA;
			}
			dprintk("NFS: isize change on server for file %s/%ld "
					"(%Ld to %Ld)\n",
					inode->i_sb->s_id,
					inode->i_ino,
					(long long)cur_isize,
					(long long)new_isize);
		}
	} else {
		nfsi->cache_validity |= save_cache_validity &
				(NFS_INO_INVALID_ATTR
				| NFS_INO_REVAL_PAGECACHE
				| NFS_INO_REVAL_FORCED);
		cache_revalidated = false;
	}


	if (fattr->valid & NFS_ATTR_FATTR_ATIME)
		memcpy(&inode->i_atime, &fattr->atime, sizeof(inode->i_atime));
	else if (server->caps & NFS_CAP_ATIME) {
		nfsi->cache_validity |= save_cache_validity &
				(NFS_INO_INVALID_ATIME
				| NFS_INO_REVAL_FORCED);
		cache_revalidated = false;
	}

	if (fattr->valid & NFS_ATTR_FATTR_MODE) {
		if ((inode->i_mode & S_IALLUGO) != (fattr->mode & S_IALLUGO)) {
			umode_t newmode = inode->i_mode & S_IFMT;
			newmode |= fattr->mode & S_IALLUGO;
			inode->i_mode = newmode;
			invalid |= NFS_INO_INVALID_ATTR|NFS_INO_INVALID_ACCESS|NFS_INO_INVALID_ACL;
		}
	} else if (server->caps & NFS_CAP_MODE) {
		nfsi->cache_validity |= save_cache_validity &
				(NFS_INO_INVALID_ATTR
				| NFS_INO_INVALID_ACCESS
				| NFS_INO_INVALID_ACL
				| NFS_INO_REVAL_FORCED);
		cache_revalidated = false;
	}

	if (fattr->valid & NFS_ATTR_FATTR_OWNER) {
		if (!uid_eq(inode->i_uid, fattr->uid)) {
			invalid |= NFS_INO_INVALID_ATTR|NFS_INO_INVALID_ACCESS|NFS_INO_INVALID_ACL;
			inode->i_uid = fattr->uid;
		}
	} else if (server->caps & NFS_CAP_OWNER) {
		nfsi->cache_validity |= save_cache_validity &
				(NFS_INO_INVALID_ATTR
				| NFS_INO_INVALID_ACCESS
				| NFS_INO_INVALID_ACL
				| NFS_INO_REVAL_FORCED);
		cache_revalidated = false;
	}

	if (fattr->valid & NFS_ATTR_FATTR_GROUP) {
		if (!gid_eq(inode->i_gid, fattr->gid)) {
			invalid |= NFS_INO_INVALID_ATTR|NFS_INO_INVALID_ACCESS|NFS_INO_INVALID_ACL;
			inode->i_gid = fattr->gid;
		}
	} else if (server->caps & NFS_CAP_OWNER_GROUP) {
		nfsi->cache_validity |= save_cache_validity &
				(NFS_INO_INVALID_ATTR
				| NFS_INO_INVALID_ACCESS
				| NFS_INO_INVALID_ACL
				| NFS_INO_REVAL_FORCED);
		cache_revalidated = false;
	}

	if (fattr->valid & NFS_ATTR_FATTR_NLINK) {
		if (inode->i_nlink != fattr->nlink) {
			invalid |= NFS_INO_INVALID_ATTR;
			if (S_ISDIR(inode->i_mode))
				invalid |= NFS_INO_INVALID_DATA;
			set_nlink(inode, fattr->nlink);
		}
	} else if (server->caps & NFS_CAP_NLINK) {
		nfsi->cache_validity |= save_cache_validity &
				(NFS_INO_INVALID_ATTR
				| NFS_INO_REVAL_FORCED);
		cache_revalidated = false;
	}

	if (fattr->valid & NFS_ATTR_FATTR_SPACE_USED) {
		/*
		 * report the blocks in 512byte units
		 */
		inode->i_blocks = nfs_calc_block_size(fattr->du.nfs3.used);
	} else if (fattr->valid & NFS_ATTR_FATTR_BLOCKS_USED)
		inode->i_blocks = fattr->du.nfs2.blocks;
	else
		cache_revalidated = false;

	/* Update attrtimeo value if we're out of the unstable period */
	if (invalid & NFS_INO_INVALID_ATTR) {
		nfs_inc_stats(inode, NFSIOS_ATTRINVALIDATE);
		nfsi->attrtimeo = NFS_MINATTRTIMEO(inode);
		nfsi->attrtimeo_timestamp = now;
		/* Set barrier to be more recent than all outstanding updates */
		nfsi->attr_gencount = nfs_inc_attr_generation_counter();
	} else {
		if (cache_revalidated) {
			if (!time_in_range_open(now, nfsi->attrtimeo_timestamp,
				nfsi->attrtimeo_timestamp + nfsi->attrtimeo)) {
				nfsi->attrtimeo <<= 1;
				if (nfsi->attrtimeo > NFS_MAXATTRTIMEO(inode))
					nfsi->attrtimeo = NFS_MAXATTRTIMEO(inode);
			}
			nfsi->attrtimeo_timestamp = now;
		}
		/* Set the barrier to be more recent than this fattr */
		if ((long)fattr->gencount - (long)nfsi->attr_gencount > 0)
			nfsi->attr_gencount = fattr->gencount;
	}

	/* Don't declare attrcache up to date if there were no attrs! */
<<<<<<< HEAD
	if (fattr->valid != 0)
=======
	if (cache_revalidated)
>>>>>>> 50220dea
		invalid &= ~NFS_INO_INVALID_ATTR;

	/* Don't invalidate the data if we were to blame */
	if (!(S_ISREG(inode->i_mode) || S_ISDIR(inode->i_mode)
				|| S_ISLNK(inode->i_mode)))
		invalid &= ~NFS_INO_INVALID_DATA;
	if (!NFS_PROTO(inode)->have_delegation(inode, FMODE_READ) ||
			(save_cache_validity & NFS_INO_REVAL_FORCED))
		nfs_set_cache_invalid(inode, invalid);

	return 0;
 out_err:
	/*
	 * No need to worry about unhashing the dentry, as the
	 * lookup validation will know that the inode is bad.
	 * (But we fall through to invalidate the caches.)
	 */
	nfs_invalidate_inode(inode);
	return -ESTALE;
}

struct inode *nfs_alloc_inode(struct super_block *sb)
{
	struct nfs_inode *nfsi;
	nfsi = kmem_cache_alloc(nfs_inode_cachep, GFP_KERNEL);
	if (!nfsi)
		return NULL;
	nfsi->flags = 0UL;
	nfsi->cache_validity = 0UL;
#if IS_ENABLED(CONFIG_NFS_V4)
	nfsi->nfs4_acl = NULL;
#endif /* CONFIG_NFS_V4 */
	return &nfsi->vfs_inode;
}
EXPORT_SYMBOL_GPL(nfs_alloc_inode);

static void nfs_i_callback(struct rcu_head *head)
{
	struct inode *inode = container_of(head, struct inode, i_rcu);
	kmem_cache_free(nfs_inode_cachep, NFS_I(inode));
}

void nfs_destroy_inode(struct inode *inode)
{
	call_rcu(&inode->i_rcu, nfs_i_callback);
}
EXPORT_SYMBOL_GPL(nfs_destroy_inode);

static inline void nfs4_init_once(struct nfs_inode *nfsi)
{
#if IS_ENABLED(CONFIG_NFS_V4)
	INIT_LIST_HEAD(&nfsi->open_states);
	nfsi->delegation = NULL;
	init_rwsem(&nfsi->rwsem);
	nfsi->layout = NULL;
#endif
}

static void init_once(void *foo)
{
	struct nfs_inode *nfsi = (struct nfs_inode *) foo;

	inode_init_once(&nfsi->vfs_inode);
	INIT_LIST_HEAD(&nfsi->open_files);
	INIT_LIST_HEAD(&nfsi->access_cache_entry_lru);
	INIT_LIST_HEAD(&nfsi->access_cache_inode_lru);
	INIT_LIST_HEAD(&nfsi->commit_info.list);
	nfsi->nrequests = 0;
	nfsi->commit_info.ncommit = 0;
	atomic_set(&nfsi->commit_info.rpcs_out, 0);
	atomic_set(&nfsi->silly_count, 1);
	INIT_HLIST_HEAD(&nfsi->silly_list);
	init_waitqueue_head(&nfsi->waitqueue);
	nfs4_init_once(nfsi);
}

static int __init nfs_init_inodecache(void)
{
	nfs_inode_cachep = kmem_cache_create("nfs_inode_cache",
					     sizeof(struct nfs_inode),
					     0, (SLAB_RECLAIM_ACCOUNT|
						SLAB_MEM_SPREAD),
					     init_once);
	if (nfs_inode_cachep == NULL)
		return -ENOMEM;

	return 0;
}

static void nfs_destroy_inodecache(void)
{
	/*
	 * Make sure all delayed rcu free inodes are flushed before we
	 * destroy cache.
	 */
	rcu_barrier();
	kmem_cache_destroy(nfs_inode_cachep);
}

struct workqueue_struct *nfsiod_workqueue;
EXPORT_SYMBOL_GPL(nfsiod_workqueue);

/*
 * start up the nfsiod workqueue
 */
static int nfsiod_start(void)
{
	struct workqueue_struct *wq;
	dprintk("RPC:       creating workqueue nfsiod\n");
	wq = alloc_workqueue("nfsiod", WQ_MEM_RECLAIM, 0);
	if (wq == NULL)
		return -ENOMEM;
	nfsiod_workqueue = wq;
	return 0;
}

/*
 * Destroy the nfsiod workqueue
 */
static void nfsiod_stop(void)
{
	struct workqueue_struct *wq;

	wq = nfsiod_workqueue;
	if (wq == NULL)
		return;
	nfsiod_workqueue = NULL;
	destroy_workqueue(wq);
}

int nfs_net_id;
EXPORT_SYMBOL_GPL(nfs_net_id);

static int nfs_net_init(struct net *net)
{
	nfs_clients_init(net);
	return nfs_fs_proc_net_init(net);
}

static void nfs_net_exit(struct net *net)
{
	nfs_fs_proc_net_exit(net);
	nfs_cleanup_cb_ident_idr(net);
}

static struct pernet_operations nfs_net_ops = {
	.init = nfs_net_init,
	.exit = nfs_net_exit,
	.id   = &nfs_net_id,
	.size = sizeof(struct nfs_net),
};

/*
 * Initialize NFS
 */
static int __init init_nfs_fs(void)
{
	int err;

	err = register_pernet_subsys(&nfs_net_ops);
	if (err < 0)
		goto out9;

	err = nfs_fscache_register();
	if (err < 0)
		goto out8;

	err = nfsiod_start();
	if (err)
		goto out7;

	err = nfs_fs_proc_init();
	if (err)
		goto out6;

	err = nfs_init_nfspagecache();
	if (err)
		goto out5;

	err = nfs_init_inodecache();
	if (err)
		goto out4;

	err = nfs_init_readpagecache();
	if (err)
		goto out3;

	err = nfs_init_writepagecache();
	if (err)
		goto out2;

	err = nfs_init_directcache();
	if (err)
		goto out1;

	rpc_proc_register(&init_net, &nfs_rpcstat);

	err = register_nfs_fs();
	if (err)
		goto out0;

	return 0;
out0:
	rpc_proc_unregister(&init_net, "nfs");
	nfs_destroy_directcache();
out1:
	nfs_destroy_writepagecache();
out2:
	nfs_destroy_readpagecache();
out3:
	nfs_destroy_inodecache();
out4:
	nfs_destroy_nfspagecache();
out5:
	nfs_fs_proc_exit();
out6:
	nfsiod_stop();
out7:
	nfs_fscache_unregister();
out8:
	unregister_pernet_subsys(&nfs_net_ops);
out9:
	return err;
}

static void __exit exit_nfs_fs(void)
{
	nfs_destroy_directcache();
	nfs_destroy_writepagecache();
	nfs_destroy_readpagecache();
	nfs_destroy_inodecache();
	nfs_destroy_nfspagecache();
	nfs_fscache_unregister();
	unregister_pernet_subsys(&nfs_net_ops);
	rpc_proc_unregister(&init_net, "nfs");
	unregister_nfs_fs();
	nfs_fs_proc_exit();
	nfsiod_stop();
}

/* Not quite true; I just maintain it */
MODULE_AUTHOR("Olaf Kirch <okir@monad.swb.de>");
MODULE_LICENSE("GPL");
module_param(enable_ino64, bool, 0644);

module_init(init_nfs_fs)
module_exit(exit_nfs_fs)<|MERGE_RESOLUTION|>--- conflicted
+++ resolved
@@ -1887,11 +1887,7 @@
 	}
 
 	/* Don't declare attrcache up to date if there were no attrs! */
-<<<<<<< HEAD
-	if (fattr->valid != 0)
-=======
 	if (cache_revalidated)
->>>>>>> 50220dea
 		invalid &= ~NFS_INO_INVALID_ATTR;
 
 	/* Don't invalidate the data if we were to blame */
