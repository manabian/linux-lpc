--- conflicted
+++ resolved
@@ -880,10 +880,6 @@
 	int ssize;		/* source pathname size */
 	struct btstack btstack;
 	struct inode *ip = d_inode(dentry);
-<<<<<<< HEAD
-	unchar *i_fastsymlink;
-=======
->>>>>>> 4b8a8262
 	s64 xlen = 0;
 	int bmask = 0, xsize;
 	s64 xaddr;
