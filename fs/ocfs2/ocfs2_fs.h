--- conflicted
+++ resolved
@@ -106,8 +106,7 @@
 					 | OCFS2_FEATURE_INCOMPAT_APPEND_DIO)
 #define OCFS2_FEATURE_RO_COMPAT_SUPP	(OCFS2_FEATURE_RO_COMPAT_UNWRITTEN \
 					 | OCFS2_FEATURE_RO_COMPAT_USRQUOTA \
-					 | OCFS2_FEATURE_RO_COMPAT_GRPQUOTA \
-					 | OCFS2_FEATURE_RO_COMPAT_APPEND_DIO)
+					 | OCFS2_FEATURE_RO_COMPAT_GRPQUOTA)
 
 /*
  * Heartbeat-only devices are missing journals and other files.  The
@@ -206,13 +205,6 @@
 #define OCFS2_FEATURE_RO_COMPAT_USRQUOTA	0x0002
 #define OCFS2_FEATURE_RO_COMPAT_GRPQUOTA	0x0004
 
-<<<<<<< HEAD
-/*
- * Append Direct IO support
- */
-#define OCFS2_FEATURE_RO_COMPAT_APPEND_DIO	0x0008
-=======
->>>>>>> 007760cf
 
 /* The byte offset of the first backup block will be 1G.
  * The following will be 4G, 16G, 64G, 256G and 1T.
