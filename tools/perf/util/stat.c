#include <math.h>
#include "stat.h"
#include "evlist.h"
#include "evsel.h"
#include "thread_map.h"

void update_stats(struct stats *stats, u64 val)
{
	double delta;

	stats->n++;
	delta = val - stats->mean;
	stats->mean += delta / stats->n;
	stats->M2 += delta*(val - stats->mean);

	if (val > stats->max)
		stats->max = val;

	if (val < stats->min)
		stats->min = val;
}

double avg_stats(struct stats *stats)
{
	return stats->mean;
}

/*
 * http://en.wikipedia.org/wiki/Algorithms_for_calculating_variance
 *
 *       (\Sum n_i^2) - ((\Sum n_i)^2)/n
 * s^2 = -------------------------------
 *                  n - 1
 *
 * http://en.wikipedia.org/wiki/Stddev
 *
 * The std dev of the mean is related to the std dev by:
 *
 *             s
 * s_mean = -------
 *          sqrt(n)
 *
 */
double stddev_stats(struct stats *stats)
{
	double variance, variance_mean;

	if (stats->n < 2)
		return 0.0;

	variance = stats->M2 / (stats->n - 1);
	variance_mean = variance / stats->n;

	return sqrt(variance_mean);
}

double rel_stddev_stats(double stddev, double avg)
{
	double pct = 0.0;

	if (avg)
		pct = 100.0 * stddev/avg;

	return pct;
}

bool __perf_evsel_stat__is(struct perf_evsel *evsel,
			   enum perf_stat_evsel_id id)
{
	struct perf_stat *ps = evsel->priv;

	return ps->id == id;
}

#define ID(id, name) [PERF_STAT_EVSEL_ID__##id] = #name
static const char *id_str[PERF_STAT_EVSEL_ID__MAX] = {
	ID(NONE,		x),
	ID(CYCLES_IN_TX,	cpu/cycles-t/),
	ID(TRANSACTION_START,	cpu/tx-start/),
	ID(ELISION_START,	cpu/el-start/),
	ID(CYCLES_IN_TX_CP,	cpu/cycles-ct/),
};
#undef ID

void perf_stat_evsel_id_init(struct perf_evsel *evsel)
{
	struct perf_stat *ps = evsel->priv;
	int i;

	/* ps->id is 0 hence PERF_STAT_EVSEL_ID__NONE by default */

	for (i = 0; i < PERF_STAT_EVSEL_ID__MAX; i++) {
		if (!strcmp(perf_evsel__name(evsel), id_str[i])) {
			ps->id = i;
			break;
		}
	}
}

<<<<<<< HEAD
struct perf_counts *perf_counts__new(int ncpus, int nthreads)
{
	struct perf_counts *counts = zalloc(sizeof(*counts));

	if (counts) {
		struct xyarray *values;

		values = xyarray__new(ncpus, nthreads, sizeof(struct perf_counts_values));
		if (!values) {
			free(counts);
			return NULL;
		}

		counts->values = values;
	}

	return counts;
=======
void perf_evsel__reset_stat_priv(struct perf_evsel *evsel)
{
	int i;
	struct perf_stat *ps = evsel->priv;

	for (i = 0; i < 3; i++)
		init_stats(&ps->res_stats[i]);

	perf_stat_evsel_id_init(evsel);
}

int perf_evsel__alloc_stat_priv(struct perf_evsel *evsel)
{
	evsel->priv = zalloc(sizeof(struct perf_stat));
	if (evsel->priv == NULL)
		return -ENOMEM;
	perf_evsel__reset_stat_priv(evsel);
	return 0;
}

void perf_evsel__free_stat_priv(struct perf_evsel *evsel)
{
	zfree(&evsel->priv);
>>>>>>> 9fe8ecca
}

int perf_evsel__alloc_prev_raw_counts(struct perf_evsel *evsel,
				      int ncpus, int nthreads)
{
<<<<<<< HEAD
	if (counts) {
		xyarray__delete(counts->values);
		free(counts);
	}
}

static void perf_counts__reset(struct perf_counts *counts)
{
	xyarray__reset(counts->values);
}

void perf_evsel__reset_counts(struct perf_evsel *evsel)
{
	perf_counts__reset(evsel->counts);
}

int perf_evsel__alloc_counts(struct perf_evsel *evsel, int ncpus, int nthreads)
{
	evsel->counts = perf_counts__new(ncpus, nthreads);
	return evsel->counts != NULL ? 0 : -ENOMEM;
=======
	struct perf_counts *counts;

	counts = perf_counts__new(ncpus, nthreads);
	if (counts)
		evsel->prev_raw_counts = counts;

	return counts ? 0 : -ENOMEM;
}

void perf_evsel__free_prev_raw_counts(struct perf_evsel *evsel)
{
	perf_counts__delete(evsel->prev_raw_counts);
	evsel->prev_raw_counts = NULL;
}

int perf_evsel__alloc_stats(struct perf_evsel *evsel, bool alloc_raw)
{
	int ncpus = perf_evsel__nr_cpus(evsel);
	int nthreads = thread_map__nr(evsel->threads);

	if (perf_evsel__alloc_stat_priv(evsel) < 0 ||
	    perf_evsel__alloc_counts(evsel, ncpus, nthreads) < 0 ||
	    (alloc_raw && perf_evsel__alloc_prev_raw_counts(evsel, ncpus, nthreads) < 0))
		return -ENOMEM;

	return 0;
}

int perf_evlist__alloc_stats(struct perf_evlist *evlist, bool alloc_raw)
{
	struct perf_evsel *evsel;

	evlist__for_each(evlist, evsel) {
		if (perf_evsel__alloc_stats(evsel, alloc_raw))
			goto out_free;
	}

	return 0;

out_free:
	perf_evlist__free_stats(evlist);
	return -1;
>>>>>>> 9fe8ecca
}

void perf_evlist__free_stats(struct perf_evlist *evlist)
{
<<<<<<< HEAD
	perf_counts__delete(evsel->counts);
	evsel->counts = NULL;
}

void perf_evsel__reset_stat_priv(struct perf_evsel *evsel)
{
	int i;
	struct perf_stat *ps = evsel->priv;

	for (i = 0; i < 3; i++)
		init_stats(&ps->res_stats[i]);

	perf_stat_evsel_id_init(evsel);
}

int perf_evsel__alloc_stat_priv(struct perf_evsel *evsel)
{
	evsel->priv = zalloc(sizeof(struct perf_stat));
	if (evsel->priv == NULL)
		return -ENOMEM;
	perf_evsel__reset_stat_priv(evsel);
	return 0;
}

void perf_evsel__free_stat_priv(struct perf_evsel *evsel)
{
	zfree(&evsel->priv);
}

int perf_evsel__alloc_prev_raw_counts(struct perf_evsel *evsel,
				      int ncpus, int nthreads)
{
	struct perf_counts *counts;

	counts = perf_counts__new(ncpus, nthreads);
	if (counts)
		evsel->prev_raw_counts = counts;

	return counts ? 0 : -ENOMEM;
}

void perf_evsel__free_prev_raw_counts(struct perf_evsel *evsel)
{
	perf_counts__delete(evsel->prev_raw_counts);
	evsel->prev_raw_counts = NULL;
}

int perf_evsel__alloc_stats(struct perf_evsel *evsel, bool alloc_raw)
{
	int ncpus = perf_evsel__nr_cpus(evsel);
	int nthreads = thread_map__nr(evsel->threads);

	if (perf_evsel__alloc_stat_priv(evsel) < 0 ||
	    perf_evsel__alloc_counts(evsel, ncpus, nthreads) < 0 ||
	    (alloc_raw && perf_evsel__alloc_prev_raw_counts(evsel, ncpus, nthreads) < 0))
		return -ENOMEM;

	return 0;
}

int perf_evlist__alloc_stats(struct perf_evlist *evlist, bool alloc_raw)
{
	struct perf_evsel *evsel;

	evlist__for_each(evlist, evsel) {
		if (perf_evsel__alloc_stats(evsel, alloc_raw))
			goto out_free;
	}

	return 0;

out_free:
	perf_evlist__free_stats(evlist);
	return -1;
}

void perf_evlist__free_stats(struct perf_evlist *evlist)
{
	struct perf_evsel *evsel;

	evlist__for_each(evlist, evsel) {
		perf_evsel__free_stat_priv(evsel);
		perf_evsel__free_counts(evsel);
		perf_evsel__free_prev_raw_counts(evsel);
	}
}

void perf_evlist__reset_stats(struct perf_evlist *evlist)
{
	struct perf_evsel *evsel;

	evlist__for_each(evlist, evsel) {
		perf_evsel__reset_stat_priv(evsel);
		perf_evsel__reset_counts(evsel);
	}
=======
	struct perf_evsel *evsel;

	evlist__for_each(evlist, evsel) {
		perf_evsel__free_stat_priv(evsel);
		perf_evsel__free_counts(evsel);
		perf_evsel__free_prev_raw_counts(evsel);
	}
}

void perf_evlist__reset_stats(struct perf_evlist *evlist)
{
	struct perf_evsel *evsel;

	evlist__for_each(evlist, evsel) {
		perf_evsel__reset_stat_priv(evsel);
		perf_evsel__reset_counts(evsel);
	}
}

static void zero_per_pkg(struct perf_evsel *counter)
{
	if (counter->per_pkg_mask)
		memset(counter->per_pkg_mask, 0, MAX_NR_CPUS);
}

static int check_per_pkg(struct perf_evsel *counter, int cpu, bool *skip)
{
	unsigned long *mask = counter->per_pkg_mask;
	struct cpu_map *cpus = perf_evsel__cpus(counter);
	int s;

	*skip = false;

	if (!counter->per_pkg)
		return 0;

	if (cpu_map__empty(cpus))
		return 0;

	if (!mask) {
		mask = zalloc(MAX_NR_CPUS);
		if (!mask)
			return -ENOMEM;

		counter->per_pkg_mask = mask;
	}

	s = cpu_map__get_socket(cpus, cpu);
	if (s < 0)
		return -1;

	*skip = test_and_set_bit(s, mask) == 1;
	return 0;
}

static int
process_counter_values(struct perf_stat_config *config, struct perf_evsel *evsel,
		       int cpu, int thread,
		       struct perf_counts_values *count)
{
	struct perf_counts_values *aggr = &evsel->counts->aggr;
	static struct perf_counts_values zero;
	bool skip = false;

	if (check_per_pkg(evsel, cpu, &skip)) {
		pr_err("failed to read per-pkg counter\n");
		return -1;
	}

	if (skip)
		count = &zero;

	switch (config->aggr_mode) {
	case AGGR_THREAD:
	case AGGR_CORE:
	case AGGR_SOCKET:
	case AGGR_NONE:
		if (!evsel->snapshot)
			perf_evsel__compute_deltas(evsel, cpu, thread, count);
		perf_counts_values__scale(count, config->scale, NULL);
		if (config->aggr_mode == AGGR_NONE)
			perf_stat__update_shadow_stats(evsel, count->values, cpu);
		break;
	case AGGR_GLOBAL:
		aggr->val += count->val;
		if (config->scale) {
			aggr->ena += count->ena;
			aggr->run += count->run;
		}
	default:
		break;
	}

	return 0;
}

static int process_counter_maps(struct perf_stat_config *config,
				struct perf_evsel *counter)
{
	int nthreads = thread_map__nr(counter->threads);
	int ncpus = perf_evsel__nr_cpus(counter);
	int cpu, thread;

	if (counter->system_wide)
		nthreads = 1;

	for (thread = 0; thread < nthreads; thread++) {
		for (cpu = 0; cpu < ncpus; cpu++) {
			if (process_counter_values(config, counter, cpu, thread,
						   perf_counts(counter->counts, cpu, thread)))
				return -1;
		}
	}

	return 0;
}

int perf_stat_process_counter(struct perf_stat_config *config,
			      struct perf_evsel *counter)
{
	struct perf_counts_values *aggr = &counter->counts->aggr;
	struct perf_stat *ps = counter->priv;
	u64 *count = counter->counts->aggr.values;
	int i, ret;

	aggr->val = aggr->ena = aggr->run = 0;
	init_stats(ps->res_stats);

	if (counter->per_pkg)
		zero_per_pkg(counter);

	ret = process_counter_maps(config, counter);
	if (ret)
		return ret;

	if (config->aggr_mode != AGGR_GLOBAL)
		return 0;

	if (!counter->snapshot)
		perf_evsel__compute_deltas(counter, -1, -1, aggr);
	perf_counts_values__scale(aggr, config->scale, &counter->counts->scaled);

	for (i = 0; i < 3; i++)
		update_stats(&ps->res_stats[i], count[i]);

	if (verbose) {
		fprintf(config->output, "%s: %" PRIu64 " %" PRIu64 " %" PRIu64 "\n",
			perf_evsel__name(counter), count[0], count[1], count[2]);
	}

	/*
	 * Save the full runtime - to allow normalization during printout:
	 */
	perf_stat__update_shadow_stats(counter, count, 0);

	return 0;
>>>>>>> 9fe8ecca
}<|MERGE_RESOLUTION|>--- conflicted
+++ resolved
@@ -97,25 +97,6 @@
 	}
 }
 
-<<<<<<< HEAD
-struct perf_counts *perf_counts__new(int ncpus, int nthreads)
-{
-	struct perf_counts *counts = zalloc(sizeof(*counts));
-
-	if (counts) {
-		struct xyarray *values;
-
-		values = xyarray__new(ncpus, nthreads, sizeof(struct perf_counts_values));
-		if (!values) {
-			free(counts);
-			return NULL;
-		}
-
-		counts->values = values;
-	}
-
-	return counts;
-=======
 void perf_evsel__reset_stat_priv(struct perf_evsel *evsel)
 {
 	int i;
@@ -139,34 +120,11 @@
 void perf_evsel__free_stat_priv(struct perf_evsel *evsel)
 {
 	zfree(&evsel->priv);
->>>>>>> 9fe8ecca
 }
 
 int perf_evsel__alloc_prev_raw_counts(struct perf_evsel *evsel,
 				      int ncpus, int nthreads)
 {
-<<<<<<< HEAD
-	if (counts) {
-		xyarray__delete(counts->values);
-		free(counts);
-	}
-}
-
-static void perf_counts__reset(struct perf_counts *counts)
-{
-	xyarray__reset(counts->values);
-}
-
-void perf_evsel__reset_counts(struct perf_evsel *evsel)
-{
-	perf_counts__reset(evsel->counts);
-}
-
-int perf_evsel__alloc_counts(struct perf_evsel *evsel, int ncpus, int nthreads)
-{
-	evsel->counts = perf_counts__new(ncpus, nthreads);
-	return evsel->counts != NULL ? 0 : -ENOMEM;
-=======
 	struct perf_counts *counts;
 
 	counts = perf_counts__new(ncpus, nthreads);
@@ -209,108 +167,10 @@
 out_free:
 	perf_evlist__free_stats(evlist);
 	return -1;
->>>>>>> 9fe8ecca
 }
 
 void perf_evlist__free_stats(struct perf_evlist *evlist)
 {
-<<<<<<< HEAD
-	perf_counts__delete(evsel->counts);
-	evsel->counts = NULL;
-}
-
-void perf_evsel__reset_stat_priv(struct perf_evsel *evsel)
-{
-	int i;
-	struct perf_stat *ps = evsel->priv;
-
-	for (i = 0; i < 3; i++)
-		init_stats(&ps->res_stats[i]);
-
-	perf_stat_evsel_id_init(evsel);
-}
-
-int perf_evsel__alloc_stat_priv(struct perf_evsel *evsel)
-{
-	evsel->priv = zalloc(sizeof(struct perf_stat));
-	if (evsel->priv == NULL)
-		return -ENOMEM;
-	perf_evsel__reset_stat_priv(evsel);
-	return 0;
-}
-
-void perf_evsel__free_stat_priv(struct perf_evsel *evsel)
-{
-	zfree(&evsel->priv);
-}
-
-int perf_evsel__alloc_prev_raw_counts(struct perf_evsel *evsel,
-				      int ncpus, int nthreads)
-{
-	struct perf_counts *counts;
-
-	counts = perf_counts__new(ncpus, nthreads);
-	if (counts)
-		evsel->prev_raw_counts = counts;
-
-	return counts ? 0 : -ENOMEM;
-}
-
-void perf_evsel__free_prev_raw_counts(struct perf_evsel *evsel)
-{
-	perf_counts__delete(evsel->prev_raw_counts);
-	evsel->prev_raw_counts = NULL;
-}
-
-int perf_evsel__alloc_stats(struct perf_evsel *evsel, bool alloc_raw)
-{
-	int ncpus = perf_evsel__nr_cpus(evsel);
-	int nthreads = thread_map__nr(evsel->threads);
-
-	if (perf_evsel__alloc_stat_priv(evsel) < 0 ||
-	    perf_evsel__alloc_counts(evsel, ncpus, nthreads) < 0 ||
-	    (alloc_raw && perf_evsel__alloc_prev_raw_counts(evsel, ncpus, nthreads) < 0))
-		return -ENOMEM;
-
-	return 0;
-}
-
-int perf_evlist__alloc_stats(struct perf_evlist *evlist, bool alloc_raw)
-{
-	struct perf_evsel *evsel;
-
-	evlist__for_each(evlist, evsel) {
-		if (perf_evsel__alloc_stats(evsel, alloc_raw))
-			goto out_free;
-	}
-
-	return 0;
-
-out_free:
-	perf_evlist__free_stats(evlist);
-	return -1;
-}
-
-void perf_evlist__free_stats(struct perf_evlist *evlist)
-{
-	struct perf_evsel *evsel;
-
-	evlist__for_each(evlist, evsel) {
-		perf_evsel__free_stat_priv(evsel);
-		perf_evsel__free_counts(evsel);
-		perf_evsel__free_prev_raw_counts(evsel);
-	}
-}
-
-void perf_evlist__reset_stats(struct perf_evlist *evlist)
-{
-	struct perf_evsel *evsel;
-
-	evlist__for_each(evlist, evsel) {
-		perf_evsel__reset_stat_priv(evsel);
-		perf_evsel__reset_counts(evsel);
-	}
-=======
 	struct perf_evsel *evsel;
 
 	evlist__for_each(evlist, evsel) {
@@ -467,5 +327,4 @@
 	perf_stat__update_shadow_stats(counter, count, 0);
 
 	return 0;
->>>>>>> 9fe8ecca
 }