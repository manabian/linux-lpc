#include <traceevent/event-parse.h>
#include "builtin.h"
#include "util/color.h"
#include "util/debug.h"
#include "util/evlist.h"
#include "util/machine.h"
#include "util/session.h"
#include "util/thread.h"
#include "util/parse-options.h"
#include "util/strlist.h"
#include "util/intlist.h"
#include "util/thread_map.h"
#include "util/stat.h"
#include "trace-event.h"
#include "util/parse-events.h"

#include <libaudit.h>
#include <stdlib.h>
#include <sys/mman.h>
#include <linux/futex.h>

/* For older distros: */
#ifndef MAP_STACK
# define MAP_STACK		0x20000
#endif

#ifndef MADV_HWPOISON
# define MADV_HWPOISON		100
#endif

#ifndef MADV_MERGEABLE
# define MADV_MERGEABLE		12
#endif

#ifndef MADV_UNMERGEABLE
# define MADV_UNMERGEABLE	13
#endif

#ifndef EFD_SEMAPHORE
# define EFD_SEMAPHORE		1
#endif

#ifndef EFD_NONBLOCK
# define EFD_NONBLOCK		00004000
#endif

#ifndef EFD_CLOEXEC
# define EFD_CLOEXEC		02000000
#endif

#ifndef O_CLOEXEC
# define O_CLOEXEC		02000000
#endif

#ifndef SOCK_DCCP
# define SOCK_DCCP		6
#endif

#ifndef SOCK_CLOEXEC
# define SOCK_CLOEXEC		02000000
#endif

#ifndef SOCK_NONBLOCK
# define SOCK_NONBLOCK		00004000
#endif

#ifndef MSG_CMSG_CLOEXEC
# define MSG_CMSG_CLOEXEC	0x40000000
#endif

#ifndef PERF_FLAG_FD_NO_GROUP
# define PERF_FLAG_FD_NO_GROUP		(1UL << 0)
#endif

#ifndef PERF_FLAG_FD_OUTPUT
# define PERF_FLAG_FD_OUTPUT		(1UL << 1)
#endif

#ifndef PERF_FLAG_PID_CGROUP
# define PERF_FLAG_PID_CGROUP		(1UL << 2) /* pid=cgroup id, per-cpu mode only */
#endif

#ifndef PERF_FLAG_FD_CLOEXEC
# define PERF_FLAG_FD_CLOEXEC		(1UL << 3) /* O_CLOEXEC */
#endif


struct tp_field {
	int offset;
	union {
		u64 (*integer)(struct tp_field *field, struct perf_sample *sample);
		void *(*pointer)(struct tp_field *field, struct perf_sample *sample);
	};
};

#define TP_UINT_FIELD(bits) \
static u64 tp_field__u##bits(struct tp_field *field, struct perf_sample *sample) \
{ \
	u##bits value; \
	memcpy(&value, sample->raw_data + field->offset, sizeof(value)); \
	return value;  \
}

TP_UINT_FIELD(8);
TP_UINT_FIELD(16);
TP_UINT_FIELD(32);
TP_UINT_FIELD(64);

#define TP_UINT_FIELD__SWAPPED(bits) \
static u64 tp_field__swapped_u##bits(struct tp_field *field, struct perf_sample *sample) \
{ \
	u##bits value; \
	memcpy(&value, sample->raw_data + field->offset, sizeof(value)); \
	return bswap_##bits(value);\
}

TP_UINT_FIELD__SWAPPED(16);
TP_UINT_FIELD__SWAPPED(32);
TP_UINT_FIELD__SWAPPED(64);

static int tp_field__init_uint(struct tp_field *field,
			       struct format_field *format_field,
			       bool needs_swap)
{
	field->offset = format_field->offset;

	switch (format_field->size) {
	case 1:
		field->integer = tp_field__u8;
		break;
	case 2:
		field->integer = needs_swap ? tp_field__swapped_u16 : tp_field__u16;
		break;
	case 4:
		field->integer = needs_swap ? tp_field__swapped_u32 : tp_field__u32;
		break;
	case 8:
		field->integer = needs_swap ? tp_field__swapped_u64 : tp_field__u64;
		break;
	default:
		return -1;
	}

	return 0;
}

static void *tp_field__ptr(struct tp_field *field, struct perf_sample *sample)
{
	return sample->raw_data + field->offset;
}

static int tp_field__init_ptr(struct tp_field *field, struct format_field *format_field)
{
	field->offset = format_field->offset;
	field->pointer = tp_field__ptr;
	return 0;
}

struct syscall_tp {
	struct tp_field id;
	union {
		struct tp_field args, ret;
	};
};

static int perf_evsel__init_tp_uint_field(struct perf_evsel *evsel,
					  struct tp_field *field,
					  const char *name)
{
	struct format_field *format_field = perf_evsel__field(evsel, name);

	if (format_field == NULL)
		return -1;

	return tp_field__init_uint(field, format_field, evsel->needs_swap);
}

#define perf_evsel__init_sc_tp_uint_field(evsel, name) \
	({ struct syscall_tp *sc = evsel->priv;\
	   perf_evsel__init_tp_uint_field(evsel, &sc->name, #name); })

static int perf_evsel__init_tp_ptr_field(struct perf_evsel *evsel,
					 struct tp_field *field,
					 const char *name)
{
	struct format_field *format_field = perf_evsel__field(evsel, name);

	if (format_field == NULL)
		return -1;

	return tp_field__init_ptr(field, format_field);
}

#define perf_evsel__init_sc_tp_ptr_field(evsel, name) \
	({ struct syscall_tp *sc = evsel->priv;\
	   perf_evsel__init_tp_ptr_field(evsel, &sc->name, #name); })

static void perf_evsel__delete_priv(struct perf_evsel *evsel)
{
	zfree(&evsel->priv);
	perf_evsel__delete(evsel);
}

static int perf_evsel__init_syscall_tp(struct perf_evsel *evsel, void *handler)
{
	evsel->priv = malloc(sizeof(struct syscall_tp));
	if (evsel->priv != NULL) {
		if (perf_evsel__init_sc_tp_uint_field(evsel, id))
			goto out_delete;

		evsel->handler = handler;
		return 0;
	}

	return -ENOMEM;

out_delete:
	zfree(&evsel->priv);
	return -ENOENT;
}

static struct perf_evsel *perf_evsel__syscall_newtp(const char *direction, void *handler)
{
	struct perf_evsel *evsel = perf_evsel__newtp("raw_syscalls", direction);

	/* older kernel (e.g., RHEL6) use syscalls:{enter,exit} */
	if (evsel == NULL)
		evsel = perf_evsel__newtp("syscalls", direction);

	if (evsel) {
		if (perf_evsel__init_syscall_tp(evsel, handler))
			goto out_delete;
	}

	return evsel;

out_delete:
	perf_evsel__delete_priv(evsel);
	return NULL;
}

#define perf_evsel__sc_tp_uint(evsel, name, sample) \
	({ struct syscall_tp *fields = evsel->priv; \
	   fields->name.integer(&fields->name, sample); })

#define perf_evsel__sc_tp_ptr(evsel, name, sample) \
	({ struct syscall_tp *fields = evsel->priv; \
	   fields->name.pointer(&fields->name, sample); })

static int perf_evlist__add_syscall_newtp(struct perf_evlist *evlist,
					  void *sys_enter_handler,
					  void *sys_exit_handler)
{
	int ret = -1;
	struct perf_evsel *sys_enter, *sys_exit;

	sys_enter = perf_evsel__syscall_newtp("sys_enter", sys_enter_handler);
	if (sys_enter == NULL)
		goto out;

	if (perf_evsel__init_sc_tp_ptr_field(sys_enter, args))
		goto out_delete_sys_enter;

	sys_exit = perf_evsel__syscall_newtp("sys_exit", sys_exit_handler);
	if (sys_exit == NULL)
		goto out_delete_sys_enter;

	if (perf_evsel__init_sc_tp_uint_field(sys_exit, ret))
		goto out_delete_sys_exit;

	perf_evlist__add(evlist, sys_enter);
	perf_evlist__add(evlist, sys_exit);

	ret = 0;
out:
	return ret;

out_delete_sys_exit:
	perf_evsel__delete_priv(sys_exit);
out_delete_sys_enter:
	perf_evsel__delete_priv(sys_enter);
	goto out;
}


struct syscall_arg {
	unsigned long val;
	struct thread *thread;
	struct trace  *trace;
	void	      *parm;
	u8	      idx;
	u8	      mask;
};

struct strarray {
	int	    offset;
	int	    nr_entries;
	const char **entries;
};

#define DEFINE_STRARRAY(array) struct strarray strarray__##array = { \
	.nr_entries = ARRAY_SIZE(array), \
	.entries = array, \
}

#define DEFINE_STRARRAY_OFFSET(array, off) struct strarray strarray__##array = { \
	.offset	    = off, \
	.nr_entries = ARRAY_SIZE(array), \
	.entries = array, \
}

static size_t __syscall_arg__scnprintf_strarray(char *bf, size_t size,
						const char *intfmt,
					        struct syscall_arg *arg)
{
	struct strarray *sa = arg->parm;
	int idx = arg->val - sa->offset;

	if (idx < 0 || idx >= sa->nr_entries)
		return scnprintf(bf, size, intfmt, arg->val);

	return scnprintf(bf, size, "%s", sa->entries[idx]);
}

static size_t syscall_arg__scnprintf_strarray(char *bf, size_t size,
					      struct syscall_arg *arg)
{
	return __syscall_arg__scnprintf_strarray(bf, size, "%d", arg);
}

#define SCA_STRARRAY syscall_arg__scnprintf_strarray

#if defined(__i386__) || defined(__x86_64__)
/*
 * FIXME: Make this available to all arches as soon as the ioctl beautifier
 * 	  gets rewritten to support all arches.
 */
static size_t syscall_arg__scnprintf_strhexarray(char *bf, size_t size,
						 struct syscall_arg *arg)
{
	return __syscall_arg__scnprintf_strarray(bf, size, "%#x", arg);
}

#define SCA_STRHEXARRAY syscall_arg__scnprintf_strhexarray
#endif /* defined(__i386__) || defined(__x86_64__) */

static size_t syscall_arg__scnprintf_fd(char *bf, size_t size,
					struct syscall_arg *arg);

#define SCA_FD syscall_arg__scnprintf_fd

static size_t syscall_arg__scnprintf_fd_at(char *bf, size_t size,
					   struct syscall_arg *arg)
{
	int fd = arg->val;

	if (fd == AT_FDCWD)
		return scnprintf(bf, size, "CWD");

	return syscall_arg__scnprintf_fd(bf, size, arg);
}

#define SCA_FDAT syscall_arg__scnprintf_fd_at

static size_t syscall_arg__scnprintf_close_fd(char *bf, size_t size,
					      struct syscall_arg *arg);

#define SCA_CLOSE_FD syscall_arg__scnprintf_close_fd

static size_t syscall_arg__scnprintf_hex(char *bf, size_t size,
					 struct syscall_arg *arg)
{
	return scnprintf(bf, size, "%#lx", arg->val);
}

#define SCA_HEX syscall_arg__scnprintf_hex

static size_t syscall_arg__scnprintf_int(char *bf, size_t size,
					 struct syscall_arg *arg)
{
	return scnprintf(bf, size, "%d", arg->val);
}

#define SCA_INT syscall_arg__scnprintf_int

static size_t syscall_arg__scnprintf_mmap_prot(char *bf, size_t size,
					       struct syscall_arg *arg)
{
	int printed = 0, prot = arg->val;

	if (prot == PROT_NONE)
		return scnprintf(bf, size, "NONE");
#define	P_MMAP_PROT(n) \
	if (prot & PROT_##n) { \
		printed += scnprintf(bf + printed, size - printed, "%s%s", printed ? "|" : "", #n); \
		prot &= ~PROT_##n; \
	}

	P_MMAP_PROT(EXEC);
	P_MMAP_PROT(READ);
	P_MMAP_PROT(WRITE);
#ifdef PROT_SEM
	P_MMAP_PROT(SEM);
#endif
	P_MMAP_PROT(GROWSDOWN);
	P_MMAP_PROT(GROWSUP);
#undef P_MMAP_PROT

	if (prot)
		printed += scnprintf(bf + printed, size - printed, "%s%#x", printed ? "|" : "", prot);

	return printed;
}

#define SCA_MMAP_PROT syscall_arg__scnprintf_mmap_prot

static size_t syscall_arg__scnprintf_mmap_flags(char *bf, size_t size,
						struct syscall_arg *arg)
{
	int printed = 0, flags = arg->val;

#define	P_MMAP_FLAG(n) \
	if (flags & MAP_##n) { \
		printed += scnprintf(bf + printed, size - printed, "%s%s", printed ? "|" : "", #n); \
		flags &= ~MAP_##n; \
	}

	P_MMAP_FLAG(SHARED);
	P_MMAP_FLAG(PRIVATE);
#ifdef MAP_32BIT
	P_MMAP_FLAG(32BIT);
#endif
	P_MMAP_FLAG(ANONYMOUS);
	P_MMAP_FLAG(DENYWRITE);
	P_MMAP_FLAG(EXECUTABLE);
	P_MMAP_FLAG(FILE);
	P_MMAP_FLAG(FIXED);
	P_MMAP_FLAG(GROWSDOWN);
#ifdef MAP_HUGETLB
	P_MMAP_FLAG(HUGETLB);
#endif
	P_MMAP_FLAG(LOCKED);
	P_MMAP_FLAG(NONBLOCK);
	P_MMAP_FLAG(NORESERVE);
	P_MMAP_FLAG(POPULATE);
	P_MMAP_FLAG(STACK);
#ifdef MAP_UNINITIALIZED
	P_MMAP_FLAG(UNINITIALIZED);
#endif
#undef P_MMAP_FLAG

	if (flags)
		printed += scnprintf(bf + printed, size - printed, "%s%#x", printed ? "|" : "", flags);

	return printed;
}

#define SCA_MMAP_FLAGS syscall_arg__scnprintf_mmap_flags

static size_t syscall_arg__scnprintf_mremap_flags(char *bf, size_t size,
						  struct syscall_arg *arg)
{
	int printed = 0, flags = arg->val;

#define P_MREMAP_FLAG(n) \
	if (flags & MREMAP_##n) { \
		printed += scnprintf(bf + printed, size - printed, "%s%s", printed ? "|" : "", #n); \
		flags &= ~MREMAP_##n; \
	}

	P_MREMAP_FLAG(MAYMOVE);
#ifdef MREMAP_FIXED
	P_MREMAP_FLAG(FIXED);
#endif
#undef P_MREMAP_FLAG

	if (flags)
		printed += scnprintf(bf + printed, size - printed, "%s%#x", printed ? "|" : "", flags);

	return printed;
}

#define SCA_MREMAP_FLAGS syscall_arg__scnprintf_mremap_flags

static size_t syscall_arg__scnprintf_madvise_behavior(char *bf, size_t size,
						      struct syscall_arg *arg)
{
	int behavior = arg->val;

	switch (behavior) {
#define	P_MADV_BHV(n) case MADV_##n: return scnprintf(bf, size, #n)
	P_MADV_BHV(NORMAL);
	P_MADV_BHV(RANDOM);
	P_MADV_BHV(SEQUENTIAL);
	P_MADV_BHV(WILLNEED);
	P_MADV_BHV(DONTNEED);
	P_MADV_BHV(REMOVE);
	P_MADV_BHV(DONTFORK);
	P_MADV_BHV(DOFORK);
	P_MADV_BHV(HWPOISON);
#ifdef MADV_SOFT_OFFLINE
	P_MADV_BHV(SOFT_OFFLINE);
#endif
	P_MADV_BHV(MERGEABLE);
	P_MADV_BHV(UNMERGEABLE);
#ifdef MADV_HUGEPAGE
	P_MADV_BHV(HUGEPAGE);
#endif
#ifdef MADV_NOHUGEPAGE
	P_MADV_BHV(NOHUGEPAGE);
#endif
#ifdef MADV_DONTDUMP
	P_MADV_BHV(DONTDUMP);
#endif
#ifdef MADV_DODUMP
	P_MADV_BHV(DODUMP);
#endif
#undef P_MADV_PHV
	default: break;
	}

	return scnprintf(bf, size, "%#x", behavior);
}

#define SCA_MADV_BHV syscall_arg__scnprintf_madvise_behavior

static size_t syscall_arg__scnprintf_flock(char *bf, size_t size,
					   struct syscall_arg *arg)
{
	int printed = 0, op = arg->val;

	if (op == 0)
		return scnprintf(bf, size, "NONE");
#define	P_CMD(cmd) \
	if ((op & LOCK_##cmd) == LOCK_##cmd) { \
		printed += scnprintf(bf + printed, size - printed, "%s%s", printed ? "|" : "", #cmd); \
		op &= ~LOCK_##cmd; \
	}

	P_CMD(SH);
	P_CMD(EX);
	P_CMD(NB);
	P_CMD(UN);
	P_CMD(MAND);
	P_CMD(RW);
	P_CMD(READ);
	P_CMD(WRITE);
#undef P_OP

	if (op)
		printed += scnprintf(bf + printed, size - printed, "%s%#x", printed ? "|" : "", op);

	return printed;
}

#define SCA_FLOCK syscall_arg__scnprintf_flock

static size_t syscall_arg__scnprintf_futex_op(char *bf, size_t size, struct syscall_arg *arg)
{
	enum syscall_futex_args {
		SCF_UADDR   = (1 << 0),
		SCF_OP	    = (1 << 1),
		SCF_VAL	    = (1 << 2),
		SCF_TIMEOUT = (1 << 3),
		SCF_UADDR2  = (1 << 4),
		SCF_VAL3    = (1 << 5),
	};
	int op = arg->val;
	int cmd = op & FUTEX_CMD_MASK;
	size_t printed = 0;

	switch (cmd) {
#define	P_FUTEX_OP(n) case FUTEX_##n: printed = scnprintf(bf, size, #n);
	P_FUTEX_OP(WAIT);	    arg->mask |= SCF_VAL3|SCF_UADDR2;		  break;
	P_FUTEX_OP(WAKE);	    arg->mask |= SCF_VAL3|SCF_UADDR2|SCF_TIMEOUT; break;
	P_FUTEX_OP(FD);		    arg->mask |= SCF_VAL3|SCF_UADDR2|SCF_TIMEOUT; break;
	P_FUTEX_OP(REQUEUE);	    arg->mask |= SCF_VAL3|SCF_TIMEOUT;	          break;
	P_FUTEX_OP(CMP_REQUEUE);    arg->mask |= SCF_TIMEOUT;			  break;
	P_FUTEX_OP(CMP_REQUEUE_PI); arg->mask |= SCF_TIMEOUT;			  break;
	P_FUTEX_OP(WAKE_OP);							  break;
	P_FUTEX_OP(LOCK_PI);	    arg->mask |= SCF_VAL3|SCF_UADDR2|SCF_TIMEOUT; break;
	P_FUTEX_OP(UNLOCK_PI);	    arg->mask |= SCF_VAL3|SCF_UADDR2|SCF_TIMEOUT; break;
	P_FUTEX_OP(TRYLOCK_PI);	    arg->mask |= SCF_VAL3|SCF_UADDR2;		  break;
	P_FUTEX_OP(WAIT_BITSET);    arg->mask |= SCF_UADDR2;			  break;
	P_FUTEX_OP(WAKE_BITSET);    arg->mask |= SCF_UADDR2;			  break;
	P_FUTEX_OP(WAIT_REQUEUE_PI);						  break;
	default: printed = scnprintf(bf, size, "%#x", cmd);			  break;
	}

	if (op & FUTEX_PRIVATE_FLAG)
		printed += scnprintf(bf + printed, size - printed, "|PRIV");

	if (op & FUTEX_CLOCK_REALTIME)
		printed += scnprintf(bf + printed, size - printed, "|CLKRT");

	return printed;
}

#define SCA_FUTEX_OP  syscall_arg__scnprintf_futex_op

static const char *epoll_ctl_ops[] = { "ADD", "DEL", "MOD", };
static DEFINE_STRARRAY_OFFSET(epoll_ctl_ops, 1);

static const char *itimers[] = { "REAL", "VIRTUAL", "PROF", };
static DEFINE_STRARRAY(itimers);

static const char *whences[] = { "SET", "CUR", "END",
#ifdef SEEK_DATA
"DATA",
#endif
#ifdef SEEK_HOLE
"HOLE",
#endif
};
static DEFINE_STRARRAY(whences);

static const char *fcntl_cmds[] = {
	"DUPFD", "GETFD", "SETFD", "GETFL", "SETFL", "GETLK", "SETLK",
	"SETLKW", "SETOWN", "GETOWN", "SETSIG", "GETSIG", "F_GETLK64",
	"F_SETLK64", "F_SETLKW64", "F_SETOWN_EX", "F_GETOWN_EX",
	"F_GETOWNER_UIDS",
};
static DEFINE_STRARRAY(fcntl_cmds);

static const char *rlimit_resources[] = {
	"CPU", "FSIZE", "DATA", "STACK", "CORE", "RSS", "NPROC", "NOFILE",
	"MEMLOCK", "AS", "LOCKS", "SIGPENDING", "MSGQUEUE", "NICE", "RTPRIO",
	"RTTIME",
};
static DEFINE_STRARRAY(rlimit_resources);

static const char *sighow[] = { "BLOCK", "UNBLOCK", "SETMASK", };
static DEFINE_STRARRAY(sighow);

static const char *clockid[] = {
	"REALTIME", "MONOTONIC", "PROCESS_CPUTIME_ID", "THREAD_CPUTIME_ID",
	"MONOTONIC_RAW", "REALTIME_COARSE", "MONOTONIC_COARSE",
};
static DEFINE_STRARRAY(clockid);

static const char *socket_families[] = {
	"UNSPEC", "LOCAL", "INET", "AX25", "IPX", "APPLETALK", "NETROM",
	"BRIDGE", "ATMPVC", "X25", "INET6", "ROSE", "DECnet", "NETBEUI",
	"SECURITY", "KEY", "NETLINK", "PACKET", "ASH", "ECONET", "ATMSVC",
	"RDS", "SNA", "IRDA", "PPPOX", "WANPIPE", "LLC", "IB", "CAN", "TIPC",
	"BLUETOOTH", "IUCV", "RXRPC", "ISDN", "PHONET", "IEEE802154", "CAIF",
	"ALG", "NFC", "VSOCK",
};
static DEFINE_STRARRAY(socket_families);

#ifndef SOCK_TYPE_MASK
#define SOCK_TYPE_MASK 0xf
#endif

static size_t syscall_arg__scnprintf_socket_type(char *bf, size_t size,
						      struct syscall_arg *arg)
{
	size_t printed;
	int type = arg->val,
	    flags = type & ~SOCK_TYPE_MASK;

	type &= SOCK_TYPE_MASK;
	/*
 	 * Can't use a strarray, MIPS may override for ABI reasons.
 	 */
	switch (type) {
#define	P_SK_TYPE(n) case SOCK_##n: printed = scnprintf(bf, size, #n); break;
	P_SK_TYPE(STREAM);
	P_SK_TYPE(DGRAM);
	P_SK_TYPE(RAW);
	P_SK_TYPE(RDM);
	P_SK_TYPE(SEQPACKET);
	P_SK_TYPE(DCCP);
	P_SK_TYPE(PACKET);
#undef P_SK_TYPE
	default:
		printed = scnprintf(bf, size, "%#x", type);
	}

#define	P_SK_FLAG(n) \
	if (flags & SOCK_##n) { \
		printed += scnprintf(bf + printed, size - printed, "|%s", #n); \
		flags &= ~SOCK_##n; \
	}

	P_SK_FLAG(CLOEXEC);
	P_SK_FLAG(NONBLOCK);
#undef P_SK_FLAG

	if (flags)
		printed += scnprintf(bf + printed, size - printed, "|%#x", flags);

	return printed;
}

#define SCA_SK_TYPE syscall_arg__scnprintf_socket_type

#ifndef MSG_PROBE
#define MSG_PROBE	     0x10
#endif
#ifndef MSG_WAITFORONE
#define MSG_WAITFORONE	0x10000
#endif
#ifndef MSG_SENDPAGE_NOTLAST
#define MSG_SENDPAGE_NOTLAST 0x20000
#endif
#ifndef MSG_FASTOPEN
#define MSG_FASTOPEN	     0x20000000
#endif

static size_t syscall_arg__scnprintf_msg_flags(char *bf, size_t size,
					       struct syscall_arg *arg)
{
	int printed = 0, flags = arg->val;

	if (flags == 0)
		return scnprintf(bf, size, "NONE");
#define	P_MSG_FLAG(n) \
	if (flags & MSG_##n) { \
		printed += scnprintf(bf + printed, size - printed, "%s%s", printed ? "|" : "", #n); \
		flags &= ~MSG_##n; \
	}

	P_MSG_FLAG(OOB);
	P_MSG_FLAG(PEEK);
	P_MSG_FLAG(DONTROUTE);
	P_MSG_FLAG(TRYHARD);
	P_MSG_FLAG(CTRUNC);
	P_MSG_FLAG(PROBE);
	P_MSG_FLAG(TRUNC);
	P_MSG_FLAG(DONTWAIT);
	P_MSG_FLAG(EOR);
	P_MSG_FLAG(WAITALL);
	P_MSG_FLAG(FIN);
	P_MSG_FLAG(SYN);
	P_MSG_FLAG(CONFIRM);
	P_MSG_FLAG(RST);
	P_MSG_FLAG(ERRQUEUE);
	P_MSG_FLAG(NOSIGNAL);
	P_MSG_FLAG(MORE);
	P_MSG_FLAG(WAITFORONE);
	P_MSG_FLAG(SENDPAGE_NOTLAST);
	P_MSG_FLAG(FASTOPEN);
	P_MSG_FLAG(CMSG_CLOEXEC);
#undef P_MSG_FLAG

	if (flags)
		printed += scnprintf(bf + printed, size - printed, "%s%#x", printed ? "|" : "", flags);

	return printed;
}

#define SCA_MSG_FLAGS syscall_arg__scnprintf_msg_flags

static size_t syscall_arg__scnprintf_access_mode(char *bf, size_t size,
						 struct syscall_arg *arg)
{
	size_t printed = 0;
	int mode = arg->val;

	if (mode == F_OK) /* 0 */
		return scnprintf(bf, size, "F");
#define	P_MODE(n) \
	if (mode & n##_OK) { \
		printed += scnprintf(bf + printed, size - printed, "%s", #n); \
		mode &= ~n##_OK; \
	}

	P_MODE(R);
	P_MODE(W);
	P_MODE(X);
#undef P_MODE

	if (mode)
		printed += scnprintf(bf + printed, size - printed, "|%#x", mode);

	return printed;
}

#define SCA_ACCMODE syscall_arg__scnprintf_access_mode

static size_t syscall_arg__scnprintf_open_flags(char *bf, size_t size,
					       struct syscall_arg *arg)
{
	int printed = 0, flags = arg->val;

	if (!(flags & O_CREAT))
		arg->mask |= 1 << (arg->idx + 1); /* Mask the mode parm */

	if (flags == 0)
		return scnprintf(bf, size, "RDONLY");
#define	P_FLAG(n) \
	if (flags & O_##n) { \
		printed += scnprintf(bf + printed, size - printed, "%s%s", printed ? "|" : "", #n); \
		flags &= ~O_##n; \
	}

	P_FLAG(APPEND);
	P_FLAG(ASYNC);
	P_FLAG(CLOEXEC);
	P_FLAG(CREAT);
	P_FLAG(DIRECT);
	P_FLAG(DIRECTORY);
	P_FLAG(EXCL);
	P_FLAG(LARGEFILE);
	P_FLAG(NOATIME);
	P_FLAG(NOCTTY);
#ifdef O_NONBLOCK
	P_FLAG(NONBLOCK);
#elif O_NDELAY
	P_FLAG(NDELAY);
#endif
#ifdef O_PATH
	P_FLAG(PATH);
#endif
	P_FLAG(RDWR);
#ifdef O_DSYNC
	if ((flags & O_SYNC) == O_SYNC)
		printed += scnprintf(bf + printed, size - printed, "%s%s", printed ? "|" : "", "SYNC");
	else {
		P_FLAG(DSYNC);
	}
#else
	P_FLAG(SYNC);
#endif
	P_FLAG(TRUNC);
	P_FLAG(WRONLY);
#undef P_FLAG

	if (flags)
		printed += scnprintf(bf + printed, size - printed, "%s%#x", printed ? "|" : "", flags);

	return printed;
}

#define SCA_OPEN_FLAGS syscall_arg__scnprintf_open_flags

static size_t syscall_arg__scnprintf_perf_flags(char *bf, size_t size,
						struct syscall_arg *arg)
{
	int printed = 0, flags = arg->val;

	if (flags == 0)
		return 0;

#define	P_FLAG(n) \
	if (flags & PERF_FLAG_##n) { \
		printed += scnprintf(bf + printed, size - printed, "%s%s", printed ? "|" : "", #n); \
		flags &= ~PERF_FLAG_##n; \
	}

	P_FLAG(FD_NO_GROUP);
	P_FLAG(FD_OUTPUT);
	P_FLAG(PID_CGROUP);
	P_FLAG(FD_CLOEXEC);
#undef P_FLAG

	if (flags)
		printed += scnprintf(bf + printed, size - printed, "%s%#x", printed ? "|" : "", flags);

	return printed;
}

#define SCA_PERF_FLAGS syscall_arg__scnprintf_perf_flags

static size_t syscall_arg__scnprintf_eventfd_flags(char *bf, size_t size,
						   struct syscall_arg *arg)
{
	int printed = 0, flags = arg->val;

	if (flags == 0)
		return scnprintf(bf, size, "NONE");
#define	P_FLAG(n) \
	if (flags & EFD_##n) { \
		printed += scnprintf(bf + printed, size - printed, "%s%s", printed ? "|" : "", #n); \
		flags &= ~EFD_##n; \
	}

	P_FLAG(SEMAPHORE);
	P_FLAG(CLOEXEC);
	P_FLAG(NONBLOCK);
#undef P_FLAG

	if (flags)
		printed += scnprintf(bf + printed, size - printed, "%s%#x", printed ? "|" : "", flags);

	return printed;
}

#define SCA_EFD_FLAGS syscall_arg__scnprintf_eventfd_flags

static size_t syscall_arg__scnprintf_pipe_flags(char *bf, size_t size,
						struct syscall_arg *arg)
{
	int printed = 0, flags = arg->val;

#define	P_FLAG(n) \
	if (flags & O_##n) { \
		printed += scnprintf(bf + printed, size - printed, "%s%s", printed ? "|" : "", #n); \
		flags &= ~O_##n; \
	}

	P_FLAG(CLOEXEC);
	P_FLAG(NONBLOCK);
#undef P_FLAG

	if (flags)
		printed += scnprintf(bf + printed, size - printed, "%s%#x", printed ? "|" : "", flags);

	return printed;
}

#define SCA_PIPE_FLAGS syscall_arg__scnprintf_pipe_flags

static size_t syscall_arg__scnprintf_signum(char *bf, size_t size, struct syscall_arg *arg)
{
	int sig = arg->val;

	switch (sig) {
#define	P_SIGNUM(n) case SIG##n: return scnprintf(bf, size, #n)
	P_SIGNUM(HUP);
	P_SIGNUM(INT);
	P_SIGNUM(QUIT);
	P_SIGNUM(ILL);
	P_SIGNUM(TRAP);
	P_SIGNUM(ABRT);
	P_SIGNUM(BUS);
	P_SIGNUM(FPE);
	P_SIGNUM(KILL);
	P_SIGNUM(USR1);
	P_SIGNUM(SEGV);
	P_SIGNUM(USR2);
	P_SIGNUM(PIPE);
	P_SIGNUM(ALRM);
	P_SIGNUM(TERM);
	P_SIGNUM(CHLD);
	P_SIGNUM(CONT);
	P_SIGNUM(STOP);
	P_SIGNUM(TSTP);
	P_SIGNUM(TTIN);
	P_SIGNUM(TTOU);
	P_SIGNUM(URG);
	P_SIGNUM(XCPU);
	P_SIGNUM(XFSZ);
	P_SIGNUM(VTALRM);
	P_SIGNUM(PROF);
	P_SIGNUM(WINCH);
	P_SIGNUM(IO);
	P_SIGNUM(PWR);
	P_SIGNUM(SYS);
#ifdef SIGEMT
	P_SIGNUM(EMT);
#endif
#ifdef SIGSTKFLT
	P_SIGNUM(STKFLT);
#endif
#ifdef SIGSWI
	P_SIGNUM(SWI);
#endif
	default: break;
	}

	return scnprintf(bf, size, "%#x", sig);
}

#define SCA_SIGNUM syscall_arg__scnprintf_signum

#if defined(__i386__) || defined(__x86_64__)
/*
 * FIXME: Make this available to all arches.
 */
#define TCGETS		0x5401

static const char *tioctls[] = {
	"TCGETS", "TCSETS", "TCSETSW", "TCSETSF", "TCGETA", "TCSETA", "TCSETAW",
	"TCSETAF", "TCSBRK", "TCXONC", "TCFLSH", "TIOCEXCL", "TIOCNXCL",
	"TIOCSCTTY", "TIOCGPGRP", "TIOCSPGRP", "TIOCOUTQ", "TIOCSTI",
	"TIOCGWINSZ", "TIOCSWINSZ", "TIOCMGET", "TIOCMBIS", "TIOCMBIC",
	"TIOCMSET", "TIOCGSOFTCAR", "TIOCSSOFTCAR", "FIONREAD", "TIOCLINUX",
	"TIOCCONS", "TIOCGSERIAL", "TIOCSSERIAL", "TIOCPKT", "FIONBIO",
	"TIOCNOTTY", "TIOCSETD", "TIOCGETD", "TCSBRKP", [0x27] = "TIOCSBRK",
	"TIOCCBRK", "TIOCGSID", "TCGETS2", "TCSETS2", "TCSETSW2", "TCSETSF2",
	"TIOCGRS485", "TIOCSRS485", "TIOCGPTN", "TIOCSPTLCK",
	"TIOCGDEV||TCGETX", "TCSETX", "TCSETXF", "TCSETXW", "TIOCSIG",
	"TIOCVHANGUP", "TIOCGPKT", "TIOCGPTLCK", "TIOCGEXCL",
	[0x50] = "FIONCLEX", "FIOCLEX", "FIOASYNC", "TIOCSERCONFIG",
	"TIOCSERGWILD", "TIOCSERSWILD", "TIOCGLCKTRMIOS", "TIOCSLCKTRMIOS",
	"TIOCSERGSTRUCT", "TIOCSERGETLSR", "TIOCSERGETMULTI", "TIOCSERSETMULTI",
	"TIOCMIWAIT", "TIOCGICOUNT", [0x60] = "FIOQSIZE",
};

static DEFINE_STRARRAY_OFFSET(tioctls, 0x5401);
#endif /* defined(__i386__) || defined(__x86_64__) */

#define STRARRAY(arg, name, array) \
	  .arg_scnprintf = { [arg] = SCA_STRARRAY, }, \
	  .arg_parm	 = { [arg] = &strarray__##array, }

static struct syscall_fmt {
	const char *name;
	const char *alias;
	size_t	   (*arg_scnprintf[6])(char *bf, size_t size, struct syscall_arg *arg);
	void	   *arg_parm[6];
	bool	   errmsg;
	bool	   timeout;
	bool	   hexret;
} syscall_fmts[] = {
	{ .name	    = "access",	    .errmsg = true,
	  .arg_scnprintf = { [1] = SCA_ACCMODE, /* mode */ }, },
	{ .name	    = "arch_prctl", .errmsg = true, .alias = "prctl", },
	{ .name	    = "brk",	    .hexret = true,
	  .arg_scnprintf = { [0] = SCA_HEX, /* brk */ }, },
	{ .name     = "clock_gettime",  .errmsg = true, STRARRAY(0, clk_id, clockid), },
	{ .name	    = "close",	    .errmsg = true,
	  .arg_scnprintf = { [0] = SCA_CLOSE_FD, /* fd */ }, },
	{ .name	    = "connect",    .errmsg = true, },
	{ .name	    = "dup",	    .errmsg = true,
	  .arg_scnprintf = { [0] = SCA_FD, /* fd */ }, },
	{ .name	    = "dup2",	    .errmsg = true,
	  .arg_scnprintf = { [0] = SCA_FD, /* fd */ }, },
	{ .name	    = "dup3",	    .errmsg = true,
	  .arg_scnprintf = { [0] = SCA_FD, /* fd */ }, },
	{ .name	    = "epoll_ctl",  .errmsg = true, STRARRAY(1, op, epoll_ctl_ops), },
	{ .name	    = "eventfd2",   .errmsg = true,
	  .arg_scnprintf = { [1] = SCA_EFD_FLAGS, /* flags */ }, },
	{ .name	    = "faccessat",  .errmsg = true,
	  .arg_scnprintf = { [0] = SCA_FDAT, /* dfd */ }, },
	{ .name	    = "fadvise64",  .errmsg = true,
	  .arg_scnprintf = { [0] = SCA_FD, /* fd */ }, },
	{ .name	    = "fallocate",  .errmsg = true,
	  .arg_scnprintf = { [0] = SCA_FD, /* fd */ }, },
	{ .name	    = "fchdir",	    .errmsg = true,
	  .arg_scnprintf = { [0] = SCA_FD, /* fd */ }, },
	{ .name	    = "fchmod",	    .errmsg = true,
	  .arg_scnprintf = { [0] = SCA_FD, /* fd */ }, },
	{ .name	    = "fchmodat",   .errmsg = true,
	  .arg_scnprintf = { [0] = SCA_FDAT, /* fd */ }, },
	{ .name	    = "fchown",	    .errmsg = true,
	  .arg_scnprintf = { [0] = SCA_FD, /* fd */ }, },
	{ .name	    = "fchownat",   .errmsg = true,
	  .arg_scnprintf = { [0] = SCA_FDAT, /* fd */ }, },
	{ .name	    = "fcntl",	    .errmsg = true,
	  .arg_scnprintf = { [0] = SCA_FD, /* fd */
			     [1] = SCA_STRARRAY, /* cmd */ },
	  .arg_parm	 = { [1] = &strarray__fcntl_cmds, /* cmd */ }, },
	{ .name	    = "fdatasync",  .errmsg = true,
	  .arg_scnprintf = { [0] = SCA_FD, /* fd */ }, },
	{ .name	    = "flock",	    .errmsg = true,
	  .arg_scnprintf = { [0] = SCA_FD, /* fd */
			     [1] = SCA_FLOCK, /* cmd */ }, },
	{ .name	    = "fsetxattr",  .errmsg = true,
	  .arg_scnprintf = { [0] = SCA_FD, /* fd */ }, },
	{ .name	    = "fstat",	    .errmsg = true, .alias = "newfstat",
	  .arg_scnprintf = { [0] = SCA_FD, /* fd */ }, },
	{ .name	    = "fstatat",    .errmsg = true, .alias = "newfstatat",
	  .arg_scnprintf = { [0] = SCA_FDAT, /* dfd */ }, },
	{ .name	    = "fstatfs",    .errmsg = true,
	  .arg_scnprintf = { [0] = SCA_FD, /* fd */ }, },
	{ .name	    = "fsync",    .errmsg = true,
	  .arg_scnprintf = { [0] = SCA_FD, /* fd */ }, },
	{ .name	    = "ftruncate", .errmsg = true,
	  .arg_scnprintf = { [0] = SCA_FD, /* fd */ }, },
	{ .name	    = "futex",	    .errmsg = true,
	  .arg_scnprintf = { [1] = SCA_FUTEX_OP, /* op */ }, },
	{ .name	    = "futimesat", .errmsg = true,
	  .arg_scnprintf = { [0] = SCA_FDAT, /* fd */ }, },
	{ .name	    = "getdents",   .errmsg = true,
	  .arg_scnprintf = { [0] = SCA_FD, /* fd */ }, },
	{ .name	    = "getdents64", .errmsg = true,
	  .arg_scnprintf = { [0] = SCA_FD, /* fd */ }, },
	{ .name	    = "getitimer",  .errmsg = true, STRARRAY(0, which, itimers), },
	{ .name	    = "getrlimit",  .errmsg = true, STRARRAY(0, resource, rlimit_resources), },
	{ .name	    = "ioctl",	    .errmsg = true,
	  .arg_scnprintf = { [0] = SCA_FD, /* fd */
#if defined(__i386__) || defined(__x86_64__)
/*
 * FIXME: Make this available to all arches.
 */
			     [1] = SCA_STRHEXARRAY, /* cmd */
			     [2] = SCA_HEX, /* arg */ },
	  .arg_parm	 = { [1] = &strarray__tioctls, /* cmd */ }, },
#else
			     [2] = SCA_HEX, /* arg */ }, },
#endif
	{ .name	    = "kill",	    .errmsg = true,
	  .arg_scnprintf = { [1] = SCA_SIGNUM, /* sig */ }, },
	{ .name	    = "linkat",	    .errmsg = true,
	  .arg_scnprintf = { [0] = SCA_FDAT, /* fd */ }, },
	{ .name	    = "lseek",	    .errmsg = true,
	  .arg_scnprintf = { [0] = SCA_FD, /* fd */
			     [2] = SCA_STRARRAY, /* whence */ },
	  .arg_parm	 = { [2] = &strarray__whences, /* whence */ }, },
	{ .name	    = "lstat",	    .errmsg = true, .alias = "newlstat", },
	{ .name     = "madvise",    .errmsg = true,
	  .arg_scnprintf = { [0] = SCA_HEX,	 /* start */
			     [2] = SCA_MADV_BHV, /* behavior */ }, },
	{ .name	    = "mkdirat",    .errmsg = true,
	  .arg_scnprintf = { [0] = SCA_FDAT, /* fd */ }, },
	{ .name	    = "mknodat",    .errmsg = true,
	  .arg_scnprintf = { [0] = SCA_FDAT, /* fd */ }, },
	{ .name	    = "mlock",	    .errmsg = true,
	  .arg_scnprintf = { [0] = SCA_HEX, /* addr */ }, },
	{ .name	    = "mlockall",   .errmsg = true,
	  .arg_scnprintf = { [0] = SCA_HEX, /* addr */ }, },
	{ .name	    = "mmap",	    .hexret = true,
	  .arg_scnprintf = { [0] = SCA_HEX,	  /* addr */
			     [2] = SCA_MMAP_PROT, /* prot */
			     [3] = SCA_MMAP_FLAGS, /* flags */
			     [4] = SCA_FD, 	  /* fd */ }, },
	{ .name	    = "mprotect",   .errmsg = true,
	  .arg_scnprintf = { [0] = SCA_HEX, /* start */
			     [2] = SCA_MMAP_PROT, /* prot */ }, },
	{ .name	    = "mremap",	    .hexret = true,
	  .arg_scnprintf = { [0] = SCA_HEX, /* addr */
			     [3] = SCA_MREMAP_FLAGS, /* flags */
			     [4] = SCA_HEX, /* new_addr */ }, },
	{ .name	    = "munlock",    .errmsg = true,
	  .arg_scnprintf = { [0] = SCA_HEX, /* addr */ }, },
	{ .name	    = "munmap",	    .errmsg = true,
	  .arg_scnprintf = { [0] = SCA_HEX, /* addr */ }, },
	{ .name	    = "name_to_handle_at", .errmsg = true,
	  .arg_scnprintf = { [0] = SCA_FDAT, /* dfd */ }, },
	{ .name	    = "newfstatat", .errmsg = true,
	  .arg_scnprintf = { [0] = SCA_FDAT, /* dfd */ }, },
	{ .name	    = "open",	    .errmsg = true,
	  .arg_scnprintf = { [1] = SCA_OPEN_FLAGS, /* flags */ }, },
	{ .name	    = "open_by_handle_at", .errmsg = true,
	  .arg_scnprintf = { [0] = SCA_FDAT, /* dfd */
			     [2] = SCA_OPEN_FLAGS, /* flags */ }, },
	{ .name	    = "openat",	    .errmsg = true,
	  .arg_scnprintf = { [0] = SCA_FDAT, /* dfd */
			     [2] = SCA_OPEN_FLAGS, /* flags */ }, },
	{ .name	    = "perf_event_open", .errmsg = true,
	  .arg_scnprintf = { [1] = SCA_INT, /* pid */
			     [2] = SCA_INT, /* cpu */
			     [3] = SCA_FD,  /* group_fd */
			     [4] = SCA_PERF_FLAGS,  /* flags */ }, },
	{ .name	    = "pipe2",	    .errmsg = true,
	  .arg_scnprintf = { [1] = SCA_PIPE_FLAGS, /* flags */ }, },
	{ .name	    = "poll",	    .errmsg = true, .timeout = true, },
	{ .name	    = "ppoll",	    .errmsg = true, .timeout = true, },
	{ .name	    = "pread",	    .errmsg = true, .alias = "pread64",
	  .arg_scnprintf = { [0] = SCA_FD, /* fd */ }, },
	{ .name	    = "preadv",	    .errmsg = true, .alias = "pread",
	  .arg_scnprintf = { [0] = SCA_FD, /* fd */ }, },
	{ .name	    = "prlimit64",  .errmsg = true, STRARRAY(1, resource, rlimit_resources), },
	{ .name	    = "pwrite",	    .errmsg = true, .alias = "pwrite64",
	  .arg_scnprintf = { [0] = SCA_FD, /* fd */ }, },
	{ .name	    = "pwritev",    .errmsg = true,
	  .arg_scnprintf = { [0] = SCA_FD, /* fd */ }, },
	{ .name	    = "read",	    .errmsg = true,
	  .arg_scnprintf = { [0] = SCA_FD, /* fd */ }, },
	{ .name	    = "readlinkat", .errmsg = true,
	  .arg_scnprintf = { [0] = SCA_FDAT, /* dfd */ }, },
	{ .name	    = "readv",	    .errmsg = true,
	  .arg_scnprintf = { [0] = SCA_FD, /* fd */ }, },
	{ .name	    = "recvfrom",   .errmsg = true,
	  .arg_scnprintf = { [3] = SCA_MSG_FLAGS, /* flags */ }, },
	{ .name	    = "recvmmsg",   .errmsg = true,
	  .arg_scnprintf = { [3] = SCA_MSG_FLAGS, /* flags */ }, },
	{ .name	    = "recvmsg",    .errmsg = true,
	  .arg_scnprintf = { [2] = SCA_MSG_FLAGS, /* flags */ }, },
	{ .name	    = "renameat",   .errmsg = true,
	  .arg_scnprintf = { [0] = SCA_FDAT, /* dfd */ }, },
	{ .name	    = "rt_sigaction", .errmsg = true,
	  .arg_scnprintf = { [0] = SCA_SIGNUM, /* sig */ }, },
	{ .name	    = "rt_sigprocmask",  .errmsg = true, STRARRAY(0, how, sighow), },
	{ .name	    = "rt_sigqueueinfo", .errmsg = true,
	  .arg_scnprintf = { [1] = SCA_SIGNUM, /* sig */ }, },
	{ .name	    = "rt_tgsigqueueinfo", .errmsg = true,
	  .arg_scnprintf = { [2] = SCA_SIGNUM, /* sig */ }, },
	{ .name	    = "select",	    .errmsg = true, .timeout = true, },
	{ .name	    = "sendmmsg",    .errmsg = true,
	  .arg_scnprintf = { [3] = SCA_MSG_FLAGS, /* flags */ }, },
	{ .name	    = "sendmsg",    .errmsg = true,
	  .arg_scnprintf = { [2] = SCA_MSG_FLAGS, /* flags */ }, },
	{ .name	    = "sendto",	    .errmsg = true,
	  .arg_scnprintf = { [3] = SCA_MSG_FLAGS, /* flags */ }, },
	{ .name	    = "setitimer",  .errmsg = true, STRARRAY(0, which, itimers), },
	{ .name	    = "setrlimit",  .errmsg = true, STRARRAY(0, resource, rlimit_resources), },
	{ .name	    = "shutdown",   .errmsg = true,
	  .arg_scnprintf = { [0] = SCA_FD, /* fd */ }, },
	{ .name	    = "socket",	    .errmsg = true,
	  .arg_scnprintf = { [0] = SCA_STRARRAY, /* family */
			     [1] = SCA_SK_TYPE, /* type */ },
	  .arg_parm	 = { [0] = &strarray__socket_families, /* family */ }, },
	{ .name	    = "socketpair", .errmsg = true,
	  .arg_scnprintf = { [0] = SCA_STRARRAY, /* family */
			     [1] = SCA_SK_TYPE, /* type */ },
	  .arg_parm	 = { [0] = &strarray__socket_families, /* family */ }, },
	{ .name	    = "stat",	    .errmsg = true, .alias = "newstat", },
	{ .name	    = "symlinkat",  .errmsg = true,
	  .arg_scnprintf = { [0] = SCA_FDAT, /* dfd */ }, },
	{ .name	    = "tgkill",	    .errmsg = true,
	  .arg_scnprintf = { [2] = SCA_SIGNUM, /* sig */ }, },
	{ .name	    = "tkill",	    .errmsg = true,
	  .arg_scnprintf = { [1] = SCA_SIGNUM, /* sig */ }, },
	{ .name	    = "uname",	    .errmsg = true, .alias = "newuname", },
	{ .name	    = "unlinkat",   .errmsg = true,
	  .arg_scnprintf = { [0] = SCA_FDAT, /* dfd */ }, },
	{ .name	    = "utimensat",  .errmsg = true,
	  .arg_scnprintf = { [0] = SCA_FDAT, /* dirfd */ }, },
	{ .name	    = "write",	    .errmsg = true,
	  .arg_scnprintf = { [0] = SCA_FD, /* fd */ }, },
	{ .name	    = "writev",	    .errmsg = true,
	  .arg_scnprintf = { [0] = SCA_FD, /* fd */ }, },
};

static int syscall_fmt__cmp(const void *name, const void *fmtp)
{
	const struct syscall_fmt *fmt = fmtp;
	return strcmp(name, fmt->name);
}

static struct syscall_fmt *syscall_fmt__find(const char *name)
{
	const int nmemb = ARRAY_SIZE(syscall_fmts);
	return bsearch(name, syscall_fmts, nmemb, sizeof(struct syscall_fmt), syscall_fmt__cmp);
}

struct syscall {
	struct event_format *tp_format;
	int		    nr_args;
	struct format_field *args;
	const char	    *name;
	bool		    filtered;
	bool		    is_exit;
	struct syscall_fmt  *fmt;
	size_t		    (**arg_scnprintf)(char *bf, size_t size, struct syscall_arg *arg);
	void		    **arg_parm;
};

static size_t fprintf_duration(unsigned long t, FILE *fp)
{
	double duration = (double)t / NSEC_PER_MSEC;
	size_t printed = fprintf(fp, "(");

	if (duration >= 1.0)
		printed += color_fprintf(fp, PERF_COLOR_RED, "%6.3f ms", duration);
	else if (duration >= 0.01)
		printed += color_fprintf(fp, PERF_COLOR_YELLOW, "%6.3f ms", duration);
	else
		printed += color_fprintf(fp, PERF_COLOR_NORMAL, "%6.3f ms", duration);
	return printed + fprintf(fp, "): ");
}

struct thread_trace {
	u64		  entry_time;
	u64		  exit_time;
	bool		  entry_pending;
	unsigned long	  nr_events;
	unsigned long	  pfmaj, pfmin;
	char		  *entry_str;
	double		  runtime_ms;
	struct {
		int	  max;
		char	  **table;
	} paths;

	struct intlist *syscall_stats;
};

static struct thread_trace *thread_trace__new(void)
{
	struct thread_trace *ttrace =  zalloc(sizeof(struct thread_trace));

	if (ttrace)
		ttrace->paths.max = -1;

	ttrace->syscall_stats = intlist__new(NULL);

	return ttrace;
}

static struct thread_trace *thread__trace(struct thread *thread, FILE *fp)
{
	struct thread_trace *ttrace;

	if (thread == NULL)
		goto fail;

	if (thread__priv(thread) == NULL)
		thread__set_priv(thread, thread_trace__new());

	if (thread__priv(thread) == NULL)
		goto fail;

	ttrace = thread__priv(thread);
	++ttrace->nr_events;

	return ttrace;
fail:
	color_fprintf(fp, PERF_COLOR_RED,
		      "WARNING: not enough memory, dropping samples!\n");
	return NULL;
}

#define TRACE_PFMAJ		(1 << 0)
#define TRACE_PFMIN		(1 << 1)

struct trace {
	struct perf_tool	tool;
	struct {
		int		machine;
		int		open_id;
	}			audit;
	struct {
		int		max;
		struct syscall  *table;
	} syscalls;
	struct record_opts	opts;
	struct perf_evlist	*evlist;
	struct machine		*host;
	struct thread		*current;
	u64			base_time;
	FILE			*output;
	unsigned long		nr_events;
	struct strlist		*ev_qualifier;
	const char 		*last_vfs_getname;
	struct intlist		*tid_list;
	struct intlist		*pid_list;
	struct {
		size_t		nr;
		pid_t		*entries;
	}			filter_pids;
	double			duration_filter;
	double			runtime_ms;
	struct {
		u64		vfs_getname,
				proc_getname;
	} stats;
	bool			not_ev_qualifier;
	bool			live;
	bool			full_time;
	bool			sched;
	bool			multiple_threads;
	bool			summary;
	bool			summary_only;
	bool			show_comm;
	bool			show_tool_stats;
	bool			trace_syscalls;
	bool			force;
	int			trace_pgfaults;
};

static int trace__set_fd_pathname(struct thread *thread, int fd, const char *pathname)
{
	struct thread_trace *ttrace = thread__priv(thread);

	if (fd > ttrace->paths.max) {
		char **npath = realloc(ttrace->paths.table, (fd + 1) * sizeof(char *));

		if (npath == NULL)
			return -1;

		if (ttrace->paths.max != -1) {
			memset(npath + ttrace->paths.max + 1, 0,
			       (fd - ttrace->paths.max) * sizeof(char *));
		} else {
			memset(npath, 0, (fd + 1) * sizeof(char *));
		}

		ttrace->paths.table = npath;
		ttrace->paths.max   = fd;
	}

	ttrace->paths.table[fd] = strdup(pathname);

	return ttrace->paths.table[fd] != NULL ? 0 : -1;
}

static int thread__read_fd_path(struct thread *thread, int fd)
{
	char linkname[PATH_MAX], pathname[PATH_MAX];
	struct stat st;
	int ret;

	if (thread->pid_ == thread->tid) {
		scnprintf(linkname, sizeof(linkname),
			  "/proc/%d/fd/%d", thread->pid_, fd);
	} else {
		scnprintf(linkname, sizeof(linkname),
			  "/proc/%d/task/%d/fd/%d", thread->pid_, thread->tid, fd);
	}

	if (lstat(linkname, &st) < 0 || st.st_size + 1 > (off_t)sizeof(pathname))
		return -1;

	ret = readlink(linkname, pathname, sizeof(pathname));

	if (ret < 0 || ret > st.st_size)
		return -1;

	pathname[ret] = '\0';
	return trace__set_fd_pathname(thread, fd, pathname);
}

static const char *thread__fd_path(struct thread *thread, int fd,
				   struct trace *trace)
{
	struct thread_trace *ttrace = thread__priv(thread);

	if (ttrace == NULL)
		return NULL;

	if (fd < 0)
		return NULL;

	if ((fd > ttrace->paths.max || ttrace->paths.table[fd] == NULL)) {
		if (!trace->live)
			return NULL;
		++trace->stats.proc_getname;
		if (thread__read_fd_path(thread, fd))
			return NULL;
	}

	return ttrace->paths.table[fd];
}

static size_t syscall_arg__scnprintf_fd(char *bf, size_t size,
					struct syscall_arg *arg)
{
	int fd = arg->val;
	size_t printed = scnprintf(bf, size, "%d", fd);
	const char *path = thread__fd_path(arg->thread, fd, arg->trace);

	if (path)
		printed += scnprintf(bf + printed, size - printed, "<%s>", path);

	return printed;
}

static size_t syscall_arg__scnprintf_close_fd(char *bf, size_t size,
					      struct syscall_arg *arg)
{
	int fd = arg->val;
	size_t printed = syscall_arg__scnprintf_fd(bf, size, arg);
	struct thread_trace *ttrace = thread__priv(arg->thread);

	if (ttrace && fd >= 0 && fd <= ttrace->paths.max)
		zfree(&ttrace->paths.table[fd]);

	return printed;
}

static bool trace__filter_duration(struct trace *trace, double t)
{
	return t < (trace->duration_filter * NSEC_PER_MSEC);
}

static size_t trace__fprintf_tstamp(struct trace *trace, u64 tstamp, FILE *fp)
{
	double ts = (double)(tstamp - trace->base_time) / NSEC_PER_MSEC;

	return fprintf(fp, "%10.3f ", ts);
}

static bool done = false;
static bool interrupted = false;

static void sig_handler(int sig)
{
	done = true;
	interrupted = sig == SIGINT;
}

static size_t trace__fprintf_entry_head(struct trace *trace, struct thread *thread,
					u64 duration, u64 tstamp, FILE *fp)
{
	size_t printed = trace__fprintf_tstamp(trace, tstamp, fp);
	printed += fprintf_duration(duration, fp);

	if (trace->multiple_threads) {
		if (trace->show_comm)
			printed += fprintf(fp, "%.14s/", thread__comm_str(thread));
		printed += fprintf(fp, "%d ", thread->tid);
	}

	return printed;
}

static int trace__process_event(struct trace *trace, struct machine *machine,
				union perf_event *event, struct perf_sample *sample)
{
	int ret = 0;

	switch (event->header.type) {
	case PERF_RECORD_LOST:
		color_fprintf(trace->output, PERF_COLOR_RED,
			      "LOST %" PRIu64 " events!\n", event->lost.lost);
		ret = machine__process_lost_event(machine, event, sample);
	default:
		ret = machine__process_event(machine, event, sample);
		break;
	}

	return ret;
}

static int trace__tool_process(struct perf_tool *tool,
			       union perf_event *event,
			       struct perf_sample *sample,
			       struct machine *machine)
{
	struct trace *trace = container_of(tool, struct trace, tool);
	return trace__process_event(trace, machine, event, sample);
}

static int trace__symbols_init(struct trace *trace, struct perf_evlist *evlist)
{
	int err = symbol__init(NULL);

	if (err)
		return err;

	trace->host = machine__new_host();
	if (trace->host == NULL)
		return -ENOMEM;

	err = __machine__synthesize_threads(trace->host, &trace->tool, &trace->opts.target,
					    evlist->threads, trace__tool_process, false,
					    trace->opts.proc_map_timeout);
	if (err)
		symbol__exit();

	return err;
}

static int syscall__set_arg_fmts(struct syscall *sc)
{
	struct format_field *field;
	int idx = 0;

	sc->arg_scnprintf = calloc(sc->nr_args, sizeof(void *));
	if (sc->arg_scnprintf == NULL)
		return -1;

	if (sc->fmt)
		sc->arg_parm = sc->fmt->arg_parm;

	for (field = sc->args; field; field = field->next) {
		if (sc->fmt && sc->fmt->arg_scnprintf[idx])
			sc->arg_scnprintf[idx] = sc->fmt->arg_scnprintf[idx];
		else if (field->flags & FIELD_IS_POINTER)
			sc->arg_scnprintf[idx] = syscall_arg__scnprintf_hex;
		++idx;
	}

	return 0;
}

static int trace__read_syscall_info(struct trace *trace, int id)
{
	char tp_name[128];
	struct syscall *sc;
	const char *name = audit_syscall_to_name(id, trace->audit.machine);

	if (name == NULL)
		return -1;

	if (id > trace->syscalls.max) {
		struct syscall *nsyscalls = realloc(trace->syscalls.table, (id + 1) * sizeof(*sc));

		if (nsyscalls == NULL)
			return -1;

		if (trace->syscalls.max != -1) {
			memset(nsyscalls + trace->syscalls.max + 1, 0,
			       (id - trace->syscalls.max) * sizeof(*sc));
		} else {
			memset(nsyscalls, 0, (id + 1) * sizeof(*sc));
		}

		trace->syscalls.table = nsyscalls;
		trace->syscalls.max   = id;
	}

	sc = trace->syscalls.table + id;
	sc->name = name;

	if (trace->ev_qualifier) {
		bool in = strlist__find(trace->ev_qualifier, name) != NULL;

		if (!(in ^ trace->not_ev_qualifier)) {
			sc->filtered = true;
			/*
			 * No need to do read tracepoint information since this will be
			 * filtered out.
			 */
			return 0;
		}
	}

	sc->fmt  = syscall_fmt__find(sc->name);

	snprintf(tp_name, sizeof(tp_name), "sys_enter_%s", sc->name);
	sc->tp_format = trace_event__tp_format("syscalls", tp_name);

	if (sc->tp_format == NULL && sc->fmt && sc->fmt->alias) {
		snprintf(tp_name, sizeof(tp_name), "sys_enter_%s", sc->fmt->alias);
		sc->tp_format = trace_event__tp_format("syscalls", tp_name);
	}

	if (sc->tp_format == NULL)
		return -1;

	sc->args = sc->tp_format->format.fields;
	sc->nr_args = sc->tp_format->format.nr_fields;
	/* drop nr field - not relevant here; does not exist on older kernels */
	if (sc->args && strcmp(sc->args->name, "nr") == 0) {
		sc->args = sc->args->next;
		--sc->nr_args;
	}

	sc->is_exit = !strcmp(name, "exit_group") || !strcmp(name, "exit");

	return syscall__set_arg_fmts(sc);
}

/*
 * args is to be interpreted as a series of longs but we need to handle
 * 8-byte unaligned accesses. args points to raw_data within the event
 * and raw_data is guaranteed to be 8-byte unaligned because it is
 * preceded by raw_size which is a u32. So we need to copy args to a temp
 * variable to read it. Most notably this avoids extended load instructions
 * on unaligned addresses
 */

static size_t syscall__scnprintf_args(struct syscall *sc, char *bf, size_t size,
				      unsigned char *args, struct trace *trace,
				      struct thread *thread)
{
	size_t printed = 0;
	unsigned char *p;
	unsigned long val;

	if (sc->args != NULL) {
		struct format_field *field;
		u8 bit = 1;
		struct syscall_arg arg = {
			.idx	= 0,
			.mask	= 0,
			.trace  = trace,
			.thread = thread,
		};

		for (field = sc->args; field;
		     field = field->next, ++arg.idx, bit <<= 1) {
			if (arg.mask & bit)
				continue;

			/* special care for unaligned accesses */
			p = args + sizeof(unsigned long) * arg.idx;
			memcpy(&val, p, sizeof(val));

			/*
 			 * Suppress this argument if its value is zero and
 			 * and we don't have a string associated in an
 			 * strarray for it.
 			 */
			if (val == 0 &&
			    !(sc->arg_scnprintf &&
			      sc->arg_scnprintf[arg.idx] == SCA_STRARRAY &&
			      sc->arg_parm[arg.idx]))
				continue;

			printed += scnprintf(bf + printed, size - printed,
					     "%s%s: ", printed ? ", " : "", field->name);
			if (sc->arg_scnprintf && sc->arg_scnprintf[arg.idx]) {
				arg.val = val;
				if (sc->arg_parm)
					arg.parm = sc->arg_parm[arg.idx];
				printed += sc->arg_scnprintf[arg.idx](bf + printed,
								      size - printed, &arg);
			} else {
				printed += scnprintf(bf + printed, size - printed,
						     "%ld", val);
			}
		}
	} else {
		int i = 0;

		while (i < 6) {
			/* special care for unaligned accesses */
			p = args + sizeof(unsigned long) * i;
			memcpy(&val, p, sizeof(val));
			printed += scnprintf(bf + printed, size - printed,
					     "%sarg%d: %ld",
					     printed ? ", " : "", i, val);
			++i;
		}
	}

	return printed;
}

typedef int (*tracepoint_handler)(struct trace *trace, struct perf_evsel *evsel,
				  union perf_event *event,
				  struct perf_sample *sample);

static struct syscall *trace__syscall_info(struct trace *trace,
					   struct perf_evsel *evsel, int id)
{

	if (id < 0) {

		/*
		 * XXX: Noticed on x86_64, reproduced as far back as 3.0.36, haven't tried
		 * before that, leaving at a higher verbosity level till that is
		 * explained. Reproduced with plain ftrace with:
		 *
		 * echo 1 > /t/events/raw_syscalls/sys_exit/enable
		 * grep "NR -1 " /t/trace_pipe
		 *
		 * After generating some load on the machine.
 		 */
		if (verbose > 1) {
			static u64 n;
			fprintf(trace->output, "Invalid syscall %d id, skipping (%s, %" PRIu64 ") ...\n",
				id, perf_evsel__name(evsel), ++n);
		}
		return NULL;
	}

	if ((id > trace->syscalls.max || trace->syscalls.table[id].name == NULL) &&
	    trace__read_syscall_info(trace, id))
		goto out_cant_read;

	if ((id > trace->syscalls.max || trace->syscalls.table[id].name == NULL))
		goto out_cant_read;

	return &trace->syscalls.table[id];

out_cant_read:
	if (verbose) {
		fprintf(trace->output, "Problems reading syscall %d", id);
		if (id <= trace->syscalls.max && trace->syscalls.table[id].name != NULL)
			fprintf(trace->output, "(%s)", trace->syscalls.table[id].name);
		fputs(" information\n", trace->output);
	}
	return NULL;
}

static void thread__update_stats(struct thread_trace *ttrace,
				 int id, struct perf_sample *sample)
{
	struct int_node *inode;
	struct stats *stats;
	u64 duration = 0;

	inode = intlist__findnew(ttrace->syscall_stats, id);
	if (inode == NULL)
		return;

	stats = inode->priv;
	if (stats == NULL) {
		stats = malloc(sizeof(struct stats));
		if (stats == NULL)
			return;
		init_stats(stats);
		inode->priv = stats;
	}

	if (ttrace->entry_time && sample->time > ttrace->entry_time)
		duration = sample->time - ttrace->entry_time;

	update_stats(stats, duration);
}

static int trace__printf_interrupted_entry(struct trace *trace, struct perf_sample *sample)
{
	struct thread_trace *ttrace;
	u64 duration;
	size_t printed;

	if (trace->current == NULL)
		return 0;

	ttrace = thread__priv(trace->current);

	if (!ttrace->entry_pending)
		return 0;

	duration = sample->time - ttrace->entry_time;

	printed  = trace__fprintf_entry_head(trace, trace->current, duration, sample->time, trace->output);
	printed += fprintf(trace->output, "%-70s) ...\n", ttrace->entry_str);
	ttrace->entry_pending = false;

	return printed;
}

static int trace__sys_enter(struct trace *trace, struct perf_evsel *evsel,
			    union perf_event *event __maybe_unused,
			    struct perf_sample *sample)
{
	char *msg;
	void *args;
	size_t printed = 0;
	struct thread *thread;
	int id = perf_evsel__sc_tp_uint(evsel, id, sample), err = -1;
	struct syscall *sc = trace__syscall_info(trace, evsel, id);
	struct thread_trace *ttrace;

	if (sc == NULL)
		return -1;

	if (sc->filtered)
		return 0;

	thread = machine__findnew_thread(trace->host, sample->pid, sample->tid);
	ttrace = thread__trace(thread, trace->output);
	if (ttrace == NULL)
		goto out_put;

	args = perf_evsel__sc_tp_ptr(evsel, args, sample);

	if (ttrace->entry_str == NULL) {
		ttrace->entry_str = malloc(1024);
		if (!ttrace->entry_str)
			goto out_put;
	}

	if (!trace->summary_only)
		trace__printf_interrupted_entry(trace, sample);

	ttrace->entry_time = sample->time;
	msg = ttrace->entry_str;
	printed += scnprintf(msg + printed, 1024 - printed, "%s(", sc->name);

	printed += syscall__scnprintf_args(sc, msg + printed, 1024 - printed,
					   args, trace, thread);

	if (sc->is_exit) {
		if (!trace->duration_filter && !trace->summary_only) {
			trace__fprintf_entry_head(trace, thread, 1, sample->time, trace->output);
			fprintf(trace->output, "%-70s\n", ttrace->entry_str);
		}
	} else
		ttrace->entry_pending = true;

	if (trace->current != thread) {
		thread__put(trace->current);
		trace->current = thread__get(thread);
	}
<<<<<<< HEAD

	return 0;
=======
	err = 0;
out_put:
	thread__put(thread);
	return err;
>>>>>>> 4b8a8262
}

static int trace__sys_exit(struct trace *trace, struct perf_evsel *evsel,
			   union perf_event *event __maybe_unused,
			   struct perf_sample *sample)
{
	long ret;
	u64 duration = 0;
	struct thread *thread;
	int id = perf_evsel__sc_tp_uint(evsel, id, sample), err = -1;
	struct syscall *sc = trace__syscall_info(trace, evsel, id);
	struct thread_trace *ttrace;

	if (sc == NULL)
		return -1;

	if (sc->filtered)
		return 0;

	thread = machine__findnew_thread(trace->host, sample->pid, sample->tid);
	ttrace = thread__trace(thread, trace->output);
	if (ttrace == NULL)
		goto out_put;

	if (trace->summary)
		thread__update_stats(ttrace, id, sample);

	ret = perf_evsel__sc_tp_uint(evsel, ret, sample);

	if (id == trace->audit.open_id && ret >= 0 && trace->last_vfs_getname) {
		trace__set_fd_pathname(thread, ret, trace->last_vfs_getname);
		trace->last_vfs_getname = NULL;
		++trace->stats.vfs_getname;
	}

	ttrace->exit_time = sample->time;

	if (ttrace->entry_time) {
		duration = sample->time - ttrace->entry_time;
		if (trace__filter_duration(trace, duration))
			goto out;
	} else if (trace->duration_filter)
		goto out;

	if (trace->summary_only)
		goto out;

	trace__fprintf_entry_head(trace, thread, duration, sample->time, trace->output);

	if (ttrace->entry_pending) {
		fprintf(trace->output, "%-70s", ttrace->entry_str);
	} else {
		fprintf(trace->output, " ... [");
		color_fprintf(trace->output, PERF_COLOR_YELLOW, "continued");
		fprintf(trace->output, "]: %s()", sc->name);
	}

	if (sc->fmt == NULL) {
signed_print:
		fprintf(trace->output, ") = %ld", ret);
	} else if (ret < 0 && sc->fmt->errmsg) {
		char bf[STRERR_BUFSIZE];
		const char *emsg = strerror_r(-ret, bf, sizeof(bf)),
			   *e = audit_errno_to_name(-ret);

		fprintf(trace->output, ") = -1 %s %s", e, emsg);
	} else if (ret == 0 && sc->fmt->timeout)
		fprintf(trace->output, ") = 0 Timeout");
	else if (sc->fmt->hexret)
		fprintf(trace->output, ") = %#lx", ret);
	else
		goto signed_print;

	fputc('\n', trace->output);
out:
	ttrace->entry_pending = false;
	err = 0;
out_put:
	thread__put(thread);
	return err;
}

static int trace__vfs_getname(struct trace *trace, struct perf_evsel *evsel,
			      union perf_event *event __maybe_unused,
			      struct perf_sample *sample)
{
	trace->last_vfs_getname = perf_evsel__rawptr(evsel, sample, "pathname");
	return 0;
}

static int trace__sched_stat_runtime(struct trace *trace, struct perf_evsel *evsel,
				     union perf_event *event __maybe_unused,
				     struct perf_sample *sample)
{
        u64 runtime = perf_evsel__intval(evsel, sample, "runtime");
	double runtime_ms = (double)runtime / NSEC_PER_MSEC;
	struct thread *thread = machine__findnew_thread(trace->host,
							sample->pid,
							sample->tid);
	struct thread_trace *ttrace = thread__trace(thread, trace->output);

	if (ttrace == NULL)
		goto out_dump;

	ttrace->runtime_ms += runtime_ms;
	trace->runtime_ms += runtime_ms;
	thread__put(thread);
	return 0;

out_dump:
	fprintf(trace->output, "%s: comm=%s,pid=%u,runtime=%" PRIu64 ",vruntime=%" PRIu64 ")\n",
	       evsel->name,
	       perf_evsel__strval(evsel, sample, "comm"),
	       (pid_t)perf_evsel__intval(evsel, sample, "pid"),
	       runtime,
	       perf_evsel__intval(evsel, sample, "vruntime"));
	thread__put(thread);
	return 0;
}

static int trace__event_handler(struct trace *trace, struct perf_evsel *evsel,
				union perf_event *event __maybe_unused,
				struct perf_sample *sample)
{
	trace__printf_interrupted_entry(trace, sample);
	trace__fprintf_tstamp(trace, sample->time, trace->output);

	if (trace->trace_syscalls)
		fprintf(trace->output, "(         ): ");

	fprintf(trace->output, "%s:", evsel->name);

	if (evsel->tp_format) {
		event_format__fprintf(evsel->tp_format, sample->cpu,
				      sample->raw_data, sample->raw_size,
				      trace->output);
	}

	fprintf(trace->output, ")\n");
	return 0;
}

static int trace__event_handler(struct trace *trace, struct perf_evsel *evsel,
				union perf_event *event __maybe_unused,
				struct perf_sample *sample)
{
	trace__printf_interrupted_entry(trace, sample);
	trace__fprintf_tstamp(trace, sample->time, trace->output);

	if (trace->trace_syscalls)
		fprintf(trace->output, "(         ): ");

	fprintf(trace->output, "%s:", evsel->name);

	if (evsel->tp_format) {
		event_format__fprintf(evsel->tp_format, sample->cpu,
				      sample->raw_data, sample->raw_size,
				      trace->output);
	}

	fprintf(trace->output, ")\n");
	return 0;
}

static void print_location(FILE *f, struct perf_sample *sample,
			   struct addr_location *al,
			   bool print_dso, bool print_sym)
{

	if ((verbose || print_dso) && al->map)
		fprintf(f, "%s@", al->map->dso->long_name);

	if ((verbose || print_sym) && al->sym)
		fprintf(f, "%s+0x%" PRIx64, al->sym->name,
			al->addr - al->sym->start);
	else if (al->map)
		fprintf(f, "0x%" PRIx64, al->addr);
	else
		fprintf(f, "0x%" PRIx64, sample->addr);
}

static int trace__pgfault(struct trace *trace,
			  struct perf_evsel *evsel,
			  union perf_event *event,
			  struct perf_sample *sample)
{
	struct thread *thread;
	u8 cpumode = event->header.misc & PERF_RECORD_MISC_CPUMODE_MASK;
	struct addr_location al;
	char map_type = 'd';
	struct thread_trace *ttrace;
	int err = -1;

	thread = machine__findnew_thread(trace->host, sample->pid, sample->tid);
	ttrace = thread__trace(thread, trace->output);
	if (ttrace == NULL)
		goto out_put;

	if (evsel->attr.config == PERF_COUNT_SW_PAGE_FAULTS_MAJ)
		ttrace->pfmaj++;
	else
		ttrace->pfmin++;

	if (trace->summary_only)
		goto out;

	thread__find_addr_location(thread, cpumode, MAP__FUNCTION,
			      sample->ip, &al);

	trace__fprintf_entry_head(trace, thread, 0, sample->time, trace->output);

	fprintf(trace->output, "%sfault [",
		evsel->attr.config == PERF_COUNT_SW_PAGE_FAULTS_MAJ ?
		"maj" : "min");

	print_location(trace->output, sample, &al, false, true);

	fprintf(trace->output, "] => ");

	thread__find_addr_location(thread, cpumode, MAP__VARIABLE,
				   sample->addr, &al);

	if (!al.map) {
		thread__find_addr_location(thread, cpumode,
					   MAP__FUNCTION, sample->addr, &al);

		if (al.map)
			map_type = 'x';
		else
			map_type = '?';
	}

	print_location(trace->output, sample, &al, true, false);

	fprintf(trace->output, " (%c%c)\n", map_type, al.level);
out:
	err = 0;
out_put:
	thread__put(thread);
	return err;
}

static bool skip_sample(struct trace *trace, struct perf_sample *sample)
{
	if ((trace->pid_list && intlist__find(trace->pid_list, sample->pid)) ||
	    (trace->tid_list && intlist__find(trace->tid_list, sample->tid)))
		return false;

	if (trace->pid_list || trace->tid_list)
		return true;

	return false;
}

static int trace__process_sample(struct perf_tool *tool,
				 union perf_event *event,
				 struct perf_sample *sample,
				 struct perf_evsel *evsel,
				 struct machine *machine __maybe_unused)
{
	struct trace *trace = container_of(tool, struct trace, tool);
	int err = 0;

	tracepoint_handler handler = evsel->handler;

	if (skip_sample(trace, sample))
		return 0;

	if (!trace->full_time && trace->base_time == 0)
		trace->base_time = sample->time;

	if (handler) {
		++trace->nr_events;
		handler(trace, evsel, event, sample);
	}

	return err;
}

static int parse_target_str(struct trace *trace)
{
	if (trace->opts.target.pid) {
		trace->pid_list = intlist__new(trace->opts.target.pid);
		if (trace->pid_list == NULL) {
			pr_err("Error parsing process id string\n");
			return -EINVAL;
		}
	}

	if (trace->opts.target.tid) {
		trace->tid_list = intlist__new(trace->opts.target.tid);
		if (trace->tid_list == NULL) {
			pr_err("Error parsing thread id string\n");
			return -EINVAL;
		}
	}

	return 0;
}

static int trace__record(struct trace *trace, int argc, const char **argv)
{
	unsigned int rec_argc, i, j;
	const char **rec_argv;
	const char * const record_args[] = {
		"record",
		"-R",
		"-m", "1024",
		"-c", "1",
	};

	const char * const sc_args[] = { "-e", };
	unsigned int sc_args_nr = ARRAY_SIZE(sc_args);
	const char * const majpf_args[] = { "-e", "major-faults" };
	unsigned int majpf_args_nr = ARRAY_SIZE(majpf_args);
	const char * const minpf_args[] = { "-e", "minor-faults" };
	unsigned int minpf_args_nr = ARRAY_SIZE(minpf_args);

	/* +1 is for the event string below */
	rec_argc = ARRAY_SIZE(record_args) + sc_args_nr + 1 +
		majpf_args_nr + minpf_args_nr + argc;
	rec_argv = calloc(rec_argc + 1, sizeof(char *));

	if (rec_argv == NULL)
		return -ENOMEM;

	j = 0;
	for (i = 0; i < ARRAY_SIZE(record_args); i++)
		rec_argv[j++] = record_args[i];

	if (trace->trace_syscalls) {
		for (i = 0; i < sc_args_nr; i++)
			rec_argv[j++] = sc_args[i];

		/* event string may be different for older kernels - e.g., RHEL6 */
		if (is_valid_tracepoint("raw_syscalls:sys_enter"))
			rec_argv[j++] = "raw_syscalls:sys_enter,raw_syscalls:sys_exit";
		else if (is_valid_tracepoint("syscalls:sys_enter"))
			rec_argv[j++] = "syscalls:sys_enter,syscalls:sys_exit";
		else {
			pr_err("Neither raw_syscalls nor syscalls events exist.\n");
			return -1;
		}
	}

	if (trace->trace_pgfaults & TRACE_PFMAJ)
		for (i = 0; i < majpf_args_nr; i++)
			rec_argv[j++] = majpf_args[i];

	if (trace->trace_pgfaults & TRACE_PFMIN)
		for (i = 0; i < minpf_args_nr; i++)
			rec_argv[j++] = minpf_args[i];

	for (i = 0; i < (unsigned int)argc; i++)
		rec_argv[j++] = argv[i];

	return cmd_record(j, rec_argv, NULL);
}

static size_t trace__fprintf_thread_summary(struct trace *trace, FILE *fp);

static void perf_evlist__add_vfs_getname(struct perf_evlist *evlist)
{
	struct perf_evsel *evsel = perf_evsel__newtp("probe", "vfs_getname");
	if (evsel == NULL)
		return;

	if (perf_evsel__field(evsel, "pathname") == NULL) {
		perf_evsel__delete(evsel);
		return;
	}

	evsel->handler = trace__vfs_getname;
	perf_evlist__add(evlist, evsel);
}

static int perf_evlist__add_pgfault(struct perf_evlist *evlist,
				    u64 config)
{
	struct perf_evsel *evsel;
	struct perf_event_attr attr = {
		.type = PERF_TYPE_SOFTWARE,
		.mmap_data = 1,
	};

	attr.config = config;
	attr.sample_period = 1;

	event_attr_init(&attr);

	evsel = perf_evsel__new(&attr);
	if (!evsel)
		return -ENOMEM;

	evsel->handler = trace__pgfault;
	perf_evlist__add(evlist, evsel);

	return 0;
}

static void trace__handle_event(struct trace *trace, union perf_event *event, struct perf_sample *sample)
{
	const u32 type = event->header.type;
	struct perf_evsel *evsel;

	if (!trace->full_time && trace->base_time == 0)
		trace->base_time = sample->time;

	if (type != PERF_RECORD_SAMPLE) {
		trace__process_event(trace, trace->host, event, sample);
		return;
	}

	evsel = perf_evlist__id2evsel(trace->evlist, sample->id);
	if (evsel == NULL) {
		fprintf(trace->output, "Unknown tp ID %" PRIu64 ", skipping...\n", sample->id);
		return;
	}

	if (evsel->attr.type == PERF_TYPE_TRACEPOINT &&
	    sample->raw_data == NULL) {
		fprintf(trace->output, "%s sample with no payload for tid: %d, cpu %d, raw_size=%d, skipping...\n",
		       perf_evsel__name(evsel), sample->tid,
		       sample->cpu, sample->raw_size);
	} else {
		tracepoint_handler handler = evsel->handler;
		handler(trace, evsel, event, sample);
	}
}

static int trace__run(struct trace *trace, int argc, const char **argv)
{
	struct perf_evlist *evlist = trace->evlist;
	int err = -1, i;
	unsigned long before;
	const bool forks = argc > 0;
	bool draining = false;

	trace->live = true;

	if (trace->trace_syscalls &&
	    perf_evlist__add_syscall_newtp(evlist, trace__sys_enter,
					   trace__sys_exit))
		goto out_error_raw_syscalls;

	if (trace->trace_syscalls)
		perf_evlist__add_vfs_getname(evlist);

	if ((trace->trace_pgfaults & TRACE_PFMAJ) &&
	    perf_evlist__add_pgfault(evlist, PERF_COUNT_SW_PAGE_FAULTS_MAJ)) {
		goto out_error_mem;
	}

	if ((trace->trace_pgfaults & TRACE_PFMIN) &&
	    perf_evlist__add_pgfault(evlist, PERF_COUNT_SW_PAGE_FAULTS_MIN))
		goto out_error_mem;

	if (trace->sched &&
	    perf_evlist__add_newtp(evlist, "sched", "sched_stat_runtime",
				   trace__sched_stat_runtime))
		goto out_error_sched_stat_runtime;

	err = perf_evlist__create_maps(evlist, &trace->opts.target);
	if (err < 0) {
		fprintf(trace->output, "Problems parsing the target to trace, check your options!\n");
		goto out_delete_evlist;
	}

	err = trace__symbols_init(trace, evlist);
	if (err < 0) {
		fprintf(trace->output, "Problems initializing symbol libraries!\n");
		goto out_delete_evlist;
	}

	perf_evlist__config(evlist, &trace->opts);

	signal(SIGCHLD, sig_handler);
	signal(SIGINT, sig_handler);

	if (forks) {
		err = perf_evlist__prepare_workload(evlist, &trace->opts.target,
						    argv, false, NULL);
		if (err < 0) {
			fprintf(trace->output, "Couldn't run the workload!\n");
			goto out_delete_evlist;
		}
	}

	err = perf_evlist__open(evlist);
	if (err < 0)
		goto out_error_open;

	/*
	 * Better not use !target__has_task() here because we need to cover the
	 * case where no threads were specified in the command line, but a
	 * workload was, and in that case we will fill in the thread_map when
	 * we fork the workload in perf_evlist__prepare_workload.
	 */
	if (trace->filter_pids.nr > 0)
		err = perf_evlist__set_filter_pids(evlist, trace->filter_pids.nr, trace->filter_pids.entries);
	else if (evlist->threads->map[0] == -1)
		err = perf_evlist__set_filter_pid(evlist, getpid());

	if (err < 0) {
		printf("err=%d,%s\n", -err, strerror(-err));
		exit(1);
	}

	err = perf_evlist__mmap(evlist, trace->opts.mmap_pages, false);
	if (err < 0)
		goto out_error_mmap;

	if (!target__none(&trace->opts.target))
		perf_evlist__enable(evlist);

	if (forks)
		perf_evlist__start_workload(evlist);

	trace->multiple_threads = evlist->threads->map[0] == -1 ||
				  evlist->threads->nr > 1 ||
				  perf_evlist__first(evlist)->attr.inherit;
again:
	before = trace->nr_events;

	for (i = 0; i < evlist->nr_mmaps; i++) {
		union perf_event *event;

		while ((event = perf_evlist__mmap_read(evlist, i)) != NULL) {
			struct perf_sample sample;

			++trace->nr_events;

			err = perf_evlist__parse_sample(evlist, event, &sample);
			if (err) {
				fprintf(trace->output, "Can't parse sample, err = %d, skipping...\n", err);
				goto next_event;
			}

			trace__handle_event(trace, event, &sample);
next_event:
			perf_evlist__mmap_consume(evlist, i);

			if (interrupted)
				goto out_disable;

			if (done && !draining) {
				perf_evlist__disable(evlist);
				draining = true;
			}
		}
	}

	if (trace->nr_events == before) {
		int timeout = done ? 100 : -1;

		if (!draining && perf_evlist__poll(evlist, timeout) > 0) {
			if (perf_evlist__filter_pollfd(evlist, POLLERR | POLLHUP) == 0)
				draining = true;

			goto again;
		}
	} else {
		goto again;
	}

out_disable:
	thread__zput(trace->current);

	perf_evlist__disable(evlist);

	if (!err) {
		if (trace->summary)
			trace__fprintf_thread_summary(trace, trace->output);

		if (trace->show_tool_stats) {
			fprintf(trace->output, "Stats:\n "
					       " vfs_getname : %" PRIu64 "\n"
					       " proc_getname: %" PRIu64 "\n",
				trace->stats.vfs_getname,
				trace->stats.proc_getname);
		}
	}

out_delete_evlist:
	perf_evlist__delete(evlist);
	trace->evlist = NULL;
	trace->live = false;
	return err;
{
	char errbuf[BUFSIZ];

out_error_sched_stat_runtime:
	debugfs__strerror_open_tp(errno, errbuf, sizeof(errbuf), "sched", "sched_stat_runtime");
	goto out_error;

out_error_raw_syscalls:
	debugfs__strerror_open_tp(errno, errbuf, sizeof(errbuf), "raw_syscalls", "sys_(enter|exit)");
	goto out_error;

out_error_mmap:
	perf_evlist__strerror_mmap(evlist, errno, errbuf, sizeof(errbuf));
	goto out_error;

out_error_open:
	perf_evlist__strerror_open(evlist, errno, errbuf, sizeof(errbuf));

out_error:
	fprintf(trace->output, "%s\n", errbuf);
	goto out_delete_evlist;
}
out_error_mem:
	fprintf(trace->output, "Not enough memory to run!\n");
	goto out_delete_evlist;
}

static int trace__replay(struct trace *trace)
{
	const struct perf_evsel_str_handler handlers[] = {
		{ "probe:vfs_getname",	     trace__vfs_getname, },
	};
	struct perf_data_file file = {
		.path  = input_name,
		.mode  = PERF_DATA_MODE_READ,
		.force = trace->force,
	};
	struct perf_session *session;
	struct perf_evsel *evsel;
	int err = -1;

	trace->tool.sample	  = trace__process_sample;
	trace->tool.mmap	  = perf_event__process_mmap;
	trace->tool.mmap2	  = perf_event__process_mmap2;
	trace->tool.comm	  = perf_event__process_comm;
	trace->tool.exit	  = perf_event__process_exit;
	trace->tool.fork	  = perf_event__process_fork;
	trace->tool.attr	  = perf_event__process_attr;
	trace->tool.tracing_data = perf_event__process_tracing_data;
	trace->tool.build_id	  = perf_event__process_build_id;

	trace->tool.ordered_events = true;
	trace->tool.ordering_requires_timestamps = true;

	/* add tid to output */
	trace->multiple_threads = true;

	session = perf_session__new(&file, false, &trace->tool);
	if (session == NULL)
		return -1;

	if (symbol__init(&session->header.env) < 0)
		goto out;

	trace->host = &session->machines.host;

	err = perf_session__set_tracepoints_handlers(session, handlers);
	if (err)
		goto out;

	evsel = perf_evlist__find_tracepoint_by_name(session->evlist,
						     "raw_syscalls:sys_enter");
	/* older kernels have syscalls tp versus raw_syscalls */
	if (evsel == NULL)
		evsel = perf_evlist__find_tracepoint_by_name(session->evlist,
							     "syscalls:sys_enter");

	if (evsel &&
	    (perf_evsel__init_syscall_tp(evsel, trace__sys_enter) < 0 ||
	    perf_evsel__init_sc_tp_ptr_field(evsel, args))) {
		pr_err("Error during initialize raw_syscalls:sys_enter event\n");
		goto out;
	}

	evsel = perf_evlist__find_tracepoint_by_name(session->evlist,
						     "raw_syscalls:sys_exit");
	if (evsel == NULL)
		evsel = perf_evlist__find_tracepoint_by_name(session->evlist,
							     "syscalls:sys_exit");
	if (evsel &&
	    (perf_evsel__init_syscall_tp(evsel, trace__sys_exit) < 0 ||
	    perf_evsel__init_sc_tp_uint_field(evsel, ret))) {
		pr_err("Error during initialize raw_syscalls:sys_exit event\n");
		goto out;
	}

	evlist__for_each(session->evlist, evsel) {
		if (evsel->attr.type == PERF_TYPE_SOFTWARE &&
		    (evsel->attr.config == PERF_COUNT_SW_PAGE_FAULTS_MAJ ||
		     evsel->attr.config == PERF_COUNT_SW_PAGE_FAULTS_MIN ||
		     evsel->attr.config == PERF_COUNT_SW_PAGE_FAULTS))
			evsel->handler = trace__pgfault;
	}

	err = parse_target_str(trace);
	if (err != 0)
		goto out;

	setup_pager();

	err = perf_session__process_events(session);
	if (err)
		pr_err("Failed to process events, error %d", err);

	else if (trace->summary)
		trace__fprintf_thread_summary(trace, trace->output);

out:
	perf_session__delete(session);

	return err;
}

static size_t trace__fprintf_threads_header(FILE *fp)
{
	size_t printed;

	printed  = fprintf(fp, "\n Summary of events:\n\n");

	return printed;
}

static size_t thread__dump_stats(struct thread_trace *ttrace,
				 struct trace *trace, FILE *fp)
{
	struct stats *stats;
	size_t printed = 0;
	struct syscall *sc;
	struct int_node *inode = intlist__first(ttrace->syscall_stats);

	if (inode == NULL)
		return 0;

	printed += fprintf(fp, "\n");

	printed += fprintf(fp, "   syscall            calls      min       avg       max      stddev\n");
	printed += fprintf(fp, "                               (msec)    (msec)    (msec)        (%%)\n");
	printed += fprintf(fp, "   --------------- -------- --------- --------- ---------     ------\n");

	/* each int_node is a syscall */
	while (inode) {
		stats = inode->priv;
		if (stats) {
			double min = (double)(stats->min) / NSEC_PER_MSEC;
			double max = (double)(stats->max) / NSEC_PER_MSEC;
			double avg = avg_stats(stats);
			double pct;
			u64 n = (u64) stats->n;

			pct = avg ? 100.0 * stddev_stats(stats)/avg : 0.0;
			avg /= NSEC_PER_MSEC;

			sc = &trace->syscalls.table[inode->i];
			printed += fprintf(fp, "   %-15s", sc->name);
			printed += fprintf(fp, " %8" PRIu64 " %9.3f %9.3f",
					   n, min, avg);
			printed += fprintf(fp, " %9.3f %9.2f%%\n", max, pct);
		}

		inode = intlist__next(inode);
	}

	printed += fprintf(fp, "\n\n");

	return printed;
}

/* struct used to pass data to per-thread function */
struct summary_data {
	FILE *fp;
	struct trace *trace;
	size_t printed;
};

static int trace__fprintf_one_thread(struct thread *thread, void *priv)
{
	struct summary_data *data = priv;
	FILE *fp = data->fp;
	size_t printed = data->printed;
	struct trace *trace = data->trace;
	struct thread_trace *ttrace = thread__priv(thread);
	double ratio;

	if (ttrace == NULL)
		return 0;

	ratio = (double)ttrace->nr_events / trace->nr_events * 100.0;

	printed += fprintf(fp, " %s (%d), ", thread__comm_str(thread), thread->tid);
	printed += fprintf(fp, "%lu events, ", ttrace->nr_events);
	printed += fprintf(fp, "%.1f%%", ratio);
	if (ttrace->pfmaj)
		printed += fprintf(fp, ", %lu majfaults", ttrace->pfmaj);
	if (ttrace->pfmin)
		printed += fprintf(fp, ", %lu minfaults", ttrace->pfmin);
	printed += fprintf(fp, ", %.3f msec\n", ttrace->runtime_ms);
	printed += thread__dump_stats(ttrace, trace, fp);

	data->printed += printed;

	return 0;
}

static size_t trace__fprintf_thread_summary(struct trace *trace, FILE *fp)
{
	struct summary_data data = {
		.fp = fp,
		.trace = trace
	};
	data.printed = trace__fprintf_threads_header(fp);

	machine__for_each_thread(trace->host, trace__fprintf_one_thread, &data);

	return data.printed;
}

static int trace__set_duration(const struct option *opt, const char *str,
			       int unset __maybe_unused)
{
	struct trace *trace = opt->value;

	trace->duration_filter = atof(str);
	return 0;
}

static int trace__set_filter_pids(const struct option *opt, const char *str,
				  int unset __maybe_unused)
{
	int ret = -1;
	size_t i;
	struct trace *trace = opt->value;
	/*
	 * FIXME: introduce a intarray class, plain parse csv and create a
	 * { int nr, int entries[] } struct...
	 */
	struct intlist *list = intlist__new(str);

	if (list == NULL)
		return -1;

	i = trace->filter_pids.nr = intlist__nr_entries(list) + 1;
	trace->filter_pids.entries = calloc(i, sizeof(pid_t));

	if (trace->filter_pids.entries == NULL)
		goto out;

	trace->filter_pids.entries[0] = getpid();

	for (i = 1; i < trace->filter_pids.nr; ++i)
		trace->filter_pids.entries[i] = intlist__entry(list, i - 1)->i;

	intlist__delete(list);
	ret = 0;
out:
	return ret;
}

static int trace__open_output(struct trace *trace, const char *filename)
{
	struct stat st;

	if (!stat(filename, &st) && st.st_size) {
		char oldname[PATH_MAX];

		scnprintf(oldname, sizeof(oldname), "%s.old", filename);
		unlink(oldname);
		rename(filename, oldname);
	}

	trace->output = fopen(filename, "w");

	return trace->output == NULL ? -errno : 0;
}

static int parse_pagefaults(const struct option *opt, const char *str,
			    int unset __maybe_unused)
{
	int *trace_pgfaults = opt->value;

	if (strcmp(str, "all") == 0)
		*trace_pgfaults |= TRACE_PFMAJ | TRACE_PFMIN;
	else if (strcmp(str, "maj") == 0)
		*trace_pgfaults |= TRACE_PFMAJ;
	else if (strcmp(str, "min") == 0)
		*trace_pgfaults |= TRACE_PFMIN;
	else
		return -1;

	return 0;
}

static void evlist__set_evsel_handler(struct perf_evlist *evlist, void *handler)
{
	struct perf_evsel *evsel;

	evlist__for_each(evlist, evsel)
		evsel->handler = handler;
}

int cmd_trace(int argc, const char **argv, const char *prefix __maybe_unused)
{
	const char *trace_usage[] = {
		"perf trace [<options>] [<command>]",
		"perf trace [<options>] -- <command> [<options>]",
		"perf trace record [<options>] [<command>]",
		"perf trace record [<options>] -- <command> [<options>]",
		NULL
	};
	struct trace trace = {
		.audit = {
			.machine = audit_detect_machine(),
			.open_id = audit_name_to_syscall("open", trace.audit.machine),
		},
		.syscalls = {
			. max = -1,
		},
		.opts = {
			.target = {
				.uid	   = UINT_MAX,
				.uses_mmap = true,
			},
			.user_freq     = UINT_MAX,
			.user_interval = ULLONG_MAX,
			.no_buffering  = true,
			.mmap_pages    = UINT_MAX,
			.proc_map_timeout  = 500,
		},
		.output = stdout,
		.show_comm = true,
		.trace_syscalls = true,
	};
	const char *output_name = NULL;
	const char *ev_qualifier_str = NULL;
	const struct option trace_options[] = {
	OPT_CALLBACK(0, "event", &trace.evlist, "event",
		     "event selector. use 'perf list' to list available events",
		     parse_events_option),
	OPT_BOOLEAN(0, "comm", &trace.show_comm,
		    "show the thread COMM next to its id"),
	OPT_BOOLEAN(0, "tool_stats", &trace.show_tool_stats, "show tool stats"),
	OPT_STRING('e', "expr", &ev_qualifier_str, "expr", "list of syscalls to trace"),
	OPT_STRING('o', "output", &output_name, "file", "output file name"),
	OPT_STRING('i', "input", &input_name, "file", "Analyze events in file"),
	OPT_STRING('p', "pid", &trace.opts.target.pid, "pid",
		    "trace events on existing process id"),
	OPT_STRING('t', "tid", &trace.opts.target.tid, "tid",
		    "trace events on existing thread id"),
<<<<<<< HEAD
	OPT_CALLBACK(0, "filter-pids", &trace, "float",
		     "show only events with duration > N.M ms", trace__set_filter_pids),
=======
	OPT_CALLBACK(0, "filter-pids", &trace, "CSV list of pids",
		     "pids to filter (by the kernel)", trace__set_filter_pids),
>>>>>>> 4b8a8262
	OPT_BOOLEAN('a', "all-cpus", &trace.opts.target.system_wide,
		    "system-wide collection from all CPUs"),
	OPT_STRING('C', "cpu", &trace.opts.target.cpu_list, "cpu",
		    "list of cpus to monitor"),
	OPT_BOOLEAN(0, "no-inherit", &trace.opts.no_inherit,
		    "child tasks do not inherit counters"),
	OPT_CALLBACK('m', "mmap-pages", &trace.opts.mmap_pages, "pages",
		     "number of mmap data pages",
		     perf_evlist__parse_mmap_pages),
	OPT_STRING('u', "uid", &trace.opts.target.uid_str, "user",
		   "user to profile"),
	OPT_CALLBACK(0, "duration", &trace, "float",
		     "show only events with duration > N.M ms",
		     trace__set_duration),
	OPT_BOOLEAN(0, "sched", &trace.sched, "show blocking scheduler events"),
	OPT_INCR('v', "verbose", &verbose, "be more verbose"),
	OPT_BOOLEAN('T', "time", &trace.full_time,
		    "Show full timestamp, not time relative to first start"),
	OPT_BOOLEAN('s', "summary", &trace.summary_only,
		    "Show only syscall summary with statistics"),
	OPT_BOOLEAN('S', "with-summary", &trace.summary,
		    "Show all syscalls and summary with statistics"),
	OPT_CALLBACK_DEFAULT('F', "pf", &trace.trace_pgfaults, "all|maj|min",
		     "Trace pagefaults", parse_pagefaults, "maj"),
	OPT_BOOLEAN(0, "syscalls", &trace.trace_syscalls, "Trace syscalls"),
	OPT_BOOLEAN('f', "force", &trace.force, "don't complain, do it"),
<<<<<<< HEAD
=======
	OPT_UINTEGER(0, "proc-map-timeout", &trace.opts.proc_map_timeout,
			"per thread proc mmap processing timeout in ms"),
>>>>>>> 4b8a8262
	OPT_END()
	};
	const char * const trace_subcommands[] = { "record", NULL };
	int err;
	char bf[BUFSIZ];

	signal(SIGSEGV, sighandler_dump_stack);
	signal(SIGFPE, sighandler_dump_stack);

	trace.evlist = perf_evlist__new();
<<<<<<< HEAD
	if (trace.evlist == NULL)
		return -ENOMEM;

	if (trace.evlist == NULL) {
		pr_err("Not enough memory to run!\n");
=======

	if (trace.evlist == NULL) {
		pr_err("Not enough memory to run!\n");
		err = -ENOMEM;
>>>>>>> 4b8a8262
		goto out;
	}

	argc = parse_options_subcommand(argc, argv, trace_options, trace_subcommands,
				 trace_usage, PARSE_OPT_STOP_AT_NON_OPTION);

	if (trace.trace_pgfaults) {
		trace.opts.sample_address = true;
		trace.opts.sample_time = true;
	}

	if (trace.evlist->nr_entries > 0)
		evlist__set_evsel_handler(trace.evlist, trace__event_handler);

	if ((argc >= 1) && (strcmp(argv[0], "record") == 0))
		return trace__record(&trace, argc-1, &argv[1]);

	/* summary_only implies summary option, but don't overwrite summary if set */
	if (trace.summary_only)
		trace.summary = trace.summary_only;

	if (!trace.trace_syscalls && !trace.trace_pgfaults &&
	    trace.evlist->nr_entries == 0 /* Was --events used? */) {
		pr_err("Please specify something to trace.\n");
		return -1;
	}

	if (output_name != NULL) {
		err = trace__open_output(&trace, output_name);
		if (err < 0) {
			perror("failed to create output file");
			goto out;
		}
	}

	if (ev_qualifier_str != NULL) {
		const char *s = ev_qualifier_str;

		trace.not_ev_qualifier = *s == '!';
		if (trace.not_ev_qualifier)
			++s;
		trace.ev_qualifier = strlist__new(true, s);
		if (trace.ev_qualifier == NULL) {
			fputs("Not enough memory to parse event qualifier",
			      trace.output);
			err = -ENOMEM;
			goto out_close;
		}
	}

	err = target__validate(&trace.opts.target);
	if (err) {
		target__strerror(&trace.opts.target, err, bf, sizeof(bf));
		fprintf(trace.output, "%s", bf);
		goto out_close;
	}

	err = target__parse_uid(&trace.opts.target);
	if (err) {
		target__strerror(&trace.opts.target, err, bf, sizeof(bf));
		fprintf(trace.output, "%s", bf);
		goto out_close;
	}

	if (!argc && target__none(&trace.opts.target))
		trace.opts.target.system_wide = true;

	if (input_name)
		err = trace__replay(&trace);
	else
		err = trace__run(&trace, argc, argv);

out_close:
	if (output_name != NULL)
		fclose(trace.output);
out:
	return err;
}<|MERGE_RESOLUTION|>--- conflicted
+++ resolved
@@ -1843,15 +1843,10 @@
 		thread__put(trace->current);
 		trace->current = thread__get(thread);
 	}
-<<<<<<< HEAD
-
-	return 0;
-=======
 	err = 0;
 out_put:
 	thread__put(thread);
 	return err;
->>>>>>> 4b8a8262
 }
 
 static int trace__sys_exit(struct trace *trace, struct perf_evsel *evsel,
@@ -1969,28 +1964,6 @@
 	       runtime,
 	       perf_evsel__intval(evsel, sample, "vruntime"));
 	thread__put(thread);
-	return 0;
-}
-
-static int trace__event_handler(struct trace *trace, struct perf_evsel *evsel,
-				union perf_event *event __maybe_unused,
-				struct perf_sample *sample)
-{
-	trace__printf_interrupted_entry(trace, sample);
-	trace__fprintf_tstamp(trace, sample->time, trace->output);
-
-	if (trace->trace_syscalls)
-		fprintf(trace->output, "(         ): ");
-
-	fprintf(trace->output, "%s:", evsel->name);
-
-	if (evsel->tp_format) {
-		event_format__fprintf(evsel->tp_format, sample->cpu,
-				      sample->raw_data, sample->raw_size,
-				      trace->output);
-	}
-
-	fprintf(trace->output, ")\n");
 	return 0;
 }
 
@@ -2797,13 +2770,8 @@
 		    "trace events on existing process id"),
 	OPT_STRING('t', "tid", &trace.opts.target.tid, "tid",
 		    "trace events on existing thread id"),
-<<<<<<< HEAD
-	OPT_CALLBACK(0, "filter-pids", &trace, "float",
-		     "show only events with duration > N.M ms", trace__set_filter_pids),
-=======
 	OPT_CALLBACK(0, "filter-pids", &trace, "CSV list of pids",
 		     "pids to filter (by the kernel)", trace__set_filter_pids),
->>>>>>> 4b8a8262
 	OPT_BOOLEAN('a', "all-cpus", &trace.opts.target.system_wide,
 		    "system-wide collection from all CPUs"),
 	OPT_STRING('C', "cpu", &trace.opts.target.cpu_list, "cpu",
@@ -2830,11 +2798,8 @@
 		     "Trace pagefaults", parse_pagefaults, "maj"),
 	OPT_BOOLEAN(0, "syscalls", &trace.trace_syscalls, "Trace syscalls"),
 	OPT_BOOLEAN('f', "force", &trace.force, "don't complain, do it"),
-<<<<<<< HEAD
-=======
 	OPT_UINTEGER(0, "proc-map-timeout", &trace.opts.proc_map_timeout,
 			"per thread proc mmap processing timeout in ms"),
->>>>>>> 4b8a8262
 	OPT_END()
 	};
 	const char * const trace_subcommands[] = { "record", NULL };
@@ -2845,18 +2810,10 @@
 	signal(SIGFPE, sighandler_dump_stack);
 
 	trace.evlist = perf_evlist__new();
-<<<<<<< HEAD
-	if (trace.evlist == NULL)
-		return -ENOMEM;
-
-	if (trace.evlist == NULL) {
-		pr_err("Not enough memory to run!\n");
-=======
 
 	if (trace.evlist == NULL) {
 		pr_err("Not enough memory to run!\n");
 		err = -ENOMEM;
->>>>>>> 4b8a8262
 		goto out;
 	}
 
