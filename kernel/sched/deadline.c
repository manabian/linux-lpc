/*
 * Deadline Scheduling Class (SCHED_DEADLINE)
 *
 * Earliest Deadline First (EDF) + Constant Bandwidth Server (CBS).
 *
 * Tasks that periodically executes their instances for less than their
 * runtime won't miss any of their deadlines.
 * Tasks that are not periodic or sporadic or that tries to execute more
 * than their reserved bandwidth will be slowed down (and may potentially
 * miss some of their deadlines), and won't affect any other task.
 *
 * Copyright (C) 2012 Dario Faggioli <raistlin@linux.it>,
 *                    Juri Lelli <juri.lelli@gmail.com>,
 *                    Michael Trimarchi <michael@amarulasolutions.com>,
 *                    Fabio Checconi <fchecconi@gmail.com>
 */
#include "sched.h"

#include <linux/slab.h>

struct dl_bandwidth def_dl_bandwidth;

static inline struct task_struct *dl_task_of(struct sched_dl_entity *dl_se)
{
	return container_of(dl_se, struct task_struct, dl);
}

static inline struct rq *rq_of_dl_rq(struct dl_rq *dl_rq)
{
	return container_of(dl_rq, struct rq, dl);
}

static inline struct dl_rq *dl_rq_of_se(struct sched_dl_entity *dl_se)
{
	struct task_struct *p = dl_task_of(dl_se);
	struct rq *rq = task_rq(p);

	return &rq->dl;
}

static inline int on_dl_rq(struct sched_dl_entity *dl_se)
{
	return !RB_EMPTY_NODE(&dl_se->rb_node);
}

static inline int is_leftmost(struct task_struct *p, struct dl_rq *dl_rq)
{
	struct sched_dl_entity *dl_se = &p->dl;

	return dl_rq->rb_leftmost == &dl_se->rb_node;
}

void init_dl_bandwidth(struct dl_bandwidth *dl_b, u64 period, u64 runtime)
{
	raw_spin_lock_init(&dl_b->dl_runtime_lock);
	dl_b->dl_period = period;
	dl_b->dl_runtime = runtime;
}

void init_dl_bw(struct dl_bw *dl_b)
{
	raw_spin_lock_init(&dl_b->lock);
	raw_spin_lock(&def_dl_bandwidth.dl_runtime_lock);
	if (global_rt_runtime() == RUNTIME_INF)
		dl_b->bw = -1;
	else
		dl_b->bw = to_ratio(global_rt_period(), global_rt_runtime());
	raw_spin_unlock(&def_dl_bandwidth.dl_runtime_lock);
	dl_b->total_bw = 0;
}

void init_dl_rq(struct dl_rq *dl_rq)
{
	dl_rq->rb_root = RB_ROOT;

#ifdef CONFIG_SMP
	/* zero means no -deadline tasks */
	dl_rq->earliest_dl.curr = dl_rq->earliest_dl.next = 0;

	dl_rq->dl_nr_migratory = 0;
	dl_rq->overloaded = 0;
	dl_rq->pushable_dl_tasks_root = RB_ROOT;
#else
	init_dl_bw(&dl_rq->dl_bw);
#endif
}

#ifdef CONFIG_SMP

static inline int dl_overloaded(struct rq *rq)
{
	return atomic_read(&rq->rd->dlo_count);
}

static inline void dl_set_overload(struct rq *rq)
{
	if (!rq->online)
		return;

	cpumask_set_cpu(rq->cpu, rq->rd->dlo_mask);
	/*
	 * Must be visible before the overload count is
	 * set (as in sched_rt.c).
	 *
	 * Matched by the barrier in pull_dl_task().
	 */
	smp_wmb();
	atomic_inc(&rq->rd->dlo_count);
}

static inline void dl_clear_overload(struct rq *rq)
{
	if (!rq->online)
		return;

	atomic_dec(&rq->rd->dlo_count);
	cpumask_clear_cpu(rq->cpu, rq->rd->dlo_mask);
}

static void update_dl_migration(struct dl_rq *dl_rq)
{
	if (dl_rq->dl_nr_migratory && dl_rq->dl_nr_running > 1) {
		if (!dl_rq->overloaded) {
			dl_set_overload(rq_of_dl_rq(dl_rq));
			dl_rq->overloaded = 1;
		}
	} else if (dl_rq->overloaded) {
		dl_clear_overload(rq_of_dl_rq(dl_rq));
		dl_rq->overloaded = 0;
	}
}

static void inc_dl_migration(struct sched_dl_entity *dl_se, struct dl_rq *dl_rq)
{
	struct task_struct *p = dl_task_of(dl_se);

	if (p->nr_cpus_allowed > 1)
		dl_rq->dl_nr_migratory++;

	update_dl_migration(dl_rq);
}

static void dec_dl_migration(struct sched_dl_entity *dl_se, struct dl_rq *dl_rq)
{
	struct task_struct *p = dl_task_of(dl_se);

	if (p->nr_cpus_allowed > 1)
		dl_rq->dl_nr_migratory--;

	update_dl_migration(dl_rq);
}

/*
 * The list of pushable -deadline task is not a plist, like in
 * sched_rt.c, it is an rb-tree with tasks ordered by deadline.
 */
static void enqueue_pushable_dl_task(struct rq *rq, struct task_struct *p)
{
	struct dl_rq *dl_rq = &rq->dl;
	struct rb_node **link = &dl_rq->pushable_dl_tasks_root.rb_node;
	struct rb_node *parent = NULL;
	struct task_struct *entry;
	int leftmost = 1;

	BUG_ON(!RB_EMPTY_NODE(&p->pushable_dl_tasks));

	while (*link) {
		parent = *link;
		entry = rb_entry(parent, struct task_struct,
				 pushable_dl_tasks);
		if (dl_entity_preempt(&p->dl, &entry->dl))
			link = &parent->rb_left;
		else {
			link = &parent->rb_right;
			leftmost = 0;
		}
	}

	if (leftmost)
		dl_rq->pushable_dl_tasks_leftmost = &p->pushable_dl_tasks;

	rb_link_node(&p->pushable_dl_tasks, parent, link);
	rb_insert_color(&p->pushable_dl_tasks, &dl_rq->pushable_dl_tasks_root);
}

static void dequeue_pushable_dl_task(struct rq *rq, struct task_struct *p)
{
	struct dl_rq *dl_rq = &rq->dl;

	if (RB_EMPTY_NODE(&p->pushable_dl_tasks))
		return;

	if (dl_rq->pushable_dl_tasks_leftmost == &p->pushable_dl_tasks) {
		struct rb_node *next_node;

		next_node = rb_next(&p->pushable_dl_tasks);
		dl_rq->pushable_dl_tasks_leftmost = next_node;
	}

	rb_erase(&p->pushable_dl_tasks, &dl_rq->pushable_dl_tasks_root);
	RB_CLEAR_NODE(&p->pushable_dl_tasks);
}

static inline int has_pushable_dl_tasks(struct rq *rq)
{
	return !RB_EMPTY_ROOT(&rq->dl.pushable_dl_tasks_root);
}

static int push_dl_task(struct rq *rq);

static inline bool need_pull_dl_task(struct rq *rq, struct task_struct *prev)
{
	return dl_task(prev);
}

static inline void set_post_schedule(struct rq *rq)
{
	rq->post_schedule = has_pushable_dl_tasks(rq);
}

static struct rq *find_lock_later_rq(struct task_struct *task, struct rq *rq);

static void dl_task_offline_migration(struct rq *rq, struct task_struct *p)
{
	struct rq *later_rq = NULL;
	bool fallback = false;

	later_rq = find_lock_later_rq(p, rq);

	if (!later_rq) {
		int cpu;

		/*
		 * If we cannot preempt any rq, fall back to pick any
		 * online cpu.
		 */
		fallback = true;
		cpu = cpumask_any_and(cpu_active_mask, tsk_cpus_allowed(p));
		if (cpu >= nr_cpu_ids) {
			/*
			 * Fail to find any suitable cpu.
			 * The task will never come back!
			 */
			BUG_ON(dl_bandwidth_enabled());

			/*
			 * If admission control is disabled we
			 * try a little harder to let the task
			 * run.
			 */
			cpu = cpumask_any(cpu_active_mask);
		}
		later_rq = cpu_rq(cpu);
		double_lock_balance(rq, later_rq);
	}

	deactivate_task(rq, p, 0);
	set_task_cpu(p, later_rq->cpu);
	activate_task(later_rq, p, ENQUEUE_REPLENISH);

	if (!fallback)
		resched_curr(later_rq);

	double_unlock_balance(rq, later_rq);
}

#else

static inline
void enqueue_pushable_dl_task(struct rq *rq, struct task_struct *p)
{
}

static inline
void dequeue_pushable_dl_task(struct rq *rq, struct task_struct *p)
{
}

static inline
void inc_dl_migration(struct sched_dl_entity *dl_se, struct dl_rq *dl_rq)
{
}

static inline
void dec_dl_migration(struct sched_dl_entity *dl_se, struct dl_rq *dl_rq)
{
}

static inline bool need_pull_dl_task(struct rq *rq, struct task_struct *prev)
{
	return false;
}

static inline int pull_dl_task(struct rq *rq)
{
	return 0;
}

static inline void set_post_schedule(struct rq *rq)
{
}
#endif /* CONFIG_SMP */

static void enqueue_task_dl(struct rq *rq, struct task_struct *p, int flags);
static void __dequeue_task_dl(struct rq *rq, struct task_struct *p, int flags);
static void check_preempt_curr_dl(struct rq *rq, struct task_struct *p,
				  int flags);

/*
 * We are being explicitly informed that a new instance is starting,
 * and this means that:
 *  - the absolute deadline of the entity has to be placed at
 *    current time + relative deadline;
 *  - the runtime of the entity has to be set to the maximum value.
 *
 * The capability of specifying such event is useful whenever a -deadline
 * entity wants to (try to!) synchronize its behaviour with the scheduler's
 * one, and to (try to!) reconcile itself with its own scheduling
 * parameters.
 */
static inline void setup_new_dl_entity(struct sched_dl_entity *dl_se,
				       struct sched_dl_entity *pi_se)
{
	struct dl_rq *dl_rq = dl_rq_of_se(dl_se);
	struct rq *rq = rq_of_dl_rq(dl_rq);

	WARN_ON(!dl_se->dl_new || dl_se->dl_throttled);

	/*
	 * We use the regular wall clock time to set deadlines in the
	 * future; in fact, we must consider execution overheads (time
	 * spent on hardirq context, etc.).
	 */
	dl_se->deadline = rq_clock(rq) + pi_se->dl_deadline;
	dl_se->runtime = pi_se->dl_runtime;
	dl_se->dl_new = 0;
}

/*
 * Pure Earliest Deadline First (EDF) scheduling does not deal with the
 * possibility of a entity lasting more than what it declared, and thus
 * exhausting its runtime.
 *
 * Here we are interested in making runtime overrun possible, but we do
 * not want a entity which is misbehaving to affect the scheduling of all
 * other entities.
 * Therefore, a budgeting strategy called Constant Bandwidth Server (CBS)
 * is used, in order to confine each entity within its own bandwidth.
 *
 * This function deals exactly with that, and ensures that when the runtime
 * of a entity is replenished, its deadline is also postponed. That ensures
 * the overrunning entity can't interfere with other entity in the system and
 * can't make them miss their deadlines. Reasons why this kind of overruns
 * could happen are, typically, a entity voluntarily trying to overcome its
 * runtime, or it just underestimated it during sched_setattr().
 */
static void replenish_dl_entity(struct sched_dl_entity *dl_se,
				struct sched_dl_entity *pi_se)
{
	struct dl_rq *dl_rq = dl_rq_of_se(dl_se);
	struct rq *rq = rq_of_dl_rq(dl_rq);

	BUG_ON(pi_se->dl_runtime <= 0);

	/*
	 * This could be the case for a !-dl task that is boosted.
	 * Just go with full inherited parameters.
	 */
	if (dl_se->dl_deadline == 0) {
		dl_se->deadline = rq_clock(rq) + pi_se->dl_deadline;
		dl_se->runtime = pi_se->dl_runtime;
	}

	/*
	 * We keep moving the deadline away until we get some
	 * available runtime for the entity. This ensures correct
	 * handling of situations where the runtime overrun is
	 * arbitrary large.
	 */
	while (dl_se->runtime <= 0) {
		dl_se->deadline += pi_se->dl_period;
		dl_se->runtime += pi_se->dl_runtime;
	}

	/*
	 * At this point, the deadline really should be "in
	 * the future" with respect to rq->clock. If it's
	 * not, we are, for some reason, lagging too much!
	 * Anyway, after having warn userspace abut that,
	 * we still try to keep the things running by
	 * resetting the deadline and the budget of the
	 * entity.
	 */
	if (dl_time_before(dl_se->deadline, rq_clock(rq))) {
		printk_deferred_once("sched: DL replenish lagged to much\n");
		dl_se->deadline = rq_clock(rq) + pi_se->dl_deadline;
		dl_se->runtime = pi_se->dl_runtime;
	}

	if (dl_se->dl_yielded)
		dl_se->dl_yielded = 0;
	if (dl_se->dl_throttled)
		dl_se->dl_throttled = 0;
}

/*
 * Here we check if --at time t-- an entity (which is probably being
 * [re]activated or, in general, enqueued) can use its remaining runtime
 * and its current deadline _without_ exceeding the bandwidth it is
 * assigned (function returns true if it can't). We are in fact applying
 * one of the CBS rules: when a task wakes up, if the residual runtime
 * over residual deadline fits within the allocated bandwidth, then we
 * can keep the current (absolute) deadline and residual budget without
 * disrupting the schedulability of the system. Otherwise, we should
 * refill the runtime and set the deadline a period in the future,
 * because keeping the current (absolute) deadline of the task would
 * result in breaking guarantees promised to other tasks (refer to
 * Documentation/scheduler/sched-deadline.txt for more informations).
 *
 * This function returns true if:
 *
 *   runtime / (deadline - t) > dl_runtime / dl_period ,
 *
 * IOW we can't recycle current parameters.
 *
 * Notice that the bandwidth check is done against the period. For
 * task with deadline equal to period this is the same of using
 * dl_deadline instead of dl_period in the equation above.
 */
static bool dl_entity_overflow(struct sched_dl_entity *dl_se,
			       struct sched_dl_entity *pi_se, u64 t)
{
	u64 left, right;

	/*
	 * left and right are the two sides of the equation above,
	 * after a bit of shuffling to use multiplications instead
	 * of divisions.
	 *
	 * Note that none of the time values involved in the two
	 * multiplications are absolute: dl_deadline and dl_runtime
	 * are the relative deadline and the maximum runtime of each
	 * instance, runtime is the runtime left for the last instance
	 * and (deadline - t), since t is rq->clock, is the time left
	 * to the (absolute) deadline. Even if overflowing the u64 type
	 * is very unlikely to occur in both cases, here we scale down
	 * as we want to avoid that risk at all. Scaling down by 10
	 * means that we reduce granularity to 1us. We are fine with it,
	 * since this is only a true/false check and, anyway, thinking
	 * of anything below microseconds resolution is actually fiction
	 * (but still we want to give the user that illusion >;).
	 */
	left = (pi_se->dl_period >> DL_SCALE) * (dl_se->runtime >> DL_SCALE);
	right = ((dl_se->deadline - t) >> DL_SCALE) *
		(pi_se->dl_runtime >> DL_SCALE);

	return dl_time_before(right, left);
}

/*
 * When a -deadline entity is queued back on the runqueue, its runtime and
 * deadline might need updating.
 *
 * The policy here is that we update the deadline of the entity only if:
 *  - the current deadline is in the past,
 *  - using the remaining runtime with the current deadline would make
 *    the entity exceed its bandwidth.
 */
static void update_dl_entity(struct sched_dl_entity *dl_se,
			     struct sched_dl_entity *pi_se)
{
	struct dl_rq *dl_rq = dl_rq_of_se(dl_se);
	struct rq *rq = rq_of_dl_rq(dl_rq);

	/*
	 * The arrival of a new instance needs special treatment, i.e.,
	 * the actual scheduling parameters have to be "renewed".
	 */
	if (dl_se->dl_new) {
		setup_new_dl_entity(dl_se, pi_se);
		return;
	}

	if (dl_time_before(dl_se->deadline, rq_clock(rq)) ||
	    dl_entity_overflow(dl_se, pi_se, rq_clock(rq))) {
		dl_se->deadline = rq_clock(rq) + pi_se->dl_deadline;
		dl_se->runtime = pi_se->dl_runtime;
	}
}

/*
 * If the entity depleted all its runtime, and if we want it to sleep
 * while waiting for some new execution time to become available, we
 * set the bandwidth enforcement timer to the replenishment instant
 * and try to activate it.
 *
 * Notice that it is important for the caller to know if the timer
 * actually started or not (i.e., the replenishment instant is in
 * the future or in the past).
 */
static int start_dl_timer(struct sched_dl_entity *dl_se, bool boosted)
{
	struct dl_rq *dl_rq = dl_rq_of_se(dl_se);
	struct rq *rq = rq_of_dl_rq(dl_rq);
	ktime_t now, act;
	ktime_t soft, hard;
	unsigned long range;
	s64 delta;

	if (boosted)
		return 0;
	/*
	 * We want the timer to fire at the deadline, but considering
	 * that it is actually coming from rq->clock and not from
	 * hrtimer's time base reading.
	 */
	act = ns_to_ktime(dl_se->deadline);
	now = hrtimer_cb_get_time(&dl_se->dl_timer);
	delta = ktime_to_ns(now) - rq_clock(rq);
	act = ktime_add_ns(act, delta);

	/*
	 * If the expiry time already passed, e.g., because the value
	 * chosen as the deadline is too small, don't even try to
	 * start the timer in the past!
	 */
	if (ktime_us_delta(act, now) < 0)
		return 0;

	hrtimer_set_expires(&dl_se->dl_timer, act);

	soft = hrtimer_get_softexpires(&dl_se->dl_timer);
	hard = hrtimer_get_expires(&dl_se->dl_timer);
	range = ktime_to_ns(ktime_sub(hard, soft));
	__hrtimer_start_range_ns(&dl_se->dl_timer, soft,
				 range, HRTIMER_MODE_ABS, 0);

	return hrtimer_active(&dl_se->dl_timer);
}

/*
 * This is the bandwidth enforcement timer callback. If here, we know
 * a task is not on its dl_rq, since the fact that the timer was running
 * means the task is throttled and needs a runtime replenishment.
 *
 * However, what we actually do depends on the fact the task is active,
 * (it is on its rq) or has been removed from there by a call to
 * dequeue_task_dl(). In the former case we must issue the runtime
 * replenishment and add the task back to the dl_rq; in the latter, we just
 * do nothing but clearing dl_throttled, so that runtime and deadline
 * updating (and the queueing back to dl_rq) will be done by the
 * next call to enqueue_task_dl().
 */
static enum hrtimer_restart dl_task_timer(struct hrtimer *timer)
{
	struct sched_dl_entity *dl_se = container_of(timer,
						     struct sched_dl_entity,
						     dl_timer);
	struct task_struct *p = dl_task_of(dl_se);
	unsigned long flags;
	struct rq *rq;

<<<<<<< HEAD
	rq = task_rq_lock(current, &flags);
=======
	rq = task_rq_lock(p, &flags);
>>>>>>> 007760cf

	/*
	 * We need to take care of several possible races here:
	 *
	 *   - the task might have changed its scheduling policy
	 *     to something different than SCHED_DEADLINE
	 *   - the task might have changed its reservation parameters
	 *     (through sched_setattr())
	 *   - the task might have been boosted by someone else and
	 *     might be in the boosting/deboosting path
	 *
	 * In all this cases we bail out, as the task is already
	 * in the runqueue or is going to be enqueued back anyway.
	 */
	if (!dl_task(p) || dl_se->dl_new ||
	    dl_se->dl_boosted || !dl_se->dl_throttled)
		goto unlock;

	sched_clock_tick();
	update_rq_clock(rq);

<<<<<<< HEAD
=======
#ifdef CONFIG_SMP
	/*
	 * If we find that the rq the task was on is no longer
	 * available, we need to select a new rq.
	 */
	if (unlikely(!rq->online)) {
		dl_task_offline_migration(rq, p);
		goto unlock;
	}
#endif

>>>>>>> 007760cf
	/*
	 * If the throttle happened during sched-out; like:
	 *
	 *   schedule()
	 *     deactivate_task()
	 *       dequeue_task_dl()
	 *         update_curr_dl()
	 *           start_dl_timer()
	 *         __dequeue_task_dl()
	 *     prev->on_rq = 0;
	 *
	 * We can be both throttled and !queued. Replenish the counter
	 * but do not enqueue -- wait for our wakeup to do that.
	 */
	if (!task_on_rq_queued(p)) {
		replenish_dl_entity(dl_se, dl_se);
		goto unlock;
	}

	enqueue_task_dl(rq, p, ENQUEUE_REPLENISH);
	if (dl_task(rq->curr))
		check_preempt_curr_dl(rq, p, 0);
	else
		resched_curr(rq);
#ifdef CONFIG_SMP
	/*
	 * Queueing this task back might have overloaded rq,
	 * check if we need to kick someone away.
	 */
	if (has_pushable_dl_tasks(rq))
		push_dl_task(rq);
#endif
unlock:
<<<<<<< HEAD
	task_rq_unlock(rq, current, &flags);
=======
	task_rq_unlock(rq, p, &flags);
>>>>>>> 007760cf

	return HRTIMER_NORESTART;
}

void init_dl_task_timer(struct sched_dl_entity *dl_se)
{
	struct hrtimer *timer = &dl_se->dl_timer;

	hrtimer_init(timer, CLOCK_MONOTONIC, HRTIMER_MODE_REL);
	timer->function = dl_task_timer;
}

static
int dl_runtime_exceeded(struct rq *rq, struct sched_dl_entity *dl_se)
{
	return (dl_se->runtime <= 0);
}

extern bool sched_rt_bandwidth_account(struct rt_rq *rt_rq);

/*
 * Update the current task's runtime statistics (provided it is still
 * a -deadline task and has not been removed from the dl_rq).
 */
static void update_curr_dl(struct rq *rq)
{
	struct task_struct *curr = rq->curr;
	struct sched_dl_entity *dl_se = &curr->dl;
	u64 delta_exec;

	if (!dl_task(curr) || !on_dl_rq(dl_se))
		return;

	/*
	 * Consumed budget is computed considering the time as
	 * observed by schedulable tasks (excluding time spent
	 * in hardirq context, etc.). Deadlines are instead
	 * computed using hard walltime. This seems to be the more
	 * natural solution, but the full ramifications of this
	 * approach need further study.
	 */
	delta_exec = rq_clock_task(rq) - curr->se.exec_start;
	if (unlikely((s64)delta_exec <= 0))
		return;

	schedstat_set(curr->se.statistics.exec_max,
		      max(curr->se.statistics.exec_max, delta_exec));

	curr->se.sum_exec_runtime += delta_exec;
	account_group_exec_runtime(curr, delta_exec);

	curr->se.exec_start = rq_clock_task(rq);
	cpuacct_charge(curr, delta_exec);

	sched_rt_avg_update(rq, delta_exec);

	dl_se->runtime -= dl_se->dl_yielded ? 0 : delta_exec;
	if (dl_runtime_exceeded(rq, dl_se)) {
		dl_se->dl_throttled = 1;
		__dequeue_task_dl(rq, curr, 0);
		if (unlikely(!start_dl_timer(dl_se, curr->dl.dl_boosted)))
			enqueue_task_dl(rq, curr, ENQUEUE_REPLENISH);

		if (!is_leftmost(curr, &rq->dl))
			resched_curr(rq);
	}

	/*
	 * Because -- for now -- we share the rt bandwidth, we need to
	 * account our runtime there too, otherwise actual rt tasks
	 * would be able to exceed the shared quota.
	 *
	 * Account to the root rt group for now.
	 *
	 * The solution we're working towards is having the RT groups scheduled
	 * using deadline servers -- however there's a few nasties to figure
	 * out before that can happen.
	 */
	if (rt_bandwidth_enabled()) {
		struct rt_rq *rt_rq = &rq->rt;

		raw_spin_lock(&rt_rq->rt_runtime_lock);
		/*
		 * We'll let actual RT tasks worry about the overflow here, we
		 * have our own CBS to keep us inline; only account when RT
		 * bandwidth is relevant.
		 */
		if (sched_rt_bandwidth_account(rt_rq))
			rt_rq->rt_time += delta_exec;
		raw_spin_unlock(&rt_rq->rt_runtime_lock);
	}
}

#ifdef CONFIG_SMP

static struct task_struct *pick_next_earliest_dl_task(struct rq *rq, int cpu);

static inline u64 next_deadline(struct rq *rq)
{
	struct task_struct *next = pick_next_earliest_dl_task(rq, rq->cpu);

	if (next && dl_prio(next->prio))
		return next->dl.deadline;
	else
		return 0;
}

static void inc_dl_deadline(struct dl_rq *dl_rq, u64 deadline)
{
	struct rq *rq = rq_of_dl_rq(dl_rq);

	if (dl_rq->earliest_dl.curr == 0 ||
	    dl_time_before(deadline, dl_rq->earliest_dl.curr)) {
		/*
		 * If the dl_rq had no -deadline tasks, or if the new task
		 * has shorter deadline than the current one on dl_rq, we
		 * know that the previous earliest becomes our next earliest,
		 * as the new task becomes the earliest itself.
		 */
		dl_rq->earliest_dl.next = dl_rq->earliest_dl.curr;
		dl_rq->earliest_dl.curr = deadline;
		cpudl_set(&rq->rd->cpudl, rq->cpu, deadline, 1);
	} else if (dl_rq->earliest_dl.next == 0 ||
		   dl_time_before(deadline, dl_rq->earliest_dl.next)) {
		/*
		 * On the other hand, if the new -deadline task has a
		 * a later deadline than the earliest one on dl_rq, but
		 * it is earlier than the next (if any), we must
		 * recompute the next-earliest.
		 */
		dl_rq->earliest_dl.next = next_deadline(rq);
	}
}

static void dec_dl_deadline(struct dl_rq *dl_rq, u64 deadline)
{
	struct rq *rq = rq_of_dl_rq(dl_rq);

	/*
	 * Since we may have removed our earliest (and/or next earliest)
	 * task we must recompute them.
	 */
	if (!dl_rq->dl_nr_running) {
		dl_rq->earliest_dl.curr = 0;
		dl_rq->earliest_dl.next = 0;
		cpudl_set(&rq->rd->cpudl, rq->cpu, 0, 0);
	} else {
		struct rb_node *leftmost = dl_rq->rb_leftmost;
		struct sched_dl_entity *entry;

		entry = rb_entry(leftmost, struct sched_dl_entity, rb_node);
		dl_rq->earliest_dl.curr = entry->deadline;
		dl_rq->earliest_dl.next = next_deadline(rq);
		cpudl_set(&rq->rd->cpudl, rq->cpu, entry->deadline, 1);
	}
}

#else

static inline void inc_dl_deadline(struct dl_rq *dl_rq, u64 deadline) {}
static inline void dec_dl_deadline(struct dl_rq *dl_rq, u64 deadline) {}

#endif /* CONFIG_SMP */

static inline
void inc_dl_tasks(struct sched_dl_entity *dl_se, struct dl_rq *dl_rq)
{
	int prio = dl_task_of(dl_se)->prio;
	u64 deadline = dl_se->deadline;

	WARN_ON(!dl_prio(prio));
	dl_rq->dl_nr_running++;
	add_nr_running(rq_of_dl_rq(dl_rq), 1);

	inc_dl_deadline(dl_rq, deadline);
	inc_dl_migration(dl_se, dl_rq);
}

static inline
void dec_dl_tasks(struct sched_dl_entity *dl_se, struct dl_rq *dl_rq)
{
	int prio = dl_task_of(dl_se)->prio;

	WARN_ON(!dl_prio(prio));
	WARN_ON(!dl_rq->dl_nr_running);
	dl_rq->dl_nr_running--;
	sub_nr_running(rq_of_dl_rq(dl_rq), 1);

	dec_dl_deadline(dl_rq, dl_se->deadline);
	dec_dl_migration(dl_se, dl_rq);
}

static void __enqueue_dl_entity(struct sched_dl_entity *dl_se)
{
	struct dl_rq *dl_rq = dl_rq_of_se(dl_se);
	struct rb_node **link = &dl_rq->rb_root.rb_node;
	struct rb_node *parent = NULL;
	struct sched_dl_entity *entry;
	int leftmost = 1;

	BUG_ON(!RB_EMPTY_NODE(&dl_se->rb_node));

	while (*link) {
		parent = *link;
		entry = rb_entry(parent, struct sched_dl_entity, rb_node);
		if (dl_time_before(dl_se->deadline, entry->deadline))
			link = &parent->rb_left;
		else {
			link = &parent->rb_right;
			leftmost = 0;
		}
	}

	if (leftmost)
		dl_rq->rb_leftmost = &dl_se->rb_node;

	rb_link_node(&dl_se->rb_node, parent, link);
	rb_insert_color(&dl_se->rb_node, &dl_rq->rb_root);

	inc_dl_tasks(dl_se, dl_rq);
}

static void __dequeue_dl_entity(struct sched_dl_entity *dl_se)
{
	struct dl_rq *dl_rq = dl_rq_of_se(dl_se);

	if (RB_EMPTY_NODE(&dl_se->rb_node))
		return;

	if (dl_rq->rb_leftmost == &dl_se->rb_node) {
		struct rb_node *next_node;

		next_node = rb_next(&dl_se->rb_node);
		dl_rq->rb_leftmost = next_node;
	}

	rb_erase(&dl_se->rb_node, &dl_rq->rb_root);
	RB_CLEAR_NODE(&dl_se->rb_node);

	dec_dl_tasks(dl_se, dl_rq);
}

static void
enqueue_dl_entity(struct sched_dl_entity *dl_se,
		  struct sched_dl_entity *pi_se, int flags)
{
	BUG_ON(on_dl_rq(dl_se));

	/*
	 * If this is a wakeup or a new instance, the scheduling
	 * parameters of the task might need updating. Otherwise,
	 * we want a replenishment of its runtime.
	 */
	if (dl_se->dl_new || flags & ENQUEUE_WAKEUP)
		update_dl_entity(dl_se, pi_se);
	else if (flags & ENQUEUE_REPLENISH)
		replenish_dl_entity(dl_se, pi_se);

	__enqueue_dl_entity(dl_se);
}

static void dequeue_dl_entity(struct sched_dl_entity *dl_se)
{
	__dequeue_dl_entity(dl_se);
}

static void enqueue_task_dl(struct rq *rq, struct task_struct *p, int flags)
{
	struct task_struct *pi_task = rt_mutex_get_top_task(p);
	struct sched_dl_entity *pi_se = &p->dl;

	/*
	 * Use the scheduling parameters of the top pi-waiter
	 * task if we have one and its (relative) deadline is
	 * smaller than our one... OTW we keep our runtime and
	 * deadline.
	 */
	if (pi_task && p->dl.dl_boosted && dl_prio(pi_task->normal_prio)) {
		pi_se = &pi_task->dl;
	} else if (!dl_prio(p->normal_prio)) {
		/*
		 * Special case in which we have a !SCHED_DEADLINE task
		 * that is going to be deboosted, but exceedes its
		 * runtime while doing so. No point in replenishing
		 * it, as it's going to return back to its original
		 * scheduling class after this.
		 */
		BUG_ON(!p->dl.dl_boosted || flags != ENQUEUE_REPLENISH);
		return;
	}

	/*
	 * If p is throttled, we do nothing. In fact, if it exhausted
	 * its budget it needs a replenishment and, since it now is on
	 * its rq, the bandwidth timer callback (which clearly has not
	 * run yet) will take care of this.
	 */
	if (p->dl.dl_throttled && !(flags & ENQUEUE_REPLENISH))
		return;

	enqueue_dl_entity(&p->dl, pi_se, flags);

	if (!task_current(rq, p) && p->nr_cpus_allowed > 1)
		enqueue_pushable_dl_task(rq, p);
}

static void __dequeue_task_dl(struct rq *rq, struct task_struct *p, int flags)
{
	dequeue_dl_entity(&p->dl);
	dequeue_pushable_dl_task(rq, p);
}

static void dequeue_task_dl(struct rq *rq, struct task_struct *p, int flags)
{
	update_curr_dl(rq);
	__dequeue_task_dl(rq, p, flags);
}

/*
 * Yield task semantic for -deadline tasks is:
 *
 *   get off from the CPU until our next instance, with
 *   a new runtime. This is of little use now, since we
 *   don't have a bandwidth reclaiming mechanism. Anyway,
 *   bandwidth reclaiming is planned for the future, and
 *   yield_task_dl will indicate that some spare budget
 *   is available for other task instances to use it.
 */
static void yield_task_dl(struct rq *rq)
{
	struct task_struct *p = rq->curr;

	/*
	 * We make the task go to sleep until its current deadline by
	 * forcing its runtime to zero. This way, update_curr_dl() stops
	 * it and the bandwidth timer will wake it up and will give it
	 * new scheduling parameters (thanks to dl_yielded=1).
	 */
	if (p->dl.runtime > 0) {
		rq->curr->dl.dl_yielded = 1;
		p->dl.runtime = 0;
	}
	update_rq_clock(rq);
	update_curr_dl(rq);
	/*
	 * Tell update_rq_clock() that we've just updated,
	 * so we don't do microscopic update in schedule()
	 * and double the fastpath cost.
	 */
	rq_clock_skip_update(rq, true);
}

#ifdef CONFIG_SMP

static int find_later_rq(struct task_struct *task);

static int
select_task_rq_dl(struct task_struct *p, int cpu, int sd_flag, int flags)
{
	struct task_struct *curr;
	struct rq *rq;

	if (sd_flag != SD_BALANCE_WAKE)
		goto out;

	rq = cpu_rq(cpu);

	rcu_read_lock();
	curr = ACCESS_ONCE(rq->curr); /* unlocked access */

	/*
	 * If we are dealing with a -deadline task, we must
	 * decide where to wake it up.
	 * If it has a later deadline and the current task
	 * on this rq can't move (provided the waking task
	 * can!) we prefer to send it somewhere else. On the
	 * other hand, if it has a shorter deadline, we
	 * try to make it stay here, it might be important.
	 */
	if (unlikely(dl_task(curr)) &&
	    (curr->nr_cpus_allowed < 2 ||
	     !dl_entity_preempt(&p->dl, &curr->dl)) &&
	    (p->nr_cpus_allowed > 1)) {
		int target = find_later_rq(p);

		if (target != -1)
			cpu = target;
	}
	rcu_read_unlock();

out:
	return cpu;
}

static void check_preempt_equal_dl(struct rq *rq, struct task_struct *p)
{
	/*
	 * Current can't be migrated, useless to reschedule,
	 * let's hope p can move out.
	 */
	if (rq->curr->nr_cpus_allowed == 1 ||
	    cpudl_find(&rq->rd->cpudl, rq->curr, NULL) == -1)
		return;

	/*
	 * p is migratable, so let's not schedule it and
	 * see if it is pushed or pulled somewhere else.
	 */
	if (p->nr_cpus_allowed != 1 &&
	    cpudl_find(&rq->rd->cpudl, p, NULL) != -1)
		return;

	resched_curr(rq);
}

static int pull_dl_task(struct rq *this_rq);

#endif /* CONFIG_SMP */

/*
 * Only called when both the current and waking task are -deadline
 * tasks.
 */
static void check_preempt_curr_dl(struct rq *rq, struct task_struct *p,
				  int flags)
{
	if (dl_entity_preempt(&p->dl, &rq->curr->dl)) {
		resched_curr(rq);
		return;
	}

#ifdef CONFIG_SMP
	/*
	 * In the unlikely case current and p have the same deadline
	 * let us try to decide what's the best thing to do...
	 */
	if ((p->dl.deadline == rq->curr->dl.deadline) &&
	    !test_tsk_need_resched(rq->curr))
		check_preempt_equal_dl(rq, p);
#endif /* CONFIG_SMP */
}

#ifdef CONFIG_SCHED_HRTICK
static void start_hrtick_dl(struct rq *rq, struct task_struct *p)
{
	hrtick_start(rq, p->dl.runtime);
}
#else /* !CONFIG_SCHED_HRTICK */
static void start_hrtick_dl(struct rq *rq, struct task_struct *p)
{
}
#endif

static struct sched_dl_entity *pick_next_dl_entity(struct rq *rq,
						   struct dl_rq *dl_rq)
{
	struct rb_node *left = dl_rq->rb_leftmost;

	if (!left)
		return NULL;

	return rb_entry(left, struct sched_dl_entity, rb_node);
}

struct task_struct *pick_next_task_dl(struct rq *rq, struct task_struct *prev)
{
	struct sched_dl_entity *dl_se;
	struct task_struct *p;
	struct dl_rq *dl_rq;

	dl_rq = &rq->dl;

	if (need_pull_dl_task(rq, prev)) {
		pull_dl_task(rq);
		/*
		 * pull_rt_task() can drop (and re-acquire) rq->lock; this
		 * means a stop task can slip in, in which case we need to
		 * re-start task selection.
		 */
		if (rq->stop && task_on_rq_queued(rq->stop))
			return RETRY_TASK;
	}

	/*
	 * When prev is DL, we may throttle it in put_prev_task().
	 * So, we update time before we check for dl_nr_running.
	 */
	if (prev->sched_class == &dl_sched_class)
		update_curr_dl(rq);

	if (unlikely(!dl_rq->dl_nr_running))
		return NULL;

	put_prev_task(rq, prev);

	dl_se = pick_next_dl_entity(rq, dl_rq);
	BUG_ON(!dl_se);

	p = dl_task_of(dl_se);
	p->se.exec_start = rq_clock_task(rq);

	/* Running task will never be pushed. */
       dequeue_pushable_dl_task(rq, p);

	if (hrtick_enabled(rq))
		start_hrtick_dl(rq, p);

	set_post_schedule(rq);

	return p;
}

static void put_prev_task_dl(struct rq *rq, struct task_struct *p)
{
	update_curr_dl(rq);

	if (on_dl_rq(&p->dl) && p->nr_cpus_allowed > 1)
		enqueue_pushable_dl_task(rq, p);
}

static void task_tick_dl(struct rq *rq, struct task_struct *p, int queued)
{
	update_curr_dl(rq);

	/*
	 * Even when we have runtime, update_curr_dl() might have resulted in us
	 * not being the leftmost task anymore. In that case NEED_RESCHED will
	 * be set and schedule() will start a new hrtick for the next task.
	 */
	if (hrtick_enabled(rq) && queued && p->dl.runtime > 0 &&
	    is_leftmost(p, &rq->dl))
		start_hrtick_dl(rq, p);
}

static void task_fork_dl(struct task_struct *p)
{
	/*
	 * SCHED_DEADLINE tasks cannot fork and this is achieved through
	 * sched_fork()
	 */
}

static void task_dead_dl(struct task_struct *p)
{
	struct hrtimer *timer = &p->dl.dl_timer;
	struct dl_bw *dl_b = dl_bw_of(task_cpu(p));

	/*
	 * Since we are TASK_DEAD we won't slip out of the domain!
	 */
	raw_spin_lock_irq(&dl_b->lock);
	/* XXX we should retain the bw until 0-lag */
	dl_b->total_bw -= p->dl.dl_bw;
	raw_spin_unlock_irq(&dl_b->lock);

	hrtimer_cancel(timer);
}

static void set_curr_task_dl(struct rq *rq)
{
	struct task_struct *p = rq->curr;

	p->se.exec_start = rq_clock_task(rq);

	/* You can't push away the running task */
	dequeue_pushable_dl_task(rq, p);
}

#ifdef CONFIG_SMP

/* Only try algorithms three times */
#define DL_MAX_TRIES 3

static int pick_dl_task(struct rq *rq, struct task_struct *p, int cpu)
{
	if (!task_running(rq, p) &&
	    cpumask_test_cpu(cpu, tsk_cpus_allowed(p)))
		return 1;
	return 0;
}

/* Returns the second earliest -deadline task, NULL otherwise */
static struct task_struct *pick_next_earliest_dl_task(struct rq *rq, int cpu)
{
	struct rb_node *next_node = rq->dl.rb_leftmost;
	struct sched_dl_entity *dl_se;
	struct task_struct *p = NULL;

next_node:
	next_node = rb_next(next_node);
	if (next_node) {
		dl_se = rb_entry(next_node, struct sched_dl_entity, rb_node);
		p = dl_task_of(dl_se);

		if (pick_dl_task(rq, p, cpu))
			return p;

		goto next_node;
	}

	return NULL;
}

static DEFINE_PER_CPU(cpumask_var_t, local_cpu_mask_dl);

static int find_later_rq(struct task_struct *task)
{
	struct sched_domain *sd;
	struct cpumask *later_mask = this_cpu_cpumask_var_ptr(local_cpu_mask_dl);
	int this_cpu = smp_processor_id();
	int best_cpu, cpu = task_cpu(task);

	/* Make sure the mask is initialized first */
	if (unlikely(!later_mask))
		return -1;

	if (task->nr_cpus_allowed == 1)
		return -1;

	/*
	 * We have to consider system topology and task affinity
	 * first, then we can look for a suitable cpu.
	 */
	best_cpu = cpudl_find(&task_rq(task)->rd->cpudl,
			task, later_mask);
	if (best_cpu == -1)
		return -1;

	/*
	 * If we are here, some target has been found,
	 * the most suitable of which is cached in best_cpu.
	 * This is, among the runqueues where the current tasks
	 * have later deadlines than the task's one, the rq
	 * with the latest possible one.
	 *
	 * Now we check how well this matches with task's
	 * affinity and system topology.
	 *
	 * The last cpu where the task run is our first
	 * guess, since it is most likely cache-hot there.
	 */
	if (cpumask_test_cpu(cpu, later_mask))
		return cpu;
	/*
	 * Check if this_cpu is to be skipped (i.e., it is
	 * not in the mask) or not.
	 */
	if (!cpumask_test_cpu(this_cpu, later_mask))
		this_cpu = -1;

	rcu_read_lock();
	for_each_domain(cpu, sd) {
		if (sd->flags & SD_WAKE_AFFINE) {

			/*
			 * If possible, preempting this_cpu is
			 * cheaper than migrating.
			 */
			if (this_cpu != -1 &&
			    cpumask_test_cpu(this_cpu, sched_domain_span(sd))) {
				rcu_read_unlock();
				return this_cpu;
			}

			/*
			 * Last chance: if best_cpu is valid and is
			 * in the mask, that becomes our choice.
			 */
			if (best_cpu < nr_cpu_ids &&
			    cpumask_test_cpu(best_cpu, sched_domain_span(sd))) {
				rcu_read_unlock();
				return best_cpu;
			}
		}
	}
	rcu_read_unlock();

	/*
	 * At this point, all our guesses failed, we just return
	 * 'something', and let the caller sort the things out.
	 */
	if (this_cpu != -1)
		return this_cpu;

	cpu = cpumask_any(later_mask);
	if (cpu < nr_cpu_ids)
		return cpu;

	return -1;
}

/* Locks the rq it finds */
static struct rq *find_lock_later_rq(struct task_struct *task, struct rq *rq)
{
	struct rq *later_rq = NULL;
	int tries;
	int cpu;

	for (tries = 0; tries < DL_MAX_TRIES; tries++) {
		cpu = find_later_rq(task);

		if ((cpu == -1) || (cpu == rq->cpu))
			break;

		later_rq = cpu_rq(cpu);

		/* Retry if something changed. */
		if (double_lock_balance(rq, later_rq)) {
			if (unlikely(task_rq(task) != rq ||
				     !cpumask_test_cpu(later_rq->cpu,
				                       &task->cpus_allowed) ||
				     task_running(rq, task) ||
				     !task_on_rq_queued(task))) {
				double_unlock_balance(rq, later_rq);
				later_rq = NULL;
				break;
			}
		}

		/*
		 * If the rq we found has no -deadline task, or
		 * its earliest one has a later deadline than our
		 * task, the rq is a good one.
		 */
		if (!later_rq->dl.dl_nr_running ||
		    dl_time_before(task->dl.deadline,
				   later_rq->dl.earliest_dl.curr))
			break;

		/* Otherwise we try again. */
		double_unlock_balance(rq, later_rq);
		later_rq = NULL;
	}

	return later_rq;
}

static struct task_struct *pick_next_pushable_dl_task(struct rq *rq)
{
	struct task_struct *p;

	if (!has_pushable_dl_tasks(rq))
		return NULL;

	p = rb_entry(rq->dl.pushable_dl_tasks_leftmost,
		     struct task_struct, pushable_dl_tasks);

	BUG_ON(rq->cpu != task_cpu(p));
	BUG_ON(task_current(rq, p));
	BUG_ON(p->nr_cpus_allowed <= 1);

	BUG_ON(!task_on_rq_queued(p));
	BUG_ON(!dl_task(p));

	return p;
}

/*
 * See if the non running -deadline tasks on this rq
 * can be sent to some other CPU where they can preempt
 * and start executing.
 */
static int push_dl_task(struct rq *rq)
{
	struct task_struct *next_task;
	struct rq *later_rq;
	int ret = 0;

	if (!rq->dl.overloaded)
		return 0;

	next_task = pick_next_pushable_dl_task(rq);
	if (!next_task)
		return 0;

retry:
	if (unlikely(next_task == rq->curr)) {
		WARN_ON(1);
		return 0;
	}

	/*
	 * If next_task preempts rq->curr, and rq->curr
	 * can move away, it makes sense to just reschedule
	 * without going further in pushing next_task.
	 */
	if (dl_task(rq->curr) &&
	    dl_time_before(next_task->dl.deadline, rq->curr->dl.deadline) &&
	    rq->curr->nr_cpus_allowed > 1) {
		resched_curr(rq);
		return 0;
	}

	/* We might release rq lock */
	get_task_struct(next_task);

	/* Will lock the rq it'll find */
	later_rq = find_lock_later_rq(next_task, rq);
	if (!later_rq) {
		struct task_struct *task;

		/*
		 * We must check all this again, since
		 * find_lock_later_rq releases rq->lock and it is
		 * then possible that next_task has migrated.
		 */
		task = pick_next_pushable_dl_task(rq);
		if (task_cpu(next_task) == rq->cpu && task == next_task) {
			/*
			 * The task is still there. We don't try
			 * again, some other cpu will pull it when ready.
			 */
			goto out;
		}

		if (!task)
			/* No more tasks */
			goto out;

		put_task_struct(next_task);
		next_task = task;
		goto retry;
	}

	deactivate_task(rq, next_task, 0);
	set_task_cpu(next_task, later_rq->cpu);
	activate_task(later_rq, next_task, 0);
	ret = 1;

	resched_curr(later_rq);

	double_unlock_balance(rq, later_rq);

out:
	put_task_struct(next_task);

	return ret;
}

static void push_dl_tasks(struct rq *rq)
{
	/* Terminates as it moves a -deadline task */
	while (push_dl_task(rq))
		;
}

static int pull_dl_task(struct rq *this_rq)
{
	int this_cpu = this_rq->cpu, ret = 0, cpu;
	struct task_struct *p;
	struct rq *src_rq;
	u64 dmin = LONG_MAX;

	if (likely(!dl_overloaded(this_rq)))
		return 0;

	/*
	 * Match the barrier from dl_set_overloaded; this guarantees that if we
	 * see overloaded we must also see the dlo_mask bit.
	 */
	smp_rmb();

	for_each_cpu(cpu, this_rq->rd->dlo_mask) {
		if (this_cpu == cpu)
			continue;

		src_rq = cpu_rq(cpu);

		/*
		 * It looks racy, abd it is! However, as in sched_rt.c,
		 * we are fine with this.
		 */
		if (this_rq->dl.dl_nr_running &&
		    dl_time_before(this_rq->dl.earliest_dl.curr,
				   src_rq->dl.earliest_dl.next))
			continue;

		/* Might drop this_rq->lock */
		double_lock_balance(this_rq, src_rq);

		/*
		 * If there are no more pullable tasks on the
		 * rq, we're done with it.
		 */
		if (src_rq->dl.dl_nr_running <= 1)
			goto skip;

		p = pick_next_earliest_dl_task(src_rq, this_cpu);

		/*
		 * We found a task to be pulled if:
		 *  - it preempts our current (if there's one),
		 *  - it will preempt the last one we pulled (if any).
		 */
		if (p && dl_time_before(p->dl.deadline, dmin) &&
		    (!this_rq->dl.dl_nr_running ||
		     dl_time_before(p->dl.deadline,
				    this_rq->dl.earliest_dl.curr))) {
			WARN_ON(p == src_rq->curr);
			WARN_ON(!task_on_rq_queued(p));

			/*
			 * Then we pull iff p has actually an earlier
			 * deadline than the current task of its runqueue.
			 */
			if (dl_time_before(p->dl.deadline,
					   src_rq->curr->dl.deadline))
				goto skip;

			ret = 1;

			deactivate_task(src_rq, p, 0);
			set_task_cpu(p, this_cpu);
			activate_task(this_rq, p, 0);
			dmin = p->dl.deadline;

			/* Is there any other task even earlier? */
		}
skip:
		double_unlock_balance(this_rq, src_rq);
	}

	return ret;
}

static void post_schedule_dl(struct rq *rq)
{
	push_dl_tasks(rq);
}

/*
 * Since the task is not running and a reschedule is not going to happen
 * anytime soon on its runqueue, we try pushing it away now.
 */
static void task_woken_dl(struct rq *rq, struct task_struct *p)
{
	if (!task_running(rq, p) &&
	    !test_tsk_need_resched(rq->curr) &&
	    has_pushable_dl_tasks(rq) &&
	    p->nr_cpus_allowed > 1 &&
	    dl_task(rq->curr) &&
	    (rq->curr->nr_cpus_allowed < 2 ||
	     !dl_entity_preempt(&p->dl, &rq->curr->dl))) {
		push_dl_tasks(rq);
	}
}

static void set_cpus_allowed_dl(struct task_struct *p,
				const struct cpumask *new_mask)
{
	struct rq *rq;
	struct root_domain *src_rd;
	int weight;

	BUG_ON(!dl_task(p));

	rq = task_rq(p);
	src_rd = rq->rd;
	/*
	 * Migrating a SCHED_DEADLINE task between exclusive
	 * cpusets (different root_domains) entails a bandwidth
	 * update. We already made space for us in the destination
	 * domain (see cpuset_can_attach()).
	 */
	if (!cpumask_intersects(src_rd->span, new_mask)) {
		struct dl_bw *src_dl_b;

		src_dl_b = dl_bw_of(cpu_of(rq));
		/*
		 * We now free resources of the root_domain we are migrating
		 * off. In the worst case, sched_setattr() may temporary fail
		 * until we complete the update.
		 */
		raw_spin_lock(&src_dl_b->lock);
		__dl_clear(src_dl_b, p->dl.dl_bw);
		raw_spin_unlock(&src_dl_b->lock);
	}

	/*
	 * Update only if the task is actually running (i.e.,
	 * it is on the rq AND it is not throttled).
	 */
	if (!on_dl_rq(&p->dl))
		return;

	weight = cpumask_weight(new_mask);

	/*
	 * Only update if the process changes its state from whether it
	 * can migrate or not.
	 */
	if ((p->nr_cpus_allowed > 1) == (weight > 1))
		return;

	/*
	 * The process used to be able to migrate OR it can now migrate
	 */
	if (weight <= 1) {
		if (!task_current(rq, p))
			dequeue_pushable_dl_task(rq, p);
		BUG_ON(!rq->dl.dl_nr_migratory);
		rq->dl.dl_nr_migratory--;
	} else {
		if (!task_current(rq, p))
			enqueue_pushable_dl_task(rq, p);
		rq->dl.dl_nr_migratory++;
	}

	update_dl_migration(&rq->dl);
}

/* Assumes rq->lock is held */
static void rq_online_dl(struct rq *rq)
{
	if (rq->dl.overloaded)
		dl_set_overload(rq);

	cpudl_set_freecpu(&rq->rd->cpudl, rq->cpu);
	if (rq->dl.dl_nr_running > 0)
		cpudl_set(&rq->rd->cpudl, rq->cpu, rq->dl.earliest_dl.curr, 1);
}

/* Assumes rq->lock is held */
static void rq_offline_dl(struct rq *rq)
{
	if (rq->dl.overloaded)
		dl_clear_overload(rq);

	cpudl_set(&rq->rd->cpudl, rq->cpu, 0, 0);
	cpudl_clear_freecpu(&rq->rd->cpudl, rq->cpu);
}

void init_sched_dl_class(void)
{
	unsigned int i;

	for_each_possible_cpu(i)
		zalloc_cpumask_var_node(&per_cpu(local_cpu_mask_dl, i),
					GFP_KERNEL, cpu_to_node(i));
}

#endif /* CONFIG_SMP */

/*
 *  Ensure p's dl_timer is cancelled. May drop rq->lock for a while.
 */
static void cancel_dl_timer(struct rq *rq, struct task_struct *p)
{
	struct hrtimer *dl_timer = &p->dl.dl_timer;

	/* Nobody will change task's class if pi_lock is held */
	lockdep_assert_held(&p->pi_lock);

	if (hrtimer_active(dl_timer)) {
		int ret = hrtimer_try_to_cancel(dl_timer);

		if (unlikely(ret == -1)) {
			/*
			 * Note, p may migrate OR new deadline tasks
			 * may appear in rq when we are unlocking it.
			 * A caller of us must be fine with that.
			 */
			raw_spin_unlock(&rq->lock);
			hrtimer_cancel(dl_timer);
			raw_spin_lock(&rq->lock);
		}
	}
}

static void switched_from_dl(struct rq *rq, struct task_struct *p)
{
	/* XXX we should retain the bw until 0-lag */
	cancel_dl_timer(rq, p);
	__dl_clear_params(p);

	/*
	 * Since this might be the only -deadline task on the rq,
	 * this is the right place to try to pull some other one
	 * from an overloaded cpu, if any.
	 */
	if (!task_on_rq_queued(p) || rq->dl.dl_nr_running)
		return;

	if (pull_dl_task(rq))
		resched_curr(rq);
}

/*
 * When switching to -deadline, we may overload the rq, then
 * we try to push someone off, if possible.
 */
static void switched_to_dl(struct rq *rq, struct task_struct *p)
{
	int check_resched = 1;

	if (task_on_rq_queued(p) && rq->curr != p) {
#ifdef CONFIG_SMP
		if (p->nr_cpus_allowed > 1 && rq->dl.overloaded &&
			push_dl_task(rq) && rq != task_rq(p))
			/* Only reschedule if pushing failed */
			check_resched = 0;
#endif /* CONFIG_SMP */
		if (check_resched) {
			if (dl_task(rq->curr))
				check_preempt_curr_dl(rq, p, 0);
			else
				resched_curr(rq);
		}
	}
}

/*
 * If the scheduling parameters of a -deadline task changed,
 * a push or pull operation might be needed.
 */
static void prio_changed_dl(struct rq *rq, struct task_struct *p,
			    int oldprio)
{
	if (task_on_rq_queued(p) || rq->curr == p) {
#ifdef CONFIG_SMP
		/*
		 * This might be too much, but unfortunately
		 * we don't have the old deadline value, and
		 * we can't argue if the task is increasing
		 * or lowering its prio, so...
		 */
		if (!rq->dl.overloaded)
			pull_dl_task(rq);

		/*
		 * If we now have a earlier deadline task than p,
		 * then reschedule, provided p is still on this
		 * runqueue.
		 */
		if (dl_time_before(rq->dl.earliest_dl.curr, p->dl.deadline) &&
		    rq->curr == p)
			resched_curr(rq);
#else
		/*
		 * Again, we don't know if p has a earlier
		 * or later deadline, so let's blindly set a
		 * (maybe not needed) rescheduling point.
		 */
		resched_curr(rq);
#endif /* CONFIG_SMP */
	} else
		switched_to_dl(rq, p);
}

const struct sched_class dl_sched_class = {
	.next			= &rt_sched_class,
	.enqueue_task		= enqueue_task_dl,
	.dequeue_task		= dequeue_task_dl,
	.yield_task		= yield_task_dl,

	.check_preempt_curr	= check_preempt_curr_dl,

	.pick_next_task		= pick_next_task_dl,
	.put_prev_task		= put_prev_task_dl,

#ifdef CONFIG_SMP
	.select_task_rq		= select_task_rq_dl,
	.set_cpus_allowed       = set_cpus_allowed_dl,
	.rq_online              = rq_online_dl,
	.rq_offline             = rq_offline_dl,
	.post_schedule		= post_schedule_dl,
	.task_woken		= task_woken_dl,
#endif

	.set_curr_task		= set_curr_task_dl,
	.task_tick		= task_tick_dl,
	.task_fork              = task_fork_dl,
	.task_dead		= task_dead_dl,

	.prio_changed           = prio_changed_dl,
	.switched_from		= switched_from_dl,
	.switched_to		= switched_to_dl,

	.update_curr		= update_curr_dl,
};

#ifdef CONFIG_SCHED_DEBUG
extern void print_dl_rq(struct seq_file *m, int cpu, struct dl_rq *dl_rq);

void print_dl_stats(struct seq_file *m, int cpu)
{
	print_dl_rq(m, cpu, &cpu_rq(cpu)->dl);
}
#endif /* CONFIG_SCHED_DEBUG */<|MERGE_RESOLUTION|>--- conflicted
+++ resolved
@@ -560,11 +560,7 @@
 	unsigned long flags;
 	struct rq *rq;
 
-<<<<<<< HEAD
-	rq = task_rq_lock(current, &flags);
-=======
 	rq = task_rq_lock(p, &flags);
->>>>>>> 007760cf
 
 	/*
 	 * We need to take care of several possible races here:
@@ -586,8 +582,6 @@
 	sched_clock_tick();
 	update_rq_clock(rq);
 
-<<<<<<< HEAD
-=======
 #ifdef CONFIG_SMP
 	/*
 	 * If we find that the rq the task was on is no longer
@@ -599,7 +593,6 @@
 	}
 #endif
 
->>>>>>> 007760cf
 	/*
 	 * If the throttle happened during sched-out; like:
 	 *
@@ -633,11 +626,7 @@
 		push_dl_task(rq);
 #endif
 unlock:
-<<<<<<< HEAD
-	task_rq_unlock(rq, current, &flags);
-=======
 	task_rq_unlock(rq, p, &flags);
->>>>>>> 007760cf
 
 	return HRTIMER_NORESTART;
 }
