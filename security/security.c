--- conflicted
+++ resolved
@@ -380,13 +380,8 @@
 		return 0;
 
 	if (!initxattrs)
-<<<<<<< HEAD
-		return call_int_hook(inode_init_security, 0, inode, dir, qstr,
-							 NULL, NULL, NULL);
-=======
 		return call_int_hook(inode_init_security, -EOPNOTSUPP, inode,
 				     dir, qstr, NULL, NULL, NULL);
->>>>>>> 9fe8ecca
 	memset(new_xattrs, 0, sizeof(new_xattrs));
 	lsm_xattr = new_xattrs;
 	ret = call_int_hook(inode_init_security, -EOPNOTSUPP, inode, dir, qstr,
@@ -414,13 +409,8 @@
 {
 	if (unlikely(IS_PRIVATE(inode)))
 		return -EOPNOTSUPP;
-<<<<<<< HEAD
-	return call_int_hook(inode_init_security, 0, inode, dir, qstr,
-				name, value, len);
-=======
 	return call_int_hook(inode_init_security, -EOPNOTSUPP, inode, dir,
 			     qstr, name, value, len);
->>>>>>> 9fe8ecca
 }
 EXPORT_SYMBOL(security_old_inode_init_security);
 
@@ -1291,12 +1281,8 @@
 
 int security_socket_getpeersec_dgram(struct socket *sock, struct sk_buff *skb, u32 *secid)
 {
-<<<<<<< HEAD
-	return call_int_hook(socket_getpeersec_dgram, 0, sock, skb, secid);
-=======
 	return call_int_hook(socket_getpeersec_dgram, -ENOPROTOOPT, sock,
 			     skb, secid);
->>>>>>> 9fe8ecca
 }
 EXPORT_SYMBOL(security_socket_getpeersec_dgram);
 
